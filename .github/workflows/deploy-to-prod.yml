--- conflicted
+++ resolved
@@ -3,11 +3,7 @@
 on:
   workflow_dispatch: # allows manual triggering
   schedule:
-<<<<<<< HEAD
-    - cron: '0 16 * * *' # runs daily at 00:00
-=======
     - cron: '30 11 * * *' # runs daily at 00:00
->>>>>>> af9a7aae
 
 jobs:
   test:
@@ -24,11 +20,6 @@
     - uses: actions/setup-node@v3
       with:
         node-version: '18'
-<<<<<<< HEAD
-    - name: Get new commits
-      run: echo "NEW_COMMIT_COUNT=$(git log --oneline --since '200 hours ago' | wc -l)" >> $GITHUB_ENV
-=======
->>>>>>> af9a7aae
     - name: Unit tests
       run: |
         python3 -m venv venv
@@ -56,11 +47,6 @@
       uses: actions/setup-python@v3
       with:
         python-version: '3.11'
-<<<<<<< HEAD
-    - name: Get new commits
-      run: echo "NEW_COMMIT_COUNT=$(git log --oneline --since '200 hours ago' | wc -l)" >> $GITHUB_ENV
-=======
->>>>>>> af9a7aae
     - name: Integration tests
       run: |
         cd stack_tests/integration_tests
@@ -74,12 +60,6 @@
       - uses: actions/checkout@v3
         with:
           ref: main
-<<<<<<< HEAD
-      - name: Get new commits
-        run: echo "NEW_COMMIT_COUNT=$(git log --oneline --since '200 hours ago' | wc -l)" >> $GITHUB_ENV
-
-=======
->>>>>>> af9a7aae
       - name: Install AWS Copilot
         run: |
           mkdir -p $GITHUB_WORKSPACE/bin
