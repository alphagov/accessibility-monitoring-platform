--- conflicted
+++ resolved
@@ -100,26 +100,6 @@
 
     def __call__(self, request):
         try:
-<<<<<<< HEAD
-            absolute_uri: str = request.build_absolute_uri()
-            guid_index = -1
-            if absolute_uri[-1] == "/":
-                guid_index = -2
-
-            guid: str = absolute_uri.split("/")[guid_index]
-            if len(guid) == 36 and UUID(guid, version=4):
-                string_to_hash = self.user_fingerprint(request, SECRET_KEY)
-                fingerprint_hash = self.four_digit_hash(string_to_hash)
-                fingerprint_codename = self.fingerprint_codename(fingerprint_hash)
-                ReportVisitsMetrics(
-                    case=S3Report.objects.get(guid=guid).case,
-                    guid=guid,
-                    fingerprint_hash=fingerprint_hash,
-                    fingerprint_codename=fingerprint_codename,
-                ).save()
-        except Exception as e:  # pylint: disable=broad-except
-            print(e)
-=======
             string_to_hash: str = self.user_fingerprint(request)
             fingerprint_hash: int = self.four_digit_hash(string_to_hash)
             if not UserCacheUniqueHash.objects.filter(
@@ -137,7 +117,6 @@
                     ).save()
         except Exception as e:
             logger.warning("Error in ReportMetrics Middleware: %s", e)
->>>>>>> ceac701a
 
         response = self.get_response(request)
         return response