<!DOCTYPE html>

<<<<<<< HEAD
{% load notifications %}

{% if user.is_authenticated %}
<div class="topnavmenu">
    <div class="govuk-body login-display-name"> {{ user.first_name|title }} {{ user.last_name|title }} </div>
    <ul class="govuk-list nav-menu-list">
        <li> <a class="govuk-link govuk-link--no-visited-state" href="{% url 'dashboard:home' %}">Dashboard</a></li>
        <li> <a class="govuk-link govuk-link--no-visited-state" href="{% url 'cases:case-list' %}">Search</a></li>
        <li> <a class="govuk-link govuk-link--no-visited-state" href="{% url 'notifications:notifications-list' %}">Notifications ({% notifications_count request=request %})</a></li>
        <li> <a class="govuk-link govuk-link--no-visited-state" href="{% url 'users:account_details' %}">Account details</a></li>
        <li> <a class="govuk-link govuk-link--no-visited-state" href="{% url 'logout' %}">Sign out</a></li>
    </ul>
</div>
=======
<div class="topnavmenu">
{% if user.is_authenticated %}
    <div class="govuk-grid-row">
        <div class="govuk-grid-column-one-half">
            <form method="get" action="{% url 'cases:case-list' %}">
                <div class="govuk-form-group no-bottom-margin">
                    <div class="govuk-input__wrapper">
                        <span class="govuk-visually-hidden">Search:</span>
                        {{ top_menu_form.search }}
                        <button class="govuk-input__suffix amp-search-button" aria-hidden="true">
                                <svg xmlns="http://www.w3.org/2000/svg"
                                    viewBox="0 0 40 40" width="40" height="40"
                                    stroke="currentColor" stroke-width="3" fill="none">
                                    <line x1="22" y1="23" x2="29" y2="31"/>
                                    <circle cx="18" cy="18" r="8" />
                                </svg>
                        </button>
                    </div>
                </div>
            </form>
        </div>
        <div class="govuk-grid-column-one-half">
                <div class="govuk-body login-display-name"> {{ user.first_name|title }} {{ user.last_name|title }} </div>
                <ul class="govuk-list nav-menu-list">
                    <li> <a class="govuk-link govuk-link--no-visited-state" href="{% url 'dashboard:home' %}">Dashboard</a></li>
                    <li> <a class="govuk-link govuk-link--no-visited-state" href="{% url 'cases:case-list' %}">Search</a></li>
                    <li> <a class="govuk-link govuk-link--no-visited-state" href="{% url 'users:account_details' %}">Account details</a></li>
                    <li> <a class="govuk-link govuk-link--no-visited-state" href="{% url 'logout' %}">Sign out</a></li>
                </ul>
        </div>
    </div>
>>>>>>> 330b3ab2
{% else %}
    <ul class="govuk-list nav-menu-list">
        <li> <a class="govuk-link govuk-link--no-visited-state" href="{% url 'dashboard:home' %}">Home</a></li>
        <li> <a class="govuk-link govuk-link--no-visited-state" href="{% url 'login' %}">Sign in</a></li>
    </ul>
{% endif %}
</div><|MERGE_RESOLUTION|>--- conflicted
+++ resolved
@@ -1,24 +1,11 @@
 <!DOCTYPE html>
 
-<<<<<<< HEAD
 {% load notifications %}
 
-{% if user.is_authenticated %}
-<div class="topnavmenu">
-    <div class="govuk-body login-display-name"> {{ user.first_name|title }} {{ user.last_name|title }} </div>
-    <ul class="govuk-list nav-menu-list">
-        <li> <a class="govuk-link govuk-link--no-visited-state" href="{% url 'dashboard:home' %}">Dashboard</a></li>
-        <li> <a class="govuk-link govuk-link--no-visited-state" href="{% url 'cases:case-list' %}">Search</a></li>
-        <li> <a class="govuk-link govuk-link--no-visited-state" href="{% url 'notifications:notifications-list' %}">Notifications ({% notifications_count request=request %})</a></li>
-        <li> <a class="govuk-link govuk-link--no-visited-state" href="{% url 'users:account_details' %}">Account details</a></li>
-        <li> <a class="govuk-link govuk-link--no-visited-state" href="{% url 'logout' %}">Sign out</a></li>
-    </ul>
-</div>
-=======
 <div class="topnavmenu">
 {% if user.is_authenticated %}
     <div class="govuk-grid-row">
-        <div class="govuk-grid-column-one-half">
+        <div class="govuk-grid-column-one-quarter">
             <form method="get" action="{% url 'cases:case-list' %}">
                 <div class="govuk-form-group no-bottom-margin">
                     <div class="govuk-input__wrapper">
@@ -36,17 +23,17 @@
                 </div>
             </form>
         </div>
-        <div class="govuk-grid-column-one-half">
+        <div class="govuk-grid-column-three-quarters">
                 <div class="govuk-body login-display-name"> {{ user.first_name|title }} {{ user.last_name|title }} </div>
                 <ul class="govuk-list nav-menu-list">
                     <li> <a class="govuk-link govuk-link--no-visited-state" href="{% url 'dashboard:home' %}">Dashboard</a></li>
                     <li> <a class="govuk-link govuk-link--no-visited-state" href="{% url 'cases:case-list' %}">Search</a></li>
+                    <li> <a class="govuk-link govuk-link--no-visited-state" href="{% url 'notifications:notifications-list' %}">Notifications ({% notifications_count request=request %})</a></li>
                     <li> <a class="govuk-link govuk-link--no-visited-state" href="{% url 'users:account_details' %}">Account details</a></li>
                     <li> <a class="govuk-link govuk-link--no-visited-state" href="{% url 'logout' %}">Sign out</a></li>
                 </ul>
         </div>
     </div>
->>>>>>> 330b3ab2
 {% else %}
     <ul class="govuk-list nav-menu-list">
         <li> <a class="govuk-link govuk-link--no-visited-state" href="{% url 'dashboard:home' %}">Home</a></li>
