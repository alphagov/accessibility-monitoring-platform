"""
Common widgets and form fields
"""
from datetime import date, datetime
import pytz
from typing import Any, Dict, Iterable, List, Mapping, Union

from django.contrib.auth.models import User
from django import forms

from .utils import convert_date_to_datetime

DEFAULT_START_DATE: datetime = datetime(year=1900, month=1, day=1, tzinfo=pytz.UTC)
DEFAULT_END_DATE: datetime = datetime(year=2100, month=1, day=1, tzinfo=pytz.UTC)


class AMPSelectWidget(forms.RadioSelect):
    template_name = "common/amp_select_widget_template.html"


class AMPRadioSelectWidget(forms.RadioSelect):
    """ Widget for GDS design system radio button fields """

    template_name = "common/amp_radio_select_widget_template.html"


class AMPCheckboxWidget(forms.CheckboxInput):
    """ Widget for GDS design system checkbox fields """

    template_name = "common/amp_checkbox_widget_template.html"


class AMPCheckboxSelectMultipleWidget(forms.CheckboxSelectMultiple):
    """ Widget for GDS design system multi-select checkboxes fields """

    template_name = "common/amp_checkbox_select_multiple_widget_template.html"


class AMPDateWidget(forms.MultiWidget):
    """ Widget for GDS design system date fields """

    template_name = "common/amp_date_widget_template.html"

    def __init__(self, attrs=None) -> None:
        day_widget_attrs = {
            "label": "Day",
            "class": "govuk-input govuk-date-input__input govuk-input--width-2",
            "type": "number",
            "pattern": "[0-9]*",
            "inputmode": "numeric",
        }
        month_specific_attrs = {
            "label": "Month",
        }
        year_specific_attrs = {
            "label": "Year",
            "class": "govuk-input govuk-date-input__input govuk-input--width-4",
        }
        widgets = [
            forms.NumberInput(attrs=day_widget_attrs),
            forms.NumberInput(attrs={**day_widget_attrs, **month_specific_attrs}),
            forms.NumberInput(attrs={**day_widget_attrs, **year_specific_attrs}),
        ]
        super().__init__(widgets, attrs)

    def decompress(self, value: Union[date, str]) -> List[Union[int, str, None]]:
        """
        Break date or hyphen-delimited string into into day, month and year integer values.

        If no values are found then return three Nones.
        """
        if isinstance(value, date):
            return [value.day, value.month, value.year]
        elif isinstance(value, str):
            if value == "":
                return [None, None, None]
            year, month, day = value.split("-")
            return [day, month, year]
        return [None, None, None]

    def value_from_datadict(
        self, data: Dict[str, Any], files: Mapping[str, Iterable[Any]], name: str
    ) -> str:
        """
        Return day, month and year integer values and return as
        hyphen-delimited string.

        If no values are found return empty string.
        """
        day, month, year = super().value_from_datadict(data, files, name)
        if day is None and month is None and year is None:
            return ""
        if day == "" and month == "" and year == "":
            return ""
        return "{}-{}-{}".format(year, month, day)


<<<<<<< HEAD
class AMPUserModelChoiceField(forms.ModelChoiceField):
    """
    Adds default widget to Django forms ModelChoiceField

    Uses user's full name as label
    """

    def __init__(self, *args, **kwargs) -> None:
        default_kwargs: dict = {
            "widget": AMPSelectWidget,
            "required": False,
            "queryset": User.objects.all(),
        }
        overridden_default_kwargs: dict = {**default_kwargs, **kwargs}
        super().__init__(*args, **overridden_default_kwargs)

    def label_from_instance(self, user):
        return user.get_full_name()
=======
class AMPIntegerField(forms.IntegerField):
    """ Integer input field in the style of GDS design system """

    def __init__(self, *args, **kwargs) -> None:
        kwargs.setdefault("required", False)
        kwargs.setdefault(
            "widget",
            forms.NumberInput(attrs={"class": "govuk-input govuk-input--width-10"}),
        )
        super().__init__(*args, **kwargs)
>>>>>>> 29a59932


class AMPCharField(forms.CharField):
    """ Character input field in the style of GDS design system """

    def __init__(self, *args, **kwargs) -> None:
        kwargs.setdefault("required", False)
        kwargs.setdefault("max_length", 100)
        kwargs.setdefault(
            "widget",
            forms.TextInput(attrs={"class": "govuk-input govuk-input--width-10"}),
        )
        super().__init__(*args, **kwargs)


class AMPCharFieldWide(forms.CharField):
    """ Full width character input field in the style of GDS design system """

    def __init__(self, *args, **kwargs) -> None:
        kwargs.setdefault("required", False)
        kwargs.setdefault(
            "widget",
            forms.TextInput(attrs={"class": "govuk-input"}),
        )
        super().__init__(*args, **kwargs)


class AMPTextField(forms.CharField):
    """ Textarea input field in the style of GDS design system """

    def __init__(self, *args, **kwargs) -> None:
        kwargs.setdefault("required", False)
        kwargs.setdefault(
            "widget",
            forms.Textarea(attrs={"class": "govuk-textarea", "rows": "2"}),
        )
        super().__init__(*args, **kwargs)


class AMPChoiceField(forms.ChoiceField):
    """ Choice input field in the style of GDS design system """

    def __init__(self, *args, **kwargs) -> None:
        kwargs.setdefault("required", False)
        kwargs.setdefault(
            "widget",
            forms.Select(attrs={"class": "govuk-select"}),
        )
        super().__init__(*args, **kwargs)


class AMPModelChoiceField(forms.ModelChoiceField):
    """ Model choice input field in the style of GDS design system """

    def __init__(self, *args, **kwargs) -> None:
        kwargs.setdefault("required", False)
        kwargs.setdefault(
            "widget",
            forms.Select(attrs={"class": "govuk-select"}),
        )
        super().__init__(*args, **kwargs)


class AMPUserModelChoiceField(AMPModelChoiceField):
    """
    Model choice input field in the style of GDS design system.

    Uses User model. Uses user's full name as label.
    """

    def __init__(self, *args, **kwargs) -> None:
        kwargs.setdefault(
            "queryset", User.objects.all().order_by("first_name", "last_name")
        )
        super().__init__(*args, **kwargs)

    def label_from_instance(self, user):
        """ Return full name from user """
        return user.get_full_name()


class AMPModelMultipleChoiceField(forms.ModelMultipleChoiceField):
    """ Model multi-choice input field in the style of GDS design system """

    def __init__(self, *args, **kwargs) -> None:
        kwargs.setdefault("required", False)
        kwargs.setdefault("widget", AMPCheckboxSelectMultipleWidget())
        super().__init__(*args, **kwargs)


class AMPModelChoiceField(forms.ModelChoiceField):
    """ Adds default widget to Django forms ModelChoiceField """

    def __init__(self, *args, **kwargs) -> None:
        default_kwargs: dict = {
            "widget": forms.Select(attrs={"class": "govuk-select"}),
            "required": False,
        }
        overridden_default_kwargs: dict = {**default_kwargs, **kwargs}
        super().__init__(*args, **overridden_default_kwargs)


class AMPModelMultipleChoiceField(forms.ModelMultipleChoiceField):
    """ Adds default widget to Django forms ModelMultipleChoiceField """

    def __init__(self, *args, **kwargs) -> None:
        default_kwargs: dict = {
            "widget": AMPCheckboxSelectMultipleWidget(),
            "required": False,
        }
        overridden_default_kwargs: dict = {**default_kwargs, **kwargs}
        super().__init__(*args, **overridden_default_kwargs)


class AMPBooleanField(forms.BooleanField):
    """ Checkbox input field in the style of GDS design system """

    def __init__(self, *args, **kwargs) -> None:
        kwargs.setdefault("required", False)
        kwargs.setdefault("widget", AMPCheckboxWidget())
        super().__init__(*args, **kwargs)


class AMPDateField(forms.DateField):
    """ Date input field in the style of GDS design system """

    def __init__(self, *args, **kwargs) -> None:
        kwargs.setdefault("required", False)
        kwargs.setdefault("widget", AMPDateWidget())
        super().__init__(*args, **kwargs)


class AMPDateRangeForm(forms.Form):
    """
    Form used to filter by date range.
    Start and end dates default to span entire period.
    """

    start_date = forms.DateField(
        label="Start date", widget=AMPDateWidget(), required=False
    )
    end_date = forms.DateField(label="End date", widget=AMPDateWidget(), required=False)

    def clean_start_date(self) -> datetime:
        """ Returns default start date or converts entered date to datetime """
        start_date = self.cleaned_data["start_date"]
        if start_date:
            return convert_date_to_datetime(start_date)
        return DEFAULT_START_DATE

    def clean_end_date(self) -> datetime:
        """ Returns default end date or converts entered date to datetime """
        end_date = self.cleaned_data["end_date"]
        if end_date:
            return convert_date_to_datetime(end_date)
        return DEFAULT_END_DATE<|MERGE_RESOLUTION|>--- conflicted
+++ resolved
@@ -95,26 +95,6 @@
         return "{}-{}-{}".format(year, month, day)
 
 
-<<<<<<< HEAD
-class AMPUserModelChoiceField(forms.ModelChoiceField):
-    """
-    Adds default widget to Django forms ModelChoiceField
-
-    Uses user's full name as label
-    """
-
-    def __init__(self, *args, **kwargs) -> None:
-        default_kwargs: dict = {
-            "widget": AMPSelectWidget,
-            "required": False,
-            "queryset": User.objects.all(),
-        }
-        overridden_default_kwargs: dict = {**default_kwargs, **kwargs}
-        super().__init__(*args, **overridden_default_kwargs)
-
-    def label_from_instance(self, user):
-        return user.get_full_name()
-=======
 class AMPIntegerField(forms.IntegerField):
     """ Integer input field in the style of GDS design system """
 
@@ -125,7 +105,6 @@
             forms.NumberInput(attrs={"class": "govuk-input govuk-input--width-10"}),
         )
         super().__init__(*args, **kwargs)
->>>>>>> 29a59932
 
 
 class AMPCharField(forms.CharField):
