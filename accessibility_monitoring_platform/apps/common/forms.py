--- conflicted
+++ resolved
@@ -11,18 +11,13 @@
 from django import forms
 from django.contrib.auth.models import User
 
-<<<<<<< HEAD
 from .models import (
     AUDITOR_GROUP_NAME,
     QA_AUDITOR_GROUP_NAME,
     FooterLink,
     FrequentlyUsedLink,
-    IssueReport,
     Platform,
 )
-=======
-from .models import FooterLink, FrequentlyUsedLink, Platform
->>>>>>> 91d50d7b
 from .utils import convert_date_to_datetime, validate_url
 
 DEFAULT_START_DATE: datetime = datetime(
