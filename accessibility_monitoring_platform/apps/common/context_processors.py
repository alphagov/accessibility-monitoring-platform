"""
Context processors
"""
import re
from typing import Dict, Union

from .forms import AMPTopMenuForm
from ..cases.models import Case
from ..common.models import Platform
from ..common.utils import get_platform_settings

PAGE_TITLES_BY_URL = {
    "/": "Dashboard",
    "/accounts/login/": "Sign in",
    "/accounts/password_reset/": "Reset password",
    "/accounts/password_reset/done/": "Password reset done",
    "/cases/": "Search",
    "/cases/[id]/delete-case/": "Delete case",
    "/cases/[id]/edit-case-details/": "Edit case | Case details",
    "/cases/[id]/edit-contact-details/": "Edit case | Contact details",
    "/cases/[id]/edit-enforcement-body-correspondence/": "Edit case | Equality body correspondence",
    "/cases/[id]/edit-final-decision/": "Edit case | Final decision",
    "/cases/[id]/edit-no-psb-response/": "Edit case | Public sector body is unresponsive",
    "/cases/[id]/edit-report-correspondence/": "Edit case | Report correspondence",
    "/cases/[id]/edit-report-details/": "Edit case | Report details",
    "/cases/[id]/edit-qa-process/": "Edit case | QA process",
    "/cases/[id]/edit-report-followup-due-dates/": "Edit case | Report followup dates",
    "/cases/[id]/edit-test-results/": "Edit case | Testing details",
    "/cases/[id]/edit-twelve-week-correspondence-due-dates/": "Edit case | 12 week correspondence dates",
    "/cases/[id]/edit-twelve-week-correspondence/": "Edit case | 12 week correspondence",
    "/cases/[id]/view/": "View case",
    "/cases/create/": "Create case",
    "/contact/": "Contact admin",
    "/report-issue/": "Report an issue",
    "/user/account_details/": "Account details",
    "/user/register/": "Register",
    "/websites/": "Query domain register",
}


def platform_page(request) -> Dict[str, Union[str, AMPTopMenuForm, Platform]]:
    """
    Lookup the page title using URL path and place it in context for template rendering.
    Also include search form for top menu, name of prototype and platform settings.
    """
    url_without_id = re.sub(r"\d+", "[id]", request.path)
    page_heading: str = PAGE_TITLES_BY_URL.get(
        url_without_id, "Accessibility Monitoring Platform"
    )

    page_title: str = page_heading
    if url_without_id.startswith("/cases/[id]/"):
        try:
            case: Case = Case.objects.get(id=request.path.split("/")[2])
            page_title: str = f"{case.organisation_name} | {page_heading}"
        except Case.DoesNotExist:
            pass

    absolute_uri: str = request.build_absolute_uri()
    if (
        "localhost" in absolute_uri
        or "accessibility-monitoring-platform-production.london.cloudapps.digital"
        in absolute_uri
        or "accessibility-monitoring-platform-test.london.cloudapps.digital"
        in absolute_uri
    ):
        prototype_name: str = ""
    else:
<<<<<<< HEAD
        prototype_name: str = absolute_uri.split(".")[0].replace("https://", "").replace("http://", "")
=======
        prototype_name: str = (
            absolute_uri.split(".")[0].replace("https://", "").replace("http://", "")
        )

    platform: Platform = get_platform_settings()
>>>>>>> d1429f01

    return {
        "page_heading": page_heading,
        "page_title": page_title,
        "top_menu_form": AMPTopMenuForm(),
        "prototype_name": prototype_name,
        "platform": platform,
    }<|MERGE_RESOLUTION|>--- conflicted
+++ resolved
@@ -66,15 +66,11 @@
     ):
         prototype_name: str = ""
     else:
-<<<<<<< HEAD
-        prototype_name: str = absolute_uri.split(".")[0].replace("https://", "").replace("http://", "")
-=======
         prototype_name: str = (
             absolute_uri.split(".")[0].replace("https://", "").replace("http://", "")
         )
 
     platform: Platform = get_platform_settings()
->>>>>>> d1429f01
 
     return {
         "page_heading": page_heading,
