"""
Context processors
"""

from typing import Dict, Union

from django.conf import settings
from django.http import HttpRequest
from django.utils import timezone

from ..common.case_nav import get_amp_page_name
from ..common.models import FooterLink, FrequentlyUsedLink, Platform
from ..common.page_name_utils import get_amp_page_name_by_request
from ..common.utils import get_platform_settings
from ..notifications.utils import get_number_of_tasks
from .forms import AMPTopMenuForm


def platform_page(
    request: HttpRequest,
) -> Dict[str, Union[AMPTopMenuForm, str, Platform, int]]:
    """
    Populate context for template rendering. Include search form for top menu,
    name of prototype, platform settings and number of tasks.
    """
    platform: Platform = get_platform_settings()

    return {
        "today": timezone.now(),
        "top_menu_form": AMPTopMenuForm(),
        "platform": platform,
        "number_of_tasks": get_number_of_tasks(user=request.user),
        "django_settings": settings,
        "custom_frequently_used_links": FrequentlyUsedLink.objects.filter(
            is_deleted=False
        ),
        "custom_footer_links": FooterLink.objects.filter(is_deleted=False),
<<<<<<< HEAD
        "amp_page_name": get_amp_page_name(request=request),
=======
        "amp_page_name": get_amp_page_name_by_request(request=request),
>>>>>>> 4f011361
    }<|MERGE_RESOLUTION|>--- conflicted
+++ resolved
@@ -35,9 +35,5 @@
             is_deleted=False
         ),
         "custom_footer_links": FooterLink.objects.filter(is_deleted=False),
-<<<<<<< HEAD
-        "amp_page_name": get_amp_page_name(request=request),
-=======
         "amp_page_name": get_amp_page_name_by_request(request=request),
->>>>>>> 4f011361
     }