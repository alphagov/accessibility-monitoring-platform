"""
Context processors
"""
import re
from typing import Dict, Union

from ..cases.models import Case
from ..common.models import Platform
from ..common.utils import get_platform_settings
from ..reminders.utils import get_number_of_reminders_for_user

from .forms import AMPTopMenuForm


PAGE_TITLES_BY_URL = {
    "/": "Dashboard",
    "/accounts/login/": "Sign in",
    "/accounts/password_reset/": "Reset password",
    "/accounts/password_reset/done/": "Password reset done",
    "/cases/": "Search",
    "/cases/[id]/delete-case/": "Delete case",
    "/cases/[id]/edit-case-details/": "Edit case | Case details",
    "/cases/[id]/edit-contact-details/": "Edit case | Contact details",
    "/cases/[id]/edit-enforcement-body-correspondence/": "Edit case | Equality body correspondence",
    "/cases/[id]/edit-final-decision/": "Edit case | Final decision",
    "/cases/[id]/edit-no-psb-response/": "Edit case | Public sector body is unresponsive",
    "/cases/[id]/edit-report-correspondence/": "Edit case | Report correspondence",
    "/cases/[id]/edit-report-details/": "Edit case | Report details",
    "/cases/[id]/edit-qa-process/": "Edit case | QA process",
    "/cases/[id]/edit-report-followup-due-dates/": "Edit case | Report followup dates",
    "/cases/[id]/edit-test-results/": "Edit case | Testing details",
    "/cases/[id]/edit-twelve-week-correspondence-due-dates/": "Edit case | 12 week correspondence dates",
    "/cases/[id]/edit-twelve-week-correspondence/": "Edit case | 12 week correspondence",
    "/cases/[id]/view/": "View case",
    "/cases/create/": "Create case",
    "/contact/": "Contact admin",
    "/report-issue/": "Report an issue",
    "/user/account_details/": "Account details",
    "/user/register/": "Register",
    "/websites/": "Query domain register",
    "/cases/[id]/audits/create/": "Edit test | Create test",
    "/cases/[id]/audits/[id]/view/": "View test",
    "/cases/[id]/audits/[id]/edit-audit-metadata/": "Edit test | Test metadata",
    "/cases/[id]/audits/[id]/edit-audit-pages/": "Edit test | Pages",
    "/cases/[id]/audits/[id]/edit-audit-manual/": "Edit test | Manual tests",
    "/cases/[id]/audits/[id]/edit-audit-axe/": "Edit test | Axe and colour contrast tests",
    "/cases/[id]/audits/[id]/edit-audit-pdf/": "Edit test | PDF tests",
}


<<<<<<< HEAD
def platform_page(
    request,
) -> Dict[str, Union[str, AMPTopMenuForm, Platform, Case, None]]:
=======
def platform_page(request) -> Dict[str, Union[int, str, AMPTopMenuForm, Platform]]:
>>>>>>> 167c69c1
    """
    Lookup the page title using URL path and place it in context for template rendering.
    Also include search form for top menu, name of prototype and platform settings.
    """
    url_without_id = re.sub(r"\d+", "[id]", request.path)
    page_heading: str = PAGE_TITLES_BY_URL.get(
        url_without_id, "Accessibility Monitoring Platform"
    )

    page_title: str = page_heading
    case: Union[Case, None] = None
    if url_without_id.startswith("/cases/[id]/"):
        try:
            case = Case.objects.get(id=request.path.split("/")[2])
            page_title: str = f"{case.organisation_name} | {page_heading}"  # type: ignore
        except Case.DoesNotExist:
            pass

    absolute_uri: str = request.build_absolute_uri()
    if (
        "localhost" in absolute_uri
        or "accessibility-monitoring-platform-production.london.cloudapps.digital"
        in absolute_uri
        or "accessibility-monitoring-platform-test.london.cloudapps.digital"
        in absolute_uri
    ):
        prototype_name: str = ""
    else:
        prototype_name: str = (
            absolute_uri.split(".")[0].replace("https://", "").replace("http://", "")
        )

    platform: Platform = get_platform_settings()

    return {
        "page_heading": page_heading,
        "page_title": page_title,
        "top_menu_form": AMPTopMenuForm(),
        "prototype_name": prototype_name,
        "platform": platform,
<<<<<<< HEAD
        "case": case,
=======
        "number_of_reminders": get_number_of_reminders_for_user(user=request.user),
>>>>>>> 167c69c1
    }<|MERGE_RESOLUTION|>--- conflicted
+++ resolved
@@ -48,13 +48,9 @@
 }
 
 
-<<<<<<< HEAD
 def platform_page(
     request,
-) -> Dict[str, Union[str, AMPTopMenuForm, Platform, Case, None]]:
-=======
-def platform_page(request) -> Dict[str, Union[int, str, AMPTopMenuForm, Platform]]:
->>>>>>> 167c69c1
+) -> Dict[str, Union[int, str, AMPTopMenuForm, Platform, Case, None]]:
     """
     Lookup the page title using URL path and place it in context for template rendering.
     Also include search form for top menu, name of prototype and platform settings.
@@ -95,9 +91,6 @@
         "top_menu_form": AMPTopMenuForm(),
         "prototype_name": prototype_name,
         "platform": platform,
-<<<<<<< HEAD
         "case": case,
-=======
         "number_of_reminders": get_number_of_reminders_for_user(user=request.user),
->>>>>>> 167c69c1
     }