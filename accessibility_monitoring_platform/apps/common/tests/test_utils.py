"""
Test - common utility functions
"""
import pytest
import csv
from datetime import date, datetime
import io
from typing import Any, Dict, List, Tuple
from backports.zoneinfo import ZoneInfo

from django.contrib.auth.models import User
from django.contrib.contenttypes.models import ContentType
from django.core.exceptions import ValidationError
from django.http import HttpRequest, HttpResponse
from django.http.request import QueryDict
from django_otp.plugins.otp_email.models import EmailDevice
from django.test.client import RequestFactory


from ..models import (
    Event,
    Platform,
    EVENT_TYPE_MODEL_CREATE,
    EVENT_TYPE_MODEL_UPDATE,
)
from ..utils import (
    build_filters,
    download_as_csv,
    extract_domain_from_url,
    amp_format_date,
    amp_format_datetime,
    amp_format_time,
    get_id_from_button_name,
    convert_date_to_datetime,
    validate_url,
    get_platform_settings,
    record_model_create_event,
    record_model_update_event,
    list_to_dictionary_of_lists,
    undo_double_escapes,
<<<<<<< HEAD
    checks_if_2fa_is_enabled,
=======
    check_dict_for_truthy_values,
>>>>>>> 58a1d6c2
)


class MockModel:
    def __init__(self, integer_field, char_field):
        self.integer_field = integer_field
        self.char_field = char_field
        self.field_not_in_csv = "field_not_in_csv"


MOCK_MODEL_FIELDS: List[str] = ["integer_field", "char_field"]
MOCK_MODEL_DATA: List[List[str]] = [["1", "char1"], ["2", "char2"]]
MOCK_QUERYSET: List[MockModel] = [
    MockModel(integer_field=1, char_field="char1"),
    MockModel(integer_field=2, char_field="char2"),
]
CSV_FILENAME: str = "filename.csv"


def get_csv_response() -> HttpResponse:
    """Call download_as_csv and return response"""
    return download_as_csv(
        queryset=MOCK_QUERYSET,  # type: ignore
        field_names=MOCK_MODEL_FIELDS,
        filename=CSV_FILENAME,
    )


def get_csv_data_header_and_body() -> Tuple[List[str], List[List[str]]]:
    """Get the csv data and return the headers and body separately"""
    response: HttpResponse = get_csv_response()
    content: str = response.content.decode("utf-8")
    cvs_reader: Any = csv.reader(io.StringIO(content))
    csv_body: List[List[str]] = list(cvs_reader)
    csv_header: List[str] = csv_body.pop(0)
    return csv_header, csv_body


def test_response_code_is_200():
    """Tests whether the download function response has status code 200"""
    response: HttpResponse = get_csv_response()
    assert response.status_code == 200


def test_response_headers_contains_filename():
    """Tests that the response headers contains the requested file name"""
    response: HttpResponse = get_csv_response()
    assert (
        response.headers["Content-Disposition"]
        == f"attachment; filename={CSV_FILENAME}"
    )


def test_csv_header_is_as_expected():
    """Tests that the csv header matches the list of fields"""
    csv_header, _ = get_csv_data_header_and_body()
    assert csv_header == MOCK_MODEL_FIELDS


def test_csv_body_is_as_expected():
    """Tests that the csv data matches that returned by the queryset"""
    _, csv_body = get_csv_data_header_and_body()
    assert csv_body == MOCK_MODEL_DATA


def test_extract_domain_from_url_https():
    """Tests that the domain is extracted from a url with https protocol"""
    assert (
        extract_domain_from_url(url="https://example.com/index.html") == "example.com"
    )


def test_extract_domain_from_url_http():
    """Tests that the domain is extracted from a url with http protocol"""
    assert extract_domain_from_url(url="http://example.com") == "example.com"


def test_extract_domain_from_url_no_protocol():
    """Tests that the domain is not extracted from a url with no protocol"""
    assert extract_domain_from_url(url="example.com") == ""


def test_get_id_from_button_name():
    """Tests that the id is extracted from a button name with known prefix"""
    button_name_prefix: str = "prefix_"
    button_id: int = 1
    button_name: str = f"{button_name_prefix}{button_id}"
    querydict: QueryDict = QueryDict(f"meh=val&{button_name}=1&a=2&c=3")
    assert (
        get_id_from_button_name(
            button_name_prefix=button_name_prefix, querydict=querydict
        )
        == button_id
    )


def test_get_non_numeric_suffix_from_button_name():
    """Tests that the a non-integer button name suffix returns None"""
    button_name_prefix: str = "prefix_"
    button_id: str = "not_a_number"
    button_name: str = f"{button_name_prefix}{button_id}"
    querydict: QueryDict = QueryDict(f"meh=val&{button_name}=1&a=2&c=3")
    assert (
        get_id_from_button_name(
            button_name_prefix=button_name_prefix, querydict=querydict
        )
        is None
    )


def test_get_no_id_from_button_name_with_wrong_prefix():
    """Tests that no id is extracted from a button name with wrong prefix"""
    button_name_prefix: str = "prefix_"
    button_name: str = f"wrong_prefix_{button_name_prefix}1"
    querydict: QueryDict = QueryDict(f"{button_name}=1&a=2&c=3")
    assert (
        get_id_from_button_name(
            button_name_prefix=button_name_prefix, querydict=querydict
        )
        is None
    )


def test_build_filters_from_field_values():
    """Tests that filter dictionary is build from field values"""
    field_and_filter_names: List[Tuple[str, str]] = [
        ("case_number", "id"),
        ("domain", "domain__icontains"),
    ]
    fields_data: Dict[str, Any] = {
        "case_number": "42",
        "domain": "domain name",
        "unused_field": "unused value",
    }
    expected_filters: Dict[str, str] = {
        "id": "42",
        "domain__icontains": "domain name",
    }
    assert (
        build_filters(
            cleaned_data=fields_data, field_and_filter_names=field_and_filter_names
        )
        == expected_filters
    )


def test_convert_date_to_datetime():
    """Test date is converted to datetime correctly"""
    input_date: date = date(year=2021, month=6, day=10)
    expected_datetime: datetime = datetime(
        year=2021, month=6, day=10, tzinfo=ZoneInfo("UTC")
    )
    assert convert_date_to_datetime(input_date) == expected_datetime


def test_convert_date_plus_hour_minute_second_to_datetime():
    """Test date plus hour, minute and second arguments is converted to datetime correctly"""
    input_date: date = date(year=2021, month=6, day=10)
    expected_datetime: datetime = datetime(
        year=2021, month=6, day=10, hour=1, minute=2, second=3, tzinfo=ZoneInfo("UTC")
    )
    assert (
        convert_date_to_datetime(input_date, hour=1, minute=2, second=3)
        == expected_datetime
    )


@pytest.mark.parametrize("url", ["https://gov.uk", "http://example.com"])
def test_validate_url_raises_no_error(url):
    """Test url_validation raises no error for a valid url"""
    assert validate_url(url) is None


def test_validate_url_raises_validation_error():
    """Test url_validation raises validation error for invalid url"""
    with pytest.raises(ValidationError) as excinfo:
        validate_url("no protocol")

    assert "URL must start with http:// or https://" in str(excinfo.value)


@pytest.mark.django_db
def test_get_platform_settings():
    """Test get_platform_settings returns the platform settings row"""
    platform: Platform = get_platform_settings()

    assert platform.id == 1  # type: ignore


@pytest.mark.django_db
def test_record_model_create_event():
    """Test creation of model create event"""
    user: User = User.objects.create()
    record_model_create_event(user=user, model_object=user)

    content_type: ContentType = ContentType.objects.get_for_model(User)
    event: Event = Event.objects.get(content_type=content_type, object_id=user.id)  # type: ignore

    assert event.type == EVENT_TYPE_MODEL_CREATE


@pytest.mark.django_db
def test_record_model_update_event():
    """Test creation of model update event"""
    user: User = User.objects.create()
    record_model_update_event(user=user, model_object=user)

    content_type: ContentType = ContentType.objects.get_for_model(User)
    event: Event = Event.objects.get(content_type=content_type, object_id=user.id)  # type: ignore

    assert event.type == EVENT_TYPE_MODEL_UPDATE


def test_list_to_dictionary_of_lists():
    """Test list of items grouped by attribute and converted to dictionary of lists"""
    mock_1: MockModel = MockModel(char_field="key1", integer_field=1)
    mock_2: MockModel = MockModel(char_field="key1", integer_field=2)
    mock_3: MockModel = MockModel(char_field="key2", integer_field=3)
    mock_4: MockModel = MockModel(char_field="key3", integer_field=4)
    mocks: List[MockModel] = [mock_1, mock_2, mock_3, mock_4]

    assert list_to_dictionary_of_lists(items=mocks, group_by_attr="char_field") == {
        "key1": [mock_1, mock_2],
        "key2": [mock_3],
        "key3": [mock_4],
    }


@pytest.mark.parametrize(
    "date_to_format,expected_result",
    [
        (date(2021, 4, 1), "1 April 2021"),
        (None, ""),
    ],
)
def test_amp_format_date(date_to_format, expected_result):
    """Test date formatted according to GDS style guide."""
    assert amp_format_date(date_to_format) == expected_result


@pytest.mark.parametrize(
    "datetime_to_format,expected_result",
    [
        (datetime(2021, 4, 1, 9, 1), "9:01am"),
        (None, ""),
    ],
)
def test_amp_format_time(datetime_to_format, expected_result):
    """Test time formatted according to GDS style guide."""
    assert amp_format_time(datetime_to_format) == expected_result


@pytest.mark.parametrize(
    "datetime_to_format,expected_result",
    [
        (datetime(2021, 4, 1, 9, 1), "1 April 2021 9:01am"),
        (None, ""),
    ],
)
def test_amp_format_datetime(datetime_to_format, expected_result):
    """Test date and time formatted according to GDS style guide."""
    assert amp_format_datetime(datetime_to_format) == expected_result


def test_undo_double_escapes():
    """
    Test Undo double escapes, where & has been replaced with &amp; in escaped html
    """
    assert undo_double_escapes("&amp;lt;tag&amp;gt;&amp;quot;") == "&lt;tag&gt;&quot;"


<<<<<<< HEAD
def test_checks_if_2fa_is_enabled(admin_client):
    """Test to check whether checks_if_2fa_is_enabled works as expected"""
    user: User = User.objects.create(
        email="uesr@email.com",
        password="123456",
    )
    factory: RequestFactory = RequestFactory()
    request: HttpRequest = factory.get("/")
    request.user = user

    assert checks_if_2fa_is_enabled(request) is False

    email_device: EmailDevice = EmailDevice.objects.create(
        user=user,
        name="default",
        confirmed=False,
    )

    assert checks_if_2fa_is_enabled(request) is False

    email_device.confirmed = True
    email_device.save()

    assert checks_if_2fa_is_enabled(request) is True
=======
@pytest.mark.parametrize(
    "dictionary,keys_to_check,expected_result",
    [
        ({}, ["missing_key"], False),
        ({"truthy_key": True}, ["truthy_key"], True),
        ({"truthy_key": True, "falsey_key": False}, ["falsey_key"], False),
        (
            {"truthy_key_1": True, "truthy_key_2": True},
            ["truthy_key_1", "truthy_key_2"],
            True,
        ),
    ],
)
def test_check_dict_for_truthy_values(dictionary, keys_to_check, expected_result):
    """
    Test dictionary contains at least one truthy values for list of keys to check.
    """
    assert check_dict_for_truthy_values(dictionary, keys_to_check) == expected_result
>>>>>>> 58a1d6c2
<|MERGE_RESOLUTION|>--- conflicted
+++ resolved
@@ -38,11 +38,8 @@
     record_model_update_event,
     list_to_dictionary_of_lists,
     undo_double_escapes,
-<<<<<<< HEAD
     checks_if_2fa_is_enabled,
-=======
     check_dict_for_truthy_values,
->>>>>>> 58a1d6c2
 )
 
 
@@ -314,7 +311,6 @@
     assert undo_double_escapes("&amp;lt;tag&amp;gt;&amp;quot;") == "&lt;tag&gt;&quot;"
 
 
-<<<<<<< HEAD
 def test_checks_if_2fa_is_enabled(admin_client):
     """Test to check whether checks_if_2fa_is_enabled works as expected"""
     user: User = User.objects.create(
@@ -339,7 +335,8 @@
     email_device.save()
 
     assert checks_if_2fa_is_enabled(request) is True
-=======
+
+
 @pytest.mark.parametrize(
     "dictionary,keys_to_check,expected_result",
     [
@@ -357,5 +354,4 @@
     """
     Test dictionary contains at least one truthy values for list of keys to check.
     """
-    assert check_dict_for_truthy_values(dictionary, keys_to_check) == expected_result
->>>>>>> 58a1d6c2
+    assert check_dict_for_truthy_values(dictionary, keys_to_check) == expected_result