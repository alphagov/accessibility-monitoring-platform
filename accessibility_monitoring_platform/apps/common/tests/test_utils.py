--- conflicted
+++ resolved
@@ -14,15 +14,12 @@
 from django.http import HttpResponse
 from django.http.request import QueryDict
 
-<<<<<<< HEAD
-from ..models import Platform
-=======
 from ..models import (
     Event,
+    Platform,
     EVENT_TYPE_MODEL_CREATE,
     EVENT_TYPE_MODEL_UPDATE,
 )
->>>>>>> 12c676ae
 from ..utils import (
     build_filters,
     download_as_csv,
@@ -31,12 +28,9 @@
     convert_date_to_datetime,
     validate_url,
     format_date,
-<<<<<<< HEAD
     get_platform_settings,
-=======
     record_model_create_event,
     record_model_update_event,
->>>>>>> 12c676ae
 )
 
 
@@ -222,13 +216,14 @@
 
 
 @pytest.mark.django_db
-<<<<<<< HEAD
 def test_get_platform_settings():
     """Test get_platform_settings returns the platform settings row"""
     platform: Platform = get_platform_settings()
 
-    assert platform.id == 1
-=======
+    assert platform.id == 1  # type: ignore
+
+
+@pytest.mark.django_db
 def test_record_model_create_event():
     """Test creation of model create event"""
     user: User = User.objects.create()
@@ -250,4 +245,3 @@
     event: Event = Event.objects.get(content_type=content_type, object_id=user.id)  # type: ignore
 
     assert event.type == EVENT_TYPE_MODEL_UPDATE
->>>>>>> 12c676ae
