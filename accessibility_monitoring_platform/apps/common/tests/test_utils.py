"""
Test - common utility functions
"""
import pytest
import csv
from datetime import date, datetime
import io
from typing import Any, Dict, List, Tuple
from backports.zoneinfo import ZoneInfo

from django.contrib.auth.models import User
from django.contrib.contenttypes.models import ContentType
from django.core.exceptions import ValidationError
from django.http import HttpResponse
from django.http.request import QueryDict

from ..models import (
    Event,
    Platform,
    EVENT_TYPE_MODEL_CREATE,
    EVENT_TYPE_MODEL_UPDATE,
)
from ..utils import (
    build_filters,
    download_as_csv,
    extract_domain_from_url,
    format_gds_date,
    format_gds_datetime,
    format_gds_time,
    get_id_from_button_name,
    convert_date_to_datetime,
    validate_url,
    get_platform_settings,
    record_model_create_event,
    record_model_update_event,
    list_to_dictionary_of_lists,
    undo_double_escapes,
)


class MockModel:
    def __init__(self, integer_field, char_field):
        self.integer_field = integer_field
        self.char_field = char_field
        self.field_not_in_csv = "field_not_in_csv"


MOCK_MODEL_FIELDS: List[str] = ["integer_field", "char_field"]
MOCK_MODEL_DATA: List[List[str]] = [["1", "char1"], ["2", "char2"]]
MOCK_QUERYSET: List[MockModel] = [
    MockModel(integer_field=1, char_field="char1"),
    MockModel(integer_field=2, char_field="char2"),
]
CSV_FILENAME: str = "filename.csv"


def get_csv_response() -> HttpResponse:
    """Call download_as_csv and return response"""
    return download_as_csv(
        queryset=MOCK_QUERYSET,  # type: ignore
        field_names=MOCK_MODEL_FIELDS,
        filename=CSV_FILENAME,
    )


def get_csv_data_header_and_body() -> Tuple[List[str], List[List[str]]]:
    """Get the csv data and return the headers and body separately"""
    response: HttpResponse = get_csv_response()
    content: str = response.content.decode("utf-8")
    cvs_reader: Any = csv.reader(io.StringIO(content))
    csv_body: List[List[str]] = list(cvs_reader)
    csv_header: List[str] = csv_body.pop(0)
    return csv_header, csv_body


def test_response_code_is_200():
    """Tests whether the download function response has status code 200"""
    response: HttpResponse = get_csv_response()
    assert response.status_code == 200


def test_response_headers_contains_filename():
    """Tests that the response headers contains the requested file name"""
    response: HttpResponse = get_csv_response()
    assert (
        response.headers["Content-Disposition"]
        == f"attachment; filename={CSV_FILENAME}"
    )


def test_csv_header_is_as_expected():
    """Tests that the csv header matches the list of fields"""
    csv_header, _ = get_csv_data_header_and_body()
    assert csv_header == MOCK_MODEL_FIELDS


def test_csv_body_is_as_expected():
    """Tests that the csv data matches that returned by the queryset"""
    _, csv_body = get_csv_data_header_and_body()
    assert csv_body == MOCK_MODEL_DATA


def test_extract_domain_from_url_https():
    """Tests that the domain is extracted from a url with https protocol"""
    assert (
        extract_domain_from_url(url="https://example.com/index.html") == "example.com"
    )


def test_extract_domain_from_url_http():
    """Tests that the domain is extracted from a url with http protocol"""
    assert extract_domain_from_url(url="http://example.com") == "example.com"


def test_extract_domain_from_url_no_protocol():
    """Tests that the domain is not extracted from a url with no protocol"""
    assert extract_domain_from_url(url="example.com") == ""


def test_get_id_from_button_name():
    """Tests that the id is extracted from a button name with known prefix"""
    button_name_prefix: str = "prefix_"
    button_id: int = 1
    button_name: str = f"{button_name_prefix}{button_id}"
    querydict: QueryDict = QueryDict(f"meh=val&{button_name}=1&a=2&c=3")
    assert (
        get_id_from_button_name(
            button_name_prefix=button_name_prefix, querydict=querydict
        )
        == button_id
    )


def test_get_non_numeric_suffix_from_button_name():
    """Tests that the a non-integer button name suffix returns None"""
    button_name_prefix: str = "prefix_"
    button_id: str = "not_a_number"
    button_name: str = f"{button_name_prefix}{button_id}"
    querydict: QueryDict = QueryDict(f"meh=val&{button_name}=1&a=2&c=3")
    assert (
        get_id_from_button_name(
            button_name_prefix=button_name_prefix, querydict=querydict
        )
        is None
    )


def test_get_no_id_from_button_name_with_wrong_prefix():
    """Tests that no id is extracted from a button name with wrong prefix"""
    button_name_prefix: str = "prefix_"
    button_name: str = f"wrong_prefix_{button_name_prefix}1"
    querydict: QueryDict = QueryDict(f"{button_name}=1&a=2&c=3")
    assert (
        get_id_from_button_name(
            button_name_prefix=button_name_prefix, querydict=querydict
        )
        is None
    )


def test_build_filters_from_field_values():
    """Tests that filter dictionary is build from field values"""
    field_and_filter_names: List[Tuple[str, str]] = [
        ("case_number", "id"),
        ("domain", "domain__icontains"),
    ]
    fields_data: Dict[str, Any] = {
        "case_number": "42",
        "domain": "domain name",
        "unused_field": "unused value",
    }
    expected_filters: Dict[str, str] = {
        "id": "42",
        "domain__icontains": "domain name",
    }
    assert (
        build_filters(
            cleaned_data=fields_data, field_and_filter_names=field_and_filter_names
        )
        == expected_filters
    )


def test_convert_date_to_datetime():
    """Test date is converted to datetime correctly"""
    input_date: date = date(year=2021, month=6, day=10)
    expected_datetime: datetime = datetime(
        year=2021, month=6, day=10, tzinfo=ZoneInfo("UTC")
    )
    assert convert_date_to_datetime(input_date) == expected_datetime


def test_convert_date_plus_hour_minute_second_to_datetime():
    """Test date plus hour, minute and second arguments is converted to datetime correctly"""
    input_date: date = date(year=2021, month=6, day=10)
    expected_datetime: datetime = datetime(
        year=2021, month=6, day=10, hour=1, minute=2, second=3, tzinfo=ZoneInfo("UTC")
    )
    assert (
        convert_date_to_datetime(input_date, hour=1, minute=2, second=3)
        == expected_datetime
    )


@pytest.mark.parametrize("url", ["https://gov.uk", "http://example.com"])
def test_validate_url_raises_no_error(url):
    """Test url_validation raises no error for a valid url"""
    assert validate_url(url) is None


def test_validate_url_raises_validation_error():
    """Test url_validation raises validation error for invalid url"""
    with pytest.raises(ValidationError) as excinfo:
        validate_url("no protocol")

    assert "URL must start with http:// or https://" in str(excinfo.value)


@pytest.mark.django_db
def test_get_platform_settings():
    """Test get_platform_settings returns the platform settings row"""
    platform: Platform = get_platform_settings()

    assert platform.id == 1  # type: ignore


@pytest.mark.django_db
def test_record_model_create_event():
    """Test creation of model create event"""
    user: User = User.objects.create()
    record_model_create_event(user=user, model_object=user)

    content_type: ContentType = ContentType.objects.get_for_model(User)
    event: Event = Event.objects.get(content_type=content_type, object_id=user.id)  # type: ignore

    assert event.type == EVENT_TYPE_MODEL_CREATE


@pytest.mark.django_db
def test_record_model_update_event():
    """Test creation of model update event"""
    user: User = User.objects.create()
    record_model_update_event(user=user, model_object=user)

    content_type: ContentType = ContentType.objects.get_for_model(User)
    event: Event = Event.objects.get(content_type=content_type, object_id=user.id)  # type: ignore

    assert event.type == EVENT_TYPE_MODEL_UPDATE


def test_list_to_dictionary_of_lists():
    """Test list of items grouped by attribute and converted to dictionary of lists"""
    mock_1: MockModel = MockModel(char_field="key1", integer_field=1)
    mock_2: MockModel = MockModel(char_field="key1", integer_field=2)
    mock_3: MockModel = MockModel(char_field="key2", integer_field=3)
    mock_4: MockModel = MockModel(char_field="key3", integer_field=4)
    mocks: List[MockModel] = [mock_1, mock_2, mock_3, mock_4]

    assert list_to_dictionary_of_lists(items=mocks, group_by_attr="char_field") == {
        "key1": [mock_1, mock_2],
        "key2": [mock_3],
        "key3": [mock_4],
    }


<<<<<<< HEAD
@pytest.mark.parametrize(
    "date_to_format,expected_result",
    [
        (date(2021, 4, 1), "1 April 2021"),
        (None, ""),
    ],
)
def test_format_gds_date(date_to_format, expected_result):
    """Test date formatted according to GDS style guide."""
    assert format_gds_date(date_to_format) == expected_result


@pytest.mark.parametrize(
    "datetime_to_format,expected_result",
    [
        (datetime(2021, 4, 1, 9, 1), "9:01am"),
        (None, ""),
    ],
)
def test_format_gds_time(datetime_to_format, expected_result):
    """Test time formatted according to GDS style guide."""
    assert format_gds_time(datetime_to_format) == expected_result


@pytest.mark.parametrize(
    "datetime_to_format,expected_result",
    [
        (datetime(2021, 4, 1, 9, 1), "1 April 2021 9:01am"),
        (None, ""),
    ],
)
def test_format_gds_datetime(datetime_to_format, expected_result):
    """Test date and time formatted according to GDS style guide."""
    assert format_gds_datetime(datetime_to_format) == expected_result
=======
def test_undo_double_escapes():
    """
    Test Undo double escapes, where & has been replaced with &amp; in escaped html
    """
    assert undo_double_escapes("&amp;lt;tag&amp;gt;&amp;quot;") == "&lt;tag&gt;&quot;"
>>>>>>> 2feb7852
<|MERGE_RESOLUTION|>--- conflicted
+++ resolved
@@ -263,7 +263,6 @@
     }
 
 
-<<<<<<< HEAD
 @pytest.mark.parametrize(
     "date_to_format,expected_result",
     [
@@ -298,10 +297,10 @@
 def test_format_gds_datetime(datetime_to_format, expected_result):
     """Test date and time formatted according to GDS style guide."""
     assert format_gds_datetime(datetime_to_format) == expected_result
-=======
+
+
 def test_undo_double_escapes():
     """
     Test Undo double escapes, where & has been replaced with &amp; in escaped html
     """
-    assert undo_double_escapes("&amp;lt;tag&amp;gt;&amp;quot;") == "&lt;tag&gt;&quot;"
->>>>>>> 2feb7852
+    assert undo_double_escapes("&amp;lt;tag&amp;gt;&amp;quot;") == "&lt;tag&gt;&quot;"