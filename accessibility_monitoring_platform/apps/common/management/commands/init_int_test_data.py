--- conflicted
+++ resolved
@@ -24,11 +24,13 @@
     RetestPage,
     RetestCheckResult,
 )
-<<<<<<< HEAD
-from ....cases.models import Case, CaseEvent, Contact, EqualityBodyCorrespondence
-=======
-from ....cases.models import Case, CaseCompliance, CaseEvent, Contact
->>>>>>> 3efd2644
+from ....cases.models import (
+    Case,
+    CaseCompliance,
+    CaseEvent,
+    Contact,
+    EqualityBodyCorrespondence,
+)
 from ....comments.models import Comment
 from ....notifications.models import Notification, NotificationSetting
 from ....reminders.models import Reminder
