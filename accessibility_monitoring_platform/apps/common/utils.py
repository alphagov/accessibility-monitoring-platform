""" Common utility functions """
from datetime import date, datetime
import re
import csv
import json
import pytz
from typing import (
    Any,
    Dict,
    List,
    Tuple,
    Type,
)

from django.contrib.auth.models import User
from django.core import serializers
from django.core.exceptions import ValidationError
from django.db import models
from django.db.models import QuerySet
from django.db.models.fields.reverse_related import ManyToOneRel
from django.http import HttpResponse
from django.http.request import QueryDict

<<<<<<< HEAD
from .models import Platform
=======
from .models import Event, EVENT_TYPE_MODEL_CREATE
>>>>>>> 12c676ae
from .typing import IntOrNone, StringOrNone

CONTACT_FIELDS = ["contact_email", "contact_notes"]


def get_field_names_for_export(model: Type[models.Model]) -> List[str]:
    """
    Returns a list of names of all the fields in a model.
    Exclude those representing reverse relationships.
    """
    return [
        field.name
        for field in model._meta.get_fields()
        if not isinstance(field, ManyToOneRel)
    ]


def download_as_csv(
    queryset: QuerySet,
    field_names: List[str],
    filename: str = "download.csv",
    include_contact: bool = False,
) -> HttpResponse:
    """Given a queryset and a list of field names, download the data in csv format"""
    response: Any = HttpResponse(content_type="text/csv")
    response["Content-Disposition"] = f"attachment; filename={filename}"

    writer: Any = csv.writer(response)
    if include_contact:
        writer.writerow(field_names + CONTACT_FIELDS)
    else:
        writer.writerow(field_names)

    output: List[List[str]] = []
    for item in queryset:
        row = []
        for field_name in field_names:
            item_attr = getattr(item, field_name)
            if hasattr(item_attr, "all"):
                value = ",".join(
                    [str(related_item) for related_item in item_attr.all()]
                )
            else:
                value = item_attr
            row.append(value)

        if include_contact:
            contacts = list(item.contact_set.filter(is_deleted=False))  # type: ignore
            if contacts:
                row.append(contacts[0].email)
                row.append(contacts[0].notes)

        output.append(row)

    writer.writerows(output)

    return response


def extract_domain_from_url(url):
    domain_match = re.search("https?://([A-Za-z_0-9.-]+).*", url)
    return domain_match.group(1) if domain_match else ""


def get_id_from_button_name(button_name_prefix: str, querydict: QueryDict) -> IntOrNone:
    """
    Given a button name in the form: prefix_[id] extract and return the id value.
    """
    key_names: List[str] = [
        key for key in querydict.keys() if key.startswith(button_name_prefix)
    ]
    object_id: IntOrNone = None
    if len(key_names) == 1:
        id_string: str = key_names[0].replace(button_name_prefix, "")
        object_id: IntOrNone = int(id_string) if id_string.isdigit() else None
    return object_id


def build_filters(
    cleaned_data: Dict, field_and_filter_names: List[Tuple[str, str]]
) -> Dict[str, Any]:
    """
    Given the form cleaned_data, work through a list of field and filter names
    to build up a dictionary of filters to apply in a queryset.
    """
    filters: Dict[str, Any] = {}
    for field_name, filter_name in field_and_filter_names:
        value: StringOrNone = cleaned_data.get(field_name)
        if value:
            filters[filter_name] = value
    return filters


def convert_date_to_datetime(
    input_date: date, hour: int = 0, minute: int = 0, second: int = 0
) -> datetime:
    """
    Python dates are not timezone-aware. This function converts a date into a timezone-aware
    datetime with a time of midnight UTC
    """
    return datetime(
        year=input_date.year,
        month=input_date.month,
        day=input_date.day,
        hour=hour,
        minute=minute,
        second=second,
        tzinfo=pytz.UTC,
    )


def validate_url(url: str) -> None:
    """
    Validate URL string entered by user
    """

    if not (url.startswith("http://") or url.startswith("https://")):
        raise ValidationError("URL must start with http:// or https://")


def format_date(date_to_format: date) -> str:
    """Format a date as a string"""
    return date_to_format.strftime("%d/%m/%Y") if date_to_format else "None"


<<<<<<< HEAD
def get_platform_settings() -> Platform:
    """Return the platform-wide settings"""
    return Platform.objects.get(pk=1)
=======
def record_model_update_event(user: User, model_object: models.Model) -> None:
    """Record model create or update event"""
    value: Dict[str, str] = {}
    old_model = model_object.__class__.objects.get(pk=model_object.id)  # type: ignore
    value["old"] = serializers.serialize("json", [old_model])
    value["new"] = serializers.serialize("json", [model_object])
    Event.objects.create(created_by=user, parent=model_object, value=json.dumps(value))


def record_model_create_event(user: User, model_object: models.Model) -> None:
    """Record model create or update event"""
    value: Dict[str, str] = {"new": serializers.serialize("json", [model_object])}
    Event.objects.create(
        created_by=user,
        parent=model_object,
        type=EVENT_TYPE_MODEL_CREATE,
        value=json.dumps(value),
    )
>>>>>>> 12c676ae
<|MERGE_RESOLUTION|>--- conflicted
+++ resolved
@@ -21,11 +21,7 @@
 from django.http import HttpResponse
 from django.http.request import QueryDict
 
-<<<<<<< HEAD
-from .models import Platform
-=======
-from .models import Event, EVENT_TYPE_MODEL_CREATE
->>>>>>> 12c676ae
+from .models import Event, Platform, EVENT_TYPE_MODEL_CREATE
 from .typing import IntOrNone, StringOrNone
 
 CONTACT_FIELDS = ["contact_email", "contact_notes"]
@@ -151,11 +147,11 @@
     return date_to_format.strftime("%d/%m/%Y") if date_to_format else "None"
 
 
-<<<<<<< HEAD
 def get_platform_settings() -> Platform:
     """Return the platform-wide settings"""
     return Platform.objects.get(pk=1)
-=======
+
+
 def record_model_update_event(user: User, model_object: models.Model) -> None:
     """Record model create or update event"""
     value: Dict[str, str] = {}
@@ -173,5 +169,4 @@
         parent=model_object,
         type=EVENT_TYPE_MODEL_CREATE,
         value=json.dumps(value),
-    )
->>>>>>> 12c676ae
+    )