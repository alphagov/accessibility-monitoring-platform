""" Common utility functions """
from datetime import date, datetime, timedelta
import re
import csv
import pytz
from typing import (
    Any,
    Dict,
    List,
    Tuple,
    Union
)

from django.core.exceptions import ValidationError
from django.db.models import QuerySet
from django.http import HttpResponse
from django.http.request import QueryDict
from django.db.models import Q
from .typing import IntOrNone, StringOrNone

CONTACT_FIELDS = ["contact_email", "contact_notes"]


def download_as_csv(
    queryset: QuerySet, field_names: List[str], filename: str = "download.csv", include_contact: bool = False
) -> HttpResponse:
    """ Given a queryset and a list of field names, download the data in csv format """
    response: Any = HttpResponse(content_type="text/csv")
    response["Content-Disposition"] = f"attachment; filename={filename}"

    writer: Any = csv.writer(response)
    if include_contact:
        writer.writerow(field_names + CONTACT_FIELDS)
    else:
        writer.writerow(field_names)

    output: List[List[str]] = []
    for item in queryset:
        row = []
        for field_name in field_names:
            item_attr = getattr(item, field_name)
            if hasattr(item_attr, "all"):
                value = ",".join([str(related_item) for related_item in item_attr.all()])
            else:
                value = item_attr
            row.append(value)

        if include_contact:
            contacts = list(item.contact_set.filter(is_archived=False))
            if contacts:
                row.append(contacts[0].detail)
                row.append(contacts[0].notes)

        output.append(row)

    writer.writerows(output)

    return response


def extract_domain_from_url(url):
    domain_match = re.search("https?://([A-Za-z_0-9.-]+).*", url)
    return domain_match.group(1) if domain_match else ""


def get_id_from_button_name(button_name_prefix: str, querydict: QueryDict) -> IntOrNone:
    """
    Given a button name in the form: prefix_[id] extract and return the id value.
    """
    key_names: Dict[str] = [
        key for key in querydict.keys() if key.startswith(button_name_prefix)
    ]
    object_id: IntOrNone = None
    if len(key_names) == 1:
        id_string: str = key_names[0].replace(button_name_prefix, "")
        object_id: IntOrNone = int(id_string) if id_string.isdigit() else None
    return object_id


def build_filters(
    cleaned_data: Dict, field_and_filter_names: List[Tuple[str, str]]
) -> Dict[str, Any]:
    """
    Given the form cleaned_data, work through a list of field and filter names
    to build up a dictionary of filters to apply in a queryset.
    """
    filters: Dict[str, Any] = {}
    for field_name, filter_name in field_and_filter_names:
        value: StringOrNone = cleaned_data.get(field_name)
        if value:
            filters[filter_name] = value
    return filters


def convert_date_to_datetime(input_date: date) -> datetime:
    """
    Python dates are not timezone-aware. This function converts a date into a timezone-aware
    datetime with a time of midnight UTC
    """
    return datetime(
        year=input_date.year,
        month=input_date.month,
        day=input_date.day,
        tzinfo=pytz.UTC,
    )


<<<<<<< HEAD
def filter_by_status(query_set: QuerySet, status: str) -> Union[QuerySet, None]:
    """Takes a QuerySet and a string describing a status. Returns the rows
    of the QuerySet that match that status.

    Args:
        query_set (QuerySet): Any QuerySet object
        status (str): a string describing the status

    Returns:
        [QuerySet]: Filtered QuerySet
        [None]: if status doesn't exist
    """

    if status == "unassigned_cases":
        return query_set.filter(
            auditor__isnull=True,
            is_case_completed=False,
            is_archived=False,
            is_public_sector_body=True
        )

    if status == "unassigned_qa_cases":
        return query_set.filter(
            reviewer__isnull=True,
            report_review_status="ready-to-review",
            report_approved_status="no",
            is_case_completed=False,
            is_archived=False,
            is_public_sector_body=True
        )

    if status == "new_case":
        return query_set.filter(
            auditor__isnull=False,
            contact__case__isnull=True,
            is_case_completed=False,
            is_archived=False,
            is_public_sector_body=True
        )

    if status == "test_in_progress":
        return query_set.filter(
            Q(test_status="in-progress") | Q(test_status="not-started"),
            auditor__isnull=False,
            contact__case__isnull=False,
            report_sent_date__isnull=True,
            report_acknowledged_date__isnull=True,
            week_12_followup_date__isnull=True,
            compliance_email_sent_date__isnull=True,
            is_case_completed=False,
            is_archived=False,
            is_public_sector_body=True
        )

    if status == "report_in_progress":
        return query_set.filter(
            auditor__isnull=False,
            contact__case__isnull=False,
            test_status="complete",
            report_sent_date__isnull=True,
            report_acknowledged_date__isnull=True,
            week_12_followup_date__isnull=True,
            compliance_email_sent_date__isnull=True,
            is_case_completed=False,
            is_archived=False,
            is_public_sector_body=True
        )

    if status == "awaiting_response_to_report":
        return query_set.filter(
            report_sent_date__isnull=False,
            report_acknowledged_date__isnull=True,
            is_case_completed=False,
            is_archived=False,
            is_public_sector_body=True
        ).order_by("report_sent_date")

    if status == "twelve_week_review_due":
        return query_set.filter(
            report_acknowledged_date__isnull=False,
            compliance_email_sent_date__isnull=True,
            is_case_completed=False,
            is_archived=False,
            is_public_sector_body=True
        ).order_by("week_12_followup_date")

    if status == "update_for_enforcement_bodies_due":
        return query_set.filter(
            compliance_email_sent_date__isnull=False,
            is_case_completed=False,
            is_archived=False,
            is_public_sector_body=True
        )

    if status == "recently_completed":
        return query_set.filter(
            is_case_completed=True,
            completed__gte=datetime.now() - timedelta(30),
            is_archived=False,
            is_public_sector_body=True
        )

    if status == "qa_cases":
        return query_set.filter(
            reviewer_id__isnull=False,
            report_review_status="ready-to-review",
            report_approved_status="no",
            is_archived=False,
            is_public_sector_body=True
        )

    return None
=======
def validate_url(url):
    """
    Validate URL string entered by user
    """

    if not (url.startswith("http://") or url.startswith("https://")):
        raise ValidationError("URL must start with http:// or https://")
>>>>>>> a14c9d6e
<|MERGE_RESOLUTION|>--- conflicted
+++ resolved
@@ -105,7 +105,6 @@
     )
 
 
-<<<<<<< HEAD
 def filter_by_status(query_set: QuerySet, status: str) -> Union[QuerySet, None]:
     """Takes a QuerySet and a string describing a status. Returns the rows
     of the QuerySet that match that status.
@@ -218,12 +217,11 @@
         )
 
     return None
-=======
+
 def validate_url(url):
     """
     Validate URL string entered by user
     """
 
     if not (url.startswith("http://") or url.startswith("https://")):
-        raise ValidationError("URL must start with http:// or https://")
->>>>>>> a14c9d6e
+        raise ValidationError("URL must start with http:// or https://")