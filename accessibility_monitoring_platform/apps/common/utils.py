--- conflicted
+++ resolved
@@ -217,15 +217,14 @@
     )
 
 
-<<<<<<< HEAD
 def checks_if_2fa_is_enabled(request: HttpRequest) -> bool:
     """Checks if 2FA is enabled for user"""
     return (
         EmailDevice.objects.filter(user=request.user).exists()
         and EmailDevice.objects.get(user=request.user).confirmed
     )
-=======
+
+
 def check_dict_for_truthy_values(dictionary: Dict, keys_to_check: List[str]) -> bool:
     """Check list of keys in dictionary for at least one truthy value"""
-    return len([True for field_name in keys_to_check if dictionary.get(field_name)]) > 0
->>>>>>> 58a1d6c2
+    return len([True for field_name in keys_to_check if dictionary.get(field_name)]) > 0