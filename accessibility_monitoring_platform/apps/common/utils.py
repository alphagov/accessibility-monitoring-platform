""" Common utility functions """
from datetime import date, datetime
import re
import csv
import json
import pytz
from typing import (
    Any,
    Dict,
    List,
    Match,
    Tuple,
    Type,
    Union,
)

from django.contrib.auth.models import User
from django.core import serializers
from django.core.exceptions import ValidationError
from django.db import models
from django.db.models import QuerySet
from django.db.models.fields.reverse_related import ManyToOneRel
from django.http import HttpResponse
from django.http.request import QueryDict

from .models import Event, Platform, EVENT_TYPE_MODEL_CREATE
from .typing import IntOrNone, StringOrNone

CONTACT_FIELDS = ["contact_email", "contact_notes"]


def get_field_names_for_export(model: Type[models.Model]) -> List[str]:
    """
    Returns a list of names of all the fields in a model.
    Exclude those representing reverse relationships.
    """
    return [
        field.name
        for field in model._meta.get_fields()  # pylint: disable=protected-access
        if not isinstance(field, ManyToOneRel)
    ]


def download_as_csv(
    queryset: QuerySet[Any],
    field_names: List[str],
    filename: str = "download.csv",
    include_contact: bool = False,
) -> HttpResponse:
    """Given a queryset and a list of field names, download the data in csv format"""
    response: Any = HttpResponse(content_type="text/csv")
    response["Content-Disposition"] = f"attachment; filename={filename}"

    writer: Any = csv.writer(response)
    if include_contact:
        writer.writerow(field_names + CONTACT_FIELDS)
    else:
        writer.writerow(field_names)

    output: List[List[str]] = []
    for item in queryset:
        row: List[str] = []
        for field_name in field_names:
            item_attr: Any = getattr(item, field_name)
            if hasattr(item_attr, "all"):
                value: str = ",".join(
                    [str(related_item) for related_item in item_attr.all()]
                )
            else:
                value: str = str(item_attr)
            row.append(value)

        if include_contact:
<<<<<<< HEAD
            contacts: List[Any] = list(item.contact_set.filter(is_deleted=False))  # type: ignore
=======
            contacts: List["Contact"] = list(item.contact_set.filter(is_deleted=False))  # type: ignore  # noqa: F821
>>>>>>> fe7b9301
            if contacts:
                row.append(contacts[0].email)
                row.append(contacts[0].notes)

        output.append(row)

    writer.writerows(output)

    return response


def extract_domain_from_url(url: str) -> str:
    """Extract and return domain string from url string"""
    domain_match: Union[Match[str], None] = re.search(
        "https?://([A-Za-z_0-9.-]+).*", url
    )
    return domain_match.group(1) if domain_match else ""


def get_id_from_button_name(button_name_prefix: str, querydict: QueryDict) -> IntOrNone:
    """
    Given a button name in the form: prefix_[id] extract and return the id value.
    """
    key_names: List[str] = [
        key for key in querydict.keys() if key.startswith(button_name_prefix)
    ]
    object_id: IntOrNone = None
    if len(key_names) == 1:
        id_string: str = key_names[0].replace(button_name_prefix, "")
        object_id: IntOrNone = int(id_string) if id_string.isdigit() else None
    return object_id


def build_filters(
    cleaned_data: Dict, field_and_filter_names: List[Tuple[str, str]]
) -> Dict[str, Any]:
    """
    Given the form cleaned_data, work through a list of field and filter names
    to build up a dictionary of filters to apply in a queryset.
    """
    filters: Dict[str, Any] = {}
    for field_name, filter_name in field_and_filter_names:
        value: StringOrNone = cleaned_data.get(field_name)
        if value:
            filters[filter_name] = value
    return filters


def convert_date_to_datetime(
    input_date: date, hour: int = 0, minute: int = 0, second: int = 0
) -> datetime:
    """
    Python dates are not timezone-aware. This function converts a date into a timezone-aware
    datetime with a time of midnight UTC
    """
    return datetime(
        year=input_date.year,
        month=input_date.month,
        day=input_date.day,
        hour=hour,
        minute=minute,
        second=second,
        tzinfo=pytz.UTC,
    )


def validate_url(url: str) -> None:
    """
    Validate URL string entered by user
    """

    if not (url.startswith("http://") or url.startswith("https://")):
        raise ValidationError("URL must start with http:// or https://")


def format_date(date_to_format: date) -> str:
    """Format a date as a string"""
    return date_to_format.strftime("%d/%m/%Y") if date_to_format else "None"


def get_platform_settings() -> Platform:
    """Return the platform-wide settings"""
    return Platform.objects.get(pk=1)


def record_model_update_event(user: User, model_object: models.Model) -> None:
    """Record model create or update event"""
    value: Dict[str, str] = {}
    old_model = model_object.__class__.objects.get(pk=model_object.id)  # type: ignore
    value["old"] = serializers.serialize("json", [old_model])
    value["new"] = serializers.serialize("json", [model_object])
    Event.objects.create(created_by=user, parent=model_object, value=json.dumps(value))


def record_model_create_event(user: User, model_object: models.Model) -> None:
    """Record model create or update event"""
    value: Dict[str, str] = {"new": serializers.serialize("json", [model_object])}
    Event.objects.create(
        created_by=user,
        parent=model_object,
        type=EVENT_TYPE_MODEL_CREATE,
        value=json.dumps(value),
    )


def list_to_dictionary_of_lists(
    items: List[Any], group_by_attr: str
) -> Dict[Any, List[Any]]:
    """
    Group a list of items by an attribute of those items and return a dictionary
    with that attribute as the key and the value being a list of items matching the attribute.

    """
    dict_of_lists_of_items: Dict[Any, List[Any]] = {}
    for item in items:
        dict_of_lists_of_items.setdefault(getattr(item, group_by_attr), []).append(item)
    return dict_of_lists_of_items<|MERGE_RESOLUTION|>--- conflicted
+++ resolved
@@ -71,11 +71,7 @@
             row.append(value)
 
         if include_contact:
-<<<<<<< HEAD
             contacts: List[Any] = list(item.contact_set.filter(is_deleted=False))  # type: ignore
-=======
-            contacts: List["Contact"] = list(item.contact_set.filter(is_deleted=False))  # type: ignore  # noqa: F821
->>>>>>> fe7b9301
             if contacts:
                 row.append(contacts[0].email)
                 row.append(contacts[0].notes)
