--- conflicted
+++ resolved
@@ -12,15 +12,12 @@
 from django.conf import settings
 from django.utils.safestring import mark_safe
 
-<<<<<<< HEAD
 from ..utils import (  # pylint: disable=relative-beyond-top-level
     format_gds_date,
     format_gds_datetime,
     format_gds_time,
+    undo_double_escapes
 )
-=======
-from ..utils import undo_double_escapes  # pylint: disable=relative-beyond-top-level
->>>>>>> 2feb7852
 
 register = template.Library()
 
@@ -37,13 +34,11 @@
 @register.filter
 def markdown_to_html(text: str) -> str:
     """Convert markdown text into html"""
-<<<<<<< HEAD
-    return mark_safe(
-        markdown.markdown(
-            escape(text),
-            extensions=settings.MARKDOWN_EXTENSIONS,
-        )
+    html: str = markdown.markdown(
+        escape(text),
+        extensions=settings.MARKDOWN_EXTENSIONS,
     )
+    return mark_safe(undo_double_escapes(html))
 
 
 @register.filter
@@ -61,11 +56,4 @@
 @register.filter
 def gds_datetime(datetime_to_format: datetime) -> str:
     """Format date and time according to GDS style guide"""
-    return format_gds_datetime(datetime_to_format)
-=======
-    html: str = markdown.markdown(
-        escape(text),
-        extensions=settings.MARKDOWN_EXTENSIONS,
-    )
-    return mark_safe(undo_double_escapes(html))
->>>>>>> 2feb7852
+    return format_gds_datetime(datetime_to_format)