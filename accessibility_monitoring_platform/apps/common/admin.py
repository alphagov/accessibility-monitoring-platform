--- conflicted
+++ resolved
@@ -75,25 +75,6 @@
 
     actions = ["export_as_csv"]
 
-<<<<<<< HEAD
-    @admin.action(description="Export selected issues as csv")
-    def export_as_csv(self, request, queryset):  # pylint: disable=unused-argument
-
-        meta = self.model._meta
-        field_names = [field.name for field in meta.fields]
-
-        response: HttpResponse = HttpResponse(content_type="text/csv")
-        response["Content-Disposition"] = "attachment; filename={}.csv".format(meta)
-        writer = csv.writer(response)  # type: ignore
-
-        writer.writerow(field_names)
-        for obj in queryset:
-            writer.writerow([getattr(obj, field) for field in field_names])
-
-        return response
-
-=======
->>>>>>> fe7b9301
     def has_delete_permission(self, request, obj=None):
         return False
 
