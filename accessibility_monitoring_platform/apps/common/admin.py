--- conflicted
+++ resolved
@@ -6,10 +6,7 @@
 from django.contrib import admin
 from django.http import HttpResponse
 
-<<<<<<< HEAD
-from .models import IssueReport, Platform, Sector
-=======
-from .models import Event, IssueReport, Sector
+from .models import Event, IssueReport, Platform, Sector
 
 
 class EventAdmin(admin.ModelAdmin):
@@ -31,7 +28,6 @@
             },
         ),
     )
->>>>>>> 12c676ae
 
 
 class IssueReportAdmin(admin.ModelAdmin):
