--- conflicted
+++ resolved
@@ -9,11 +9,8 @@
     Section,
     TableRow,
     ReportWrapper,
-<<<<<<< HEAD
     ReportVisitsMetrics,
-=======
     ReportFeedback,
->>>>>>> 0f4eae85
 )
 
 from ..common.admin import ExportCsvMixin
@@ -84,19 +81,18 @@
     list_filter = ["is_deleted"]
 
 
-<<<<<<< HEAD
 class ReportVisitsMetricsAdmin(admin.ModelAdmin):
     """Django admin configuration for ReportVisitsMetrics model"""
 
     readonly_fields = ["created"]
     search_fields = ["case", "guid", "fingerprint_codename"]
     list_display = ["created", "case", "fingerprint_codename"]
-=======
+
+
 class ReportFeedbackAdmin(admin.ModelAdmin):
     readonly_fields = ["created"]
     search_fields = ["guid"]
     list_display = ["created", "case", "what_were_you_trying_to_do", "what_went_wrong"]
->>>>>>> 0f4eae85
 
 
 admin.site.register(Report, ReportAdmin)
@@ -104,8 +100,5 @@
 admin.site.register(Section, SectionAdmin)
 admin.site.register(TableRow, TableRowAdmin)
 admin.site.register(ReportWrapper)
-<<<<<<< HEAD
 admin.site.register(ReportVisitsMetrics, ReportVisitsMetricsAdmin)
-=======
-admin.site.register(ReportFeedback, ReportFeedbackAdmin)
->>>>>>> 0f4eae85
+admin.site.register(ReportFeedback, ReportFeedbackAdmin)