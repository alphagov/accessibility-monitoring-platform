"""
Models - reports
"""
from typing import Dict, List, Optional, Tuple

from django.contrib.auth.models import User
from django.db import models
from django.db.models import QuerySet
from django.template import Context, Template
from django.urls import reverse
from django.utils import timezone
from django.shortcuts import get_object_or_404

from ..cases.models import Case
from ..common.models import VersionModel
from ..s3_read_write.models import S3Report
from ..common.utils import amp_format_datetime

TEMPLATE_TYPE_DEFAULT = "markdown"
TEMPLATE_TYPE_HTML = "html"
TEMPLATE_TYPE_URLS = "urls"
TEMPLATE_TYPE_ISSUES_INTRO = "issues-intro"
TEMPLATE_TYPE_ISSUES_TABLE = "issues"
TEMPLATE_TYPE_CHOICES: List[Tuple[str, str]] = [
    (TEMPLATE_TYPE_DEFAULT, "Markdown"),
    (TEMPLATE_TYPE_URLS, "Contains URL table"),
    (TEMPLATE_TYPE_ISSUES_INTRO, "Markdown issues intro"),
    (TEMPLATE_TYPE_ISSUES_TABLE, "Contains Issues table"),
    (TEMPLATE_TYPE_HTML, "HTML"),
]
REPORT_VERSION_DEFAULT: str = "v1_0_0__20220406"
REPORT_VERSION_CHOICES: List[Tuple[str, str]] = [
    (REPORT_VERSION_DEFAULT, "Version 1"),
]
WRAPPER_TEXT_FIELDS: List[str] = [
    "title",
    "sent_by",
    "contact",
    "related_content",
]


class ReportWrapper(models.Model):
    """

    Model for report wrapper text.

    This contains text which wraps the report on its HTML page, is not expected
    to change but which ought not require software development to amend.
    """

    title = models.TextField(default="", blank=True)
    sent_by = models.TextField(default="", blank=True)
    contact = models.TextField(default="", blank=True)
    related_content = models.TextField(default="", blank=True)

    class Meta:
        verbose_name_plural = "Report wrapper text"
        ordering = ["-id"]

    def __str__(self) -> str:
        return str("Report wrapper text")


class Report(VersionModel):
    """
    Model for report
    """

    case = models.ForeignKey(Case, on_delete=models.PROTECT, related_name="report_case")
    created = models.DateTimeField()
    created_by = models.ForeignKey(
        User,
        on_delete=models.PROTECT,
        blank=True,
        null=True,
    )
    is_deleted = models.BooleanField(default=False)
    report_version = models.TextField(default=REPORT_VERSION_DEFAULT)

    # Metadata
    notes = models.TextField(default="", blank=True)

    class Meta:
        ordering = ["-id"]

    def __str__(self) -> str:
        return str(f"{self.case} | {amp_format_datetime(self.created)}")  # type: ignore

    def save(self, *args, **kwargs) -> None:
        now = timezone.now()
        if not self.created:
            self.created = now
        super().save(*args, **kwargs)

    def get_absolute_url(self) -> str:
        return reverse("reports:report-detail", kwargs={"pk": self.pk})

    @property
    def template_path(self) -> str:
        return f"reports/accessibility_report_{self.report_version}.html"

    @property
    def wrapper(self) -> Dict[str, str]:
        """
        Renders the template values in ReportWrapper to return the text used to
        wrap the report on its HTML page

        Returns:
            wrapper_text: Dictionary of wrapper text names and values
        """
        report_wrapper: Optional[ReportWrapper] = ReportWrapper.objects.all().first()
        wrapper_text: Dict[str, str] = {}
        if report_wrapper is not None:
            context: Context = Context({"report": self})
            for field in WRAPPER_TEXT_FIELDS:
                template: Template = Template(getattr(report_wrapper, field))
                wrapper_text[field] = template.render(context=context)
        return wrapper_text

    @property
    def latest_s3_report(self) -> Optional[S3Report]:
        """The most recently published report"""
        return self.case.s3report_set.all().last()  # type: ignore

    @property
    def top_level_sections(self) -> QuerySet["BaseTemplate"]:
        return self.section_set.exclude(template_type=TEMPLATE_TYPE_ISSUES_TABLE)  # type: ignore


class BaseTemplate(VersionModel):
    """
    Model for base template (for new reports)
    """

    created = models.DateTimeField(auto_now_add=True)
    name = models.TextField()
    template_type = models.CharField(
        max_length=20, choices=TEMPLATE_TYPE_CHOICES, default=TEMPLATE_TYPE_DEFAULT
    )
    content = models.TextField(default="", blank=True)
    position = models.IntegerField()

    class Meta:
        ordering = ["position", "-id"]

    def __str__(self) -> str:
        return str(f"{self.name}" f" (position {self.position})")


class Section(VersionModel):
    """
    Model for section of report
    """

    report = models.ForeignKey(
        Report,
        on_delete=models.PROTECT,
    )
    created = models.DateTimeField(auto_now_add=True)
    name = models.TextField()
    template_type = models.CharField(
        max_length=20, choices=TEMPLATE_TYPE_CHOICES, default=TEMPLATE_TYPE_DEFAULT
    )
    content = models.TextField(default="", blank=True)
    position = models.IntegerField()

    class Meta:
        ordering = ["report", "position"]

    def __str__(self) -> str:
        return str(f"{self.report} - {self.name} (position {self.position})")

    @property
    def anchor(self) -> str:
        return f"report-section-{self.id}"  # type: ignore

    @property
    def has_table(self):
        return self.tablerow_set.count() > 0  # type: ignore

    @property
    def visible_table_rows(self):
        return self.tablerow_set.filter(is_deleted=False)  # type: ignore


class TableRow(VersionModel):
    """
    Model for row of table in report
    """

    section = models.ForeignKey(
        Section,
        on_delete=models.CASCADE,
    )
    created = models.DateTimeField(auto_now_add=True)
    is_deleted = models.BooleanField(default=False)
    cell_content_1 = models.TextField(default="", blank=True)
    cell_content_2 = models.TextField(default="", blank=True)
    row_number = models.IntegerField()

    class Meta:
        ordering = ["section", "row_number"]

    def __str__(self) -> str:
        return str(f"{self.section}: Table row {self.row_number}")


<<<<<<< HEAD
class ReportVisitsMetrics(models.Model):
    created = models.DateTimeField(auto_now_add=True)
    case = models.ForeignKey(
        Case,
        on_delete=models.SET_NULL,
        null=True,
    )
    guid = models.TextField(default="", blank=True)
    fingerprint_hash = models.IntegerField(default="", blank=True)
    fingerprint_codename = models.TextField(default="", blank=True)
=======
class ReportFeedback(models.Model):
    """
    Model for report feedback
    """

    created = models.DateTimeField(auto_now_add=True)
    guid = models.TextField(
        default="",
        blank=True,
    )
    what_were_you_trying_to_do = models.TextField(
        default="",
        blank=True,
    )
    what_went_wrong = models.TextField(
        default="",
        blank=True,
    )
    case = models.ForeignKey(
        Case,
        null=True,
        on_delete=models.SET_NULL,
    )

    def __str__(self) -> str:
        return str(
            f"""Created: {self.created}, """
            f"""guid: {self.guid}, """
            f"""case: {self.case.organisation_name}, """
            f"""What were you trying to do: {self.what_were_you_trying_to_do}, """
            f"""What went wrong: {self.what_went_wrong}"""
        )

    def save(self, *args, **kwargs) -> None:
        s3_report = get_object_or_404(S3Report, guid=self.guid)
        self.case = s3_report.case
        super().save(*args, **kwargs)
>>>>>>> 0f4eae85
<|MERGE_RESOLUTION|>--- conflicted
+++ resolved
@@ -206,7 +206,6 @@
         return str(f"{self.section}: Table row {self.row_number}")
 
 
-<<<<<<< HEAD
 class ReportVisitsMetrics(models.Model):
     created = models.DateTimeField(auto_now_add=True)
     case = models.ForeignKey(
@@ -217,7 +216,8 @@
     guid = models.TextField(default="", blank=True)
     fingerprint_hash = models.IntegerField(default="", blank=True)
     fingerprint_codename = models.TextField(default="", blank=True)
-=======
+
+
 class ReportFeedback(models.Model):
     """
     Model for report feedback
@@ -254,5 +254,4 @@
     def save(self, *args, **kwargs) -> None:
         s3_report = get_object_or_404(S3Report, guid=self.guid)
         self.case = s3_report.case
-        super().save(*args, **kwargs)
->>>>>>> 0f4eae85
+        super().save(*args, **kwargs)