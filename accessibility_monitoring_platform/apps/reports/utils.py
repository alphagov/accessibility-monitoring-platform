# pylint: disable=all
"""
Utilities for reports app
"""
from typing import Optional, Set

from django.db.models import QuerySet
from django.http import HttpRequest
from django.template import Context, Template

from ..common.utils import (
    get_id_from_button_name,
    record_model_update_event,
)
from ..audits.models import Page, PAGE_TYPE_PDF, WcagDefinition

from .models import (
    Report,
    BaseTemplate,
    Section,
    TableRow,
    TEMPLATE_TYPE_URLS,
    TEMPLATE_TYPE_ISSUES_INTRO,
    TEMPLATE_TYPE_ISSUES_TABLE,
)

<<<<<<< HEAD
WCAG_DEFINITION_BOILERPLATE_TEMPLATE: str = """{% if wcag_definition.url_on_w3 %}[{{ wcag_definition.name }}]({{ wcag_definition.url_on_w3 }}){% if wcag_definition.type == 'axe' %} {{ wcag_definition.description|safe }}{% endif %}{% else %}{{ wcag_definition.name }}{% if wcag_definition.type == 'axe' %} {{ wcag_definition.description|safe }}{% endif %}{% endif %}
{% if first_use_of_wcag_definition %}
=======
WCAG_DEFINITION_BOILERPLATE_TEMPLATE: str = """{% if wcag_definition.url_on_w3 %}[{{ wcag_definition.name }}]({{ wcag_definition.url_on_w3 }}){% if wcag_definition.description %}: {% endif %}{% else %}{{ wcag_definition.name }}{% if wcag_definition.description %}: {% endif %}{% endif %}{% if wcag_definition.description %}{{ wcag_definition.description|safe }}.{% endif %}
{% if wcag_definition.type == 'axe' and 'WCAG 1.4.3 ' not in wcag_definition.name %} Issue found using deque axe.{% endif %}
>>>>>>> a165c8f0

{{ wcag_definition.report_boilerplate|safe }}
{% endif %}
"""
CHECK_RESULTS_NOTES_TEMPLATE: str = """{{ check_result.notes|safe }}"""
DELETE_ROW_BUTTON_PREFIX: str = "delete_table_row_"
UNDELETE_ROW_BUTTON_PREFIX: str = "undelete_table_row_"
MOVE_ROW_UP_BUTTON_PREFIX: str = "move_table_row_up_"
MOVE_ROW_DOWN_BUTTON_PREFIX: str = "move_table_row_down_"

wcag_boilerplate_template: Template = Template(WCAG_DEFINITION_BOILERPLATE_TEMPLATE)
check_result_notes_template: Template = Template(CHECK_RESULTS_NOTES_TEMPLATE)
used_wcag_definitions: Set[WcagDefinition] = set()


def generate_report_content(report: Report) -> None:
    """
    Generate content of report sections.

    Args:
        report (Report): Report for which content is generated.
    """
    top_level_base_templates: QuerySet[BaseTemplate] = BaseTemplate.objects.exclude(
        template_type=TEMPLATE_TYPE_ISSUES_TABLE
    )
    issues_table_base_template: BaseTemplate = BaseTemplate.objects.get(
        template_type=TEMPLATE_TYPE_ISSUES_TABLE
    )
    report.section_set.all().delete()  # type: ignore
    context: Context = Context({"audit": report.case.audit})
    issues_table_template: Template = Template(issues_table_base_template.content)
    section_position: int = 0
    global used_wcag_definitions
    used_wcag_definitions = set()

    for base_template in top_level_base_templates:
        template: Template = Template(base_template.content)
        section_position += 1
        section: Section = Section.objects.create(
            report=report,
            name=base_template.name,
            template_type=base_template.template_type,
            content=template.render(context=context),
            position=section_position,
        )
        if report.case.audit:
            if section.template_type == TEMPLATE_TYPE_URLS:
                create_url_table_rows(report=report, section=section)
            elif section.template_type == TEMPLATE_TYPE_ISSUES_INTRO:
                # Create an issues table section for each testable page
                for page in report.case.audit.testable_pages:
                    page_context: Context = Context({"page": page})
                    section_position += 1
                    section_name: str = (
                        f"{page} page issues"
                        if page.page_type != PAGE_TYPE_PDF
                        else f"{page} issues"
                    )
                    page_section: Section = Section.objects.create(
                        report=report,
                        name=section_name,
                        template_type=TEMPLATE_TYPE_ISSUES_TABLE,
                        content=issues_table_template.render(context=page_context),
                        position=section_position,
                    )
                    create_issue_table_rows(page=page, page_section=page_section)


def create_url_table_rows(report: Report, section: Section) -> None:
    """Create url table row data for each testable page in the report"""
    for row_number, page in enumerate(report.case.audit.testable_pages, start=1):
        TableRow.objects.create(
            section=section,
            cell_content_1=str(page),
            cell_content_2=f"[{page.url}]({page.url})",
            row_number=row_number,
        )


def create_issue_table_rows(page: Page, page_section: Section) -> None:
    """Create issue table row data for each failed check for a page in the report"""
    for row_number, check_result in enumerate(page.failed_check_results, start=1):
        first_use_of_wcag_definition: bool = (
            check_result.wcag_definition not in used_wcag_definitions
        )
        if first_use_of_wcag_definition:
            used_wcag_definitions.add(check_result.wcag_definition)
        wcag_boilerplate_context: Context = Context(
            {
                "wcag_definition": check_result.wcag_definition,
                "first_use_of_wcag_definition": first_use_of_wcag_definition,
            }
        )
        check_result_context: Context = Context({"check_result": check_result})
        TableRow.objects.create(
            section=page_section,
            cell_content_1=wcag_boilerplate_template.render(
                context=wcag_boilerplate_context
            ),
            cell_content_2=check_result_notes_template.render(
                context=check_result_context
            ),
            row_number=row_number,
        )


def delete_table_row(request: HttpRequest) -> Optional[int]:
    """
    Look for a button name in the request POST which indicates a
    table row is to be deleted. If found, delete the row.

    Args:
        request (HttpRequest): The HTTP request.
    """
    table_row_id_to_delete: Optional[int] = get_id_from_button_name(
        button_name_prefix=DELETE_ROW_BUTTON_PREFIX,
        querydict=request.POST,
    )
    if table_row_id_to_delete is not None:
        table_row_to_delete: TableRow = TableRow.objects.get(id=table_row_id_to_delete)
        table_row_to_delete.is_deleted = True
        record_model_update_event(user=request.user, model_object=table_row_to_delete)  # type: ignore
        table_row_to_delete.save()
        return table_row_id_to_delete


def undelete_table_row(request: HttpRequest) -> Optional[int]:
    """
    Look for a button name in the request POST which indicates a
    table row is to be undeleted. If found, undelete the row.

    Args:
        request (HttpRequest): The HTTP request.
    """
    table_row_id_to_undelete: Optional[int] = get_id_from_button_name(
        button_name_prefix=UNDELETE_ROW_BUTTON_PREFIX,
        querydict=request.POST,
    )
    if table_row_id_to_undelete is not None:
        table_row_to_undelete: TableRow = TableRow.objects.get(
            id=table_row_id_to_undelete
        )
        table_row_to_undelete.is_deleted = False
        record_model_update_event(user=request.user, model_object=table_row_to_undelete)  # type: ignore
        table_row_to_undelete.save()
        return table_row_id_to_undelete


def move_table_row_up(request: HttpRequest, section: Section) -> Optional[int]:
    """
    Look for a button name in the request POST which indicates a
    table row is to be moved up. If found, move the row up.

    Args:
        request (HttpRequest): The HTTP request.
    """
    table_row_id_to_move_up: Optional[int] = get_id_from_button_name(
        button_name_prefix=MOVE_ROW_UP_BUTTON_PREFIX,
        querydict=request.POST,
    )
    if table_row_id_to_move_up is not None:
        table_row_to_move_up: TableRow = TableRow.objects.get(
            id=table_row_id_to_move_up
        )
        original_row_number: int = table_row_to_move_up.row_number
        table_row_to_swap_with: Optional[TableRow] = (
            section.tablerow_set.filter(row_number__lt=original_row_number)  # type: ignore
            .order_by("-row_number")
            .first()
        )
        if table_row_to_swap_with:
            table_row_to_move_up.row_number = table_row_to_swap_with.row_number
            table_row_to_move_up.save()
            table_row_to_swap_with.row_number = original_row_number
            table_row_to_swap_with.save()
        return table_row_id_to_move_up


def move_table_row_down(request: HttpRequest, section: Section) -> Optional[int]:
    """
    Look for a button name in the request POST which indicates a
    table row is to be moved down. If found, move the row down.

    Args:
        request (HttpRequest): The HTTP request.
    """
    table_row_id_to_move_down: Optional[int] = get_id_from_button_name(
        button_name_prefix=MOVE_ROW_DOWN_BUTTON_PREFIX,
        querydict=request.POST,
    )
    if table_row_id_to_move_down is not None:
        table_row_to_move_down: TableRow = TableRow.objects.get(
            id=table_row_id_to_move_down
        )
        original_row_number: int = table_row_to_move_down.row_number
        table_row_to_swap_with: Optional[TableRow] = section.tablerow_set.filter(  # type: ignore
            row_number__gt=original_row_number
        ).first()
        if table_row_to_swap_with:
            table_row_to_move_down.row_number = table_row_to_swap_with.row_number
            table_row_to_move_down.save()
            table_row_to_swap_with.row_number = original_row_number
            table_row_to_swap_with.save()
        return table_row_id_to_move_down


def check_for_buttons_by_name(request: HttpRequest, section: Section) -> Optional[int]:
    """
    Check for buttons by name in request.
    If any are found then update the data accordingly.

    Args:
        request (HttpRequest): The HTTP request.
    """
    updated_table_row_id: Optional[int] = delete_table_row(request=request)
    if updated_table_row_id is None:
        updated_table_row_id = undelete_table_row(request=request)
    if updated_table_row_id is None:
        updated_table_row_id = move_table_row_up(request=request, section=section)
    if updated_table_row_id is None:
        updated_table_row_id = move_table_row_down(request=request, section=section)
    return updated_table_row_id


def get_report_viewer_url_prefix(request: HttpRequest) -> str:
    """Derive report viewer app's domain name from that of the platform in a request"""
    domain_name: str = request.META["HTTP_HOST"] if "HTTP_HOST" in request.META else ""
    if domain_name:
        if "localhost:8081" in domain_name:
            return "http://localhost:8082"
        elif "localhost:8001" in domain_name:
            return "http://localhost:8002"
        elif "accessibility-monitoring-platform-production" in domain_name:
            return "https://reports.accessibility-monitoring.service.gov.uk"
        elif "accessibility-monitoring-platform-test" in domain_name:
            return "https://reports-test.accessibility-monitoring.service.gov.uk"
        else:
            domain_name_split = domain_name.split(".")
            domain_name_split[0] = f"https://{domain_name_split[0]}-report-viewer"
            return ".".join(domain_name_split)
    else:
        return ""<|MERGE_RESOLUTION|>--- conflicted
+++ resolved
@@ -24,17 +24,11 @@
     TEMPLATE_TYPE_ISSUES_TABLE,
 )
 
-<<<<<<< HEAD
-WCAG_DEFINITION_BOILERPLATE_TEMPLATE: str = """{% if wcag_definition.url_on_w3 %}[{{ wcag_definition.name }}]({{ wcag_definition.url_on_w3 }}){% if wcag_definition.type == 'axe' %} {{ wcag_definition.description|safe }}{% endif %}{% else %}{{ wcag_definition.name }}{% if wcag_definition.type == 'axe' %} {{ wcag_definition.description|safe }}{% endif %}{% endif %}
-{% if first_use_of_wcag_definition %}
-=======
 WCAG_DEFINITION_BOILERPLATE_TEMPLATE: str = """{% if wcag_definition.url_on_w3 %}[{{ wcag_definition.name }}]({{ wcag_definition.url_on_w3 }}){% if wcag_definition.description %}: {% endif %}{% else %}{{ wcag_definition.name }}{% if wcag_definition.description %}: {% endif %}{% endif %}{% if wcag_definition.description %}{{ wcag_definition.description|safe }}.{% endif %}
 {% if wcag_definition.type == 'axe' and 'WCAG 1.4.3 ' not in wcag_definition.name %} Issue found using deque axe.{% endif %}
->>>>>>> a165c8f0
-
+{% if first_use_of_wcag_definition %}
 {{ wcag_definition.report_boilerplate|safe }}
-{% endif %}
-"""
+{% endif %}"""
 CHECK_RESULTS_NOTES_TEMPLATE: str = """{{ check_result.notes|safe }}"""
 DELETE_ROW_BUTTON_PREFIX: str = "delete_table_row_"
 UNDELETE_ROW_BUTTON_PREFIX: str = "undelete_table_row_"
