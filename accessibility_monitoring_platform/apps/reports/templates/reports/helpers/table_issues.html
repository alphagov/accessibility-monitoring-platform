<table id="issues-table">
    <caption>
        WCAG issues we found
    </caption>
    <thead>
        <tr>
<<<<<<< HEAD
            <th>#</th>
            <th id="where-found">Where the issue was found</th>
            <th id="issue">Issue and description</th>
=======
            <th style="width:6%">#</th>
            <th style="width:47%" id="issue">Issue and description</th>
            <th style="width:47%" id="where-found">Where the issue was found</th>
>>>>>>> 802c111b
        </tr>
    </thead>
    <tbody>
        {% for row in section.visible_table_rows.all %}
            <tr valign="top">
                <td><span class="govuk-visually-hidden">Issue:</span>{{ forloop.counter }}</td>
                <td headers="issue">{{ row.cell_content_1|markdown_to_html }}</td>
                <td headers="where-found">{{ row.cell_content_2|markdown_to_html }}</td>
            </tr>
        {% endfor %}
    </tbody>
</table><|MERGE_RESOLUTION|>--- conflicted
+++ resolved
@@ -4,15 +4,9 @@
     </caption>
     <thead>
         <tr>
-<<<<<<< HEAD
             <th>#</th>
             <th id="where-found">Where the issue was found</th>
             <th id="issue">Issue and description</th>
-=======
-            <th style="width:6%">#</th>
-            <th style="width:47%" id="issue">Issue and description</th>
-            <th style="width:47%" id="where-found">Where the issue was found</th>
->>>>>>> 802c111b
         </tr>
     </thead>
     <tbody>
