"""
Utility functions for cases app
"""

import copy
import json
from collections.abc import Callable
from functools import partial
from typing import Any

from django.contrib.auth.models import User
from django.db import models
from django.db.models import Case as DjangoCase
from django.db.models import Q, QuerySet, When
from django.http import StreamingHttpResponse
from django.urls import reverse

from ..audits.models import Audit
<<<<<<< HEAD
from ..cases.csv_export import csv_output_generator
=======
from ..cases.utils import CaseDetailPage, CaseDetailSection
>>>>>>> 4d18c5f4
from ..common.form_extract_utils import (
    FieldLabelAndValue,
    extract_form_labels_and_values,
)
from ..common.sitemap import PlatformPageGroup, Sitemap
from ..common.utils import build_filters, diff_model_fields
from .csv_export import (
    SIMPLIFIED_CASE_COLUMNS_FOR_EXPORT,
    SIMPLIFIED_FEEDBACK_SURVEY_COLUMNS_FOR_EXPORT,
)
from .models import (
    COMPLIANCE_FIELDS,
    CaseCompliance,
    CaseEvent,
    CaseStatus,
    SimplifiedCase,
    SimplifiedEventHistory,
    Sort,
)

CASE_FIELD_AND_FILTER_NAMES: list[tuple[str, str]] = [
    ("auditor", "auditor_id"),
    ("reviewer", "reviewer_id"),
    ("status", "casestatus__status"),
    ("sector", "sector_id"),
    ("subcategory", "subcategory_id"),
]


def get_simplified_case_detail_sections(
    simplified_case: SimplifiedCase, sitemap: Sitemap
) -> list[CaseDetailSection]:
    """Get sections for case view"""
    get_case_rows: Callable = partial(
        extract_form_labels_and_values, instance=simplified_case
    )
    get_audit_rows: Callable = partial(
        extract_form_labels_and_values, instance=simplified_case.audit
    )
    view_sections: list[CaseDetailSection] = []
    for page_group in sitemap.platform_page_groups:
        if page_group.show and (
            page_group.type == PlatformPageGroup.Type.SIMPLIFIED_CASE_NAV
            or page_group.type == PlatformPageGroup.Type.SIMPLIFIED_CASE_TOOLS
        ):
            case_detail_pages: list[CaseDetailPage] = []
            for page in page_group.pages:
                if page.show:
                    display_fields: list[FieldLabelAndValue] = []
                    if page.case_details_form_class:
                        if page.case_details_form_class._meta.model == SimplifiedCase:
                            display_fields = get_case_rows(
                                form=page.case_details_form_class()
                            )
                        elif page.case_details_form_class._meta.model == Audit:
                            display_fields = get_audit_rows(
                                form=page.case_details_form_class()
                            )
                    if page.case_details_template_name:
                        case_detail_pages.append(
                            CaseDetailPage(
                                page=page,
                                display_fields=display_fields,
                            )
                        )
                    if page.subpages is not None:
                        for subpage in page.subpages:
                            if subpage.case_details_template_name:
                                case_detail_pages.append(
                                    CaseDetailPage(
                                        page=subpage,
                                    )
                                )
            view_sections.append(
                CaseDetailSection(
                    page_group_name=page_group.name, pages=case_detail_pages
                )
            )
    return view_sections


def filter_cases(form) -> QuerySet[SimplifiedCase]:  # noqa: C901
    """Return a queryset of SimplifiedCases filtered by the values in CaseSearchForm"""
    filters: dict = {}
    search_query = Q()
    sort_by: str = Sort.NEWEST

    if hasattr(form, "cleaned_data"):
        field_and_filter_names: list[tuple[str, str]] = copy.copy(
            CASE_FIELD_AND_FILTER_NAMES
        )
        if "date_type" in form.cleaned_data:
            date_range_field: str = form.cleaned_data["date_type"]
            if date_range_field.startswith("simplifiedcase__"):
                # Form is for BaseCase so remove simplifiedcase prefix
                # as this filter is on SimplifiedCase
                date_range_field = date_range_field[len("simplifiedcase__") :]
            field_and_filter_names.append(("date_start", f"{date_range_field}__gte"))
            field_and_filter_names.append(("date_end", f"{date_range_field}__lte"))
        filters: dict[str, Any] = build_filters(
            cleaned_data=form.cleaned_data,
            field_and_filter_names=field_and_filter_names,
        )
        sort_by: str = form.cleaned_data.get("sort_by", Sort.NEWEST)
        if form.cleaned_data.get("case_search"):
            search: str = form.cleaned_data["case_search"]
            if (
                search.isdigit()
            ):  # if its just a number, it presumes its an ID and returns that case
                search_query = Q(case_number=search)
            else:
                search_query = (
                    Q(  # pylint: disable=unsupported-binary-operation
                        organisation_name__icontains=search
                    )
                    | Q(home_page_url__icontains=search)
                    | Q(psb_location__icontains=search)
                    | Q(sector__name__icontains=search)
                    | Q(parental_organisation_name__icontains=search)
                    | Q(website_name__icontains=search)
                    | Q(subcategory__name__icontains=search)
                    | Q(case_identifier__icontains=search)
                )
        for filter_name in [
            "is_complaint",
            "enforcement_body",
            "recommendation_for_enforcement",
        ]:
            filter_value: str = form.cleaned_data.get(filter_name, "")
            if filter_value != "":
                filters[filter_name] = filter_value

    if str(filters.get("casestatus__status", "")) == CaseStatus.Status.READY_TO_QA:
        filters["qa_status"] = SimplifiedCase.QAStatus.UNASSIGNED
        del filters["casestatus__status"]

    if "status" in filters:
        filters["casestatus__status"] = filters["status"]
        del filters["status"]

    # Auditor and reviewer may be filtered by unassigned
    if "auditor_id" in filters and filters["auditor_id"] == "none":
        filters["auditor_id"] = None
    if "reviewer_id" in filters and filters["reviewer_id"] == "none":
        filters["reviewer_id"] = None

    if not sort_by:
        return (
            SimplifiedCase.objects.filter(search_query, **filters)
            .annotate(
                position_unassigned_first=DjangoCase(
                    When(casestatus__status=CaseStatus.Status.UNASSIGNED, then=0),
                    default=1,
                )
            )
            .order_by("position_unassigned_first", "-id")
            .select_related("auditor", "reviewer")
        )
    return (
        SimplifiedCase.objects.filter(search_query, **filters)
        .order_by(sort_by)
        .select_related("auditor", "reviewer")
    )


def record_case_event(
    user: User, new_case: SimplifiedCase, old_case: SimplifiedCase | None = None
) -> None:
    """Create a case event based on the changes between the old and new cases"""
    if old_case is None:
        CaseEvent.objects.create(
            simplified_case=new_case,
            done_by=user,
            event_type=CaseEvent.EventType.CREATE,
        )
        return
    if old_case.auditor != new_case.auditor:
        old_user_name: str = (
            old_case.auditor.get_full_name() if old_case.auditor is not None else "none"
        )
        new_user_name: str = (
            new_case.auditor.get_full_name() if new_case.auditor is not None else "none"
        )
        CaseEvent.objects.create(
            simplified_case=old_case,
            done_by=user,
            event_type=CaseEvent.EventType.AUDITOR,
            message=f"Auditor changed from {old_user_name} to {new_user_name}",
        )
    if old_case.audit is None and new_case.audit is not None:
        CaseEvent.objects.create(
            simplified_case=old_case,
            done_by=user,
            event_type=CaseEvent.EventType.CREATE_AUDIT,
            message="Start of test",
        )
    if old_case.report_review_status != new_case.report_review_status:
        old_status: str = old_case.get_report_review_status_display()
        new_status: str = new_case.get_report_review_status_display()
        CaseEvent.objects.create(
            simplified_case=old_case,
            done_by=user,
            event_type=CaseEvent.EventType.READY_FOR_QA,
            message=f"Report ready to be reviewed changed from '{old_status}' to '{new_status}'",
        )
    if old_case.reviewer != new_case.reviewer:
        old_user_name: str = (
            old_case.reviewer.get_full_name()
            if old_case.reviewer is not None
            else "none"
        )
        new_user_name: str = (
            new_case.reviewer.get_full_name()
            if new_case.reviewer is not None
            else "none"
        )
        CaseEvent.objects.create(
            simplified_case=old_case,
            done_by=user,
            event_type=CaseEvent.EventType.QA_AUDITOR,
            message=f"QA auditor changed from {old_user_name} to {new_user_name}",
        )
    if old_case.report_approved_status != new_case.report_approved_status:
        old_status: str = old_case.get_report_approved_status_display()
        new_status: str = new_case.get_report_approved_status_display()
        CaseEvent.objects.create(
            simplified_case=old_case,
            done_by=user,
            event_type=CaseEvent.EventType.APPROVE_REPORT,
            message=f"QA approval changed from '{old_status}' to '{new_status}'",
        )
    if old_case.is_ready_for_final_decision != new_case.is_ready_for_final_decision:
        old_status: str = old_case.get_is_ready_for_final_decision_display()
        new_status: str = new_case.get_is_ready_for_final_decision_display()
        CaseEvent.objects.create(
            simplified_case=old_case,
            done_by=user,
            event_type=CaseEvent.EventType.READY_FOR_FINAL_DECISION,
            message=f"Case ready for final decision changed from '{old_status}' to '{new_status}'",
        )
    if old_case.case_completed != new_case.case_completed:
        old_status: str = old_case.get_case_completed_display()
        new_status: str = new_case.get_case_completed_display()
        CaseEvent.objects.create(
            simplified_case=old_case,
            done_by=user,
            event_type=CaseEvent.EventType.CASE_COMPLETED,
            message=f"Case completed changed from '{old_status}' to '{new_status}'",
        )


def build_edit_link_html(simplified_case: SimplifiedCase, url_name: str) -> str:
    """Return html of edit link for case"""
    case_pk: dict[str, int] = {"pk": simplified_case.id}
    edit_url: str = reverse(url_name, kwargs=case_pk)
    return (
        f"<a href='{edit_url}' class='govuk-link govuk-link--no-visited-state'>Edit</a>"
    )


def create_case_and_compliance(**kwargs) -> SimplifiedCase:
    """Create case and populate compliance fields from arbitrary arguments"""
    compliance_kwargs: dict[str, Any] = {
        key: value for key, value in kwargs.items() if key in COMPLIANCE_FIELDS
    }
    non_compliance_args: dict[str, Any] = {
        key: value for key, value in kwargs.items() if key not in COMPLIANCE_FIELDS
    }
    simplified_case: SimplifiedCase = SimplifiedCase.objects.create(
        **non_compliance_args
    )
    CaseCompliance.objects.create(simplified_case=simplified_case)
    if compliance_kwargs:
        for key, value in compliance_kwargs.items():
            setattr(simplified_case.compliance, key, value)
        simplified_case.compliance.save()
        simplified_case.save()
    return simplified_case


def record_simplified_model_update_event(
    user: User,
    model_object: models.Model,
    simplified_case: SimplifiedCase | None = None,
) -> None:
    """Record model update event"""
    previous_object = model_object.__class__.objects.get(pk=model_object.id)
    previous_object_fields = copy.copy(vars(previous_object))
    del previous_object_fields["_state"]
    model_object_fields = copy.copy(vars(model_object))
    del model_object_fields["_state"]
    diff_fields: dict[str, Any] = diff_model_fields(
        old_fields=previous_object_fields, new_fields=model_object_fields
    )
    if diff_fields:
        SimplifiedEventHistory.objects.create(
            simplified_case=simplified_case,
            created_by=user,
            parent=model_object,
            difference=json.dumps(diff_fields, default=str),
        )


def record_simplified_model_create_event(
    user: User,
    model_object: models.Model,
    simplified_case: SimplifiedCase | None = None,
) -> None:
    """Record model create event"""
    model_object_fields = copy.copy(vars(model_object))
    del model_object_fields["_state"]
    SimplifiedEventHistory.objects.create(
        simplified_case=simplified_case,
        created_by=user,
        parent=model_object,
        event_type=SimplifiedEventHistory.Type.CREATE,
        difference=json.dumps(model_object_fields, default=str),
    )


def download_simplified_cases(
    simplified_cases: QuerySet[SimplifiedCase], filename: str = "simplified_cases.csv"
) -> StreamingHttpResponse:
    """Given a SimplifiedCase queryset, download the data in csv format"""

    response = StreamingHttpResponse(
        csv_output_generator(
            cases=simplified_cases,
            columns_for_export=SIMPLIFIED_CASE_COLUMNS_FOR_EXPORT,
        ),
        content_type="text/csv",
    )
    response["Content-Disposition"] = f"attachment; filename={filename}"
    return response


def download_simplified_feedback_survey_cases(
    cases: QuerySet[SimplifiedCase],
    filename: str = "simplified_feedback_survey_cases.csv",
) -> StreamingHttpResponse:
    """
    Given a SimplifiedCase queryset, download the feedback survey data in csv format
    """
    response = StreamingHttpResponse(
        csv_output_generator(
            cases=cases,
            columns_for_export=SIMPLIFIED_FEEDBACK_SURVEY_COLUMNS_FOR_EXPORT,
        ),
        content_type="text/csv",
    )
    response["Content-Disposition"] = f"attachment; filename={filename}"
    return response<|MERGE_RESOLUTION|>--- conflicted
+++ resolved
@@ -16,11 +16,8 @@
 from django.urls import reverse
 
 from ..audits.models import Audit
-<<<<<<< HEAD
 from ..cases.csv_export import csv_output_generator
-=======
 from ..cases.utils import CaseDetailPage, CaseDetailSection
->>>>>>> 4d18c5f4
 from ..common.form_extract_utils import (
     FieldLabelAndValue,
     extract_form_labels_and_values,
