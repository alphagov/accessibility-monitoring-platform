"""
Test utility functions of cases app
"""

import json
from dataclasses import dataclass
from datetime import date, datetime, timezone
from typing import Any
from unittest.mock import Mock, patch

import pytest
from django.contrib.auth.models import User
from django.contrib.contenttypes.models import ContentType
from django.db.models import QuerySet
<<<<<<< HEAD
from django.http import HttpResponse
=======
from django.http import HttpRequest
from django.urls import reverse
>>>>>>> 4d18c5f4

from ...audits.models import Audit
from ...cases.forms import DateType
from ...cases.utils import CaseDetailSection
from ...common.models import Boolean, Sector, SubCategory
<<<<<<< HEAD
from ...common.tests.test_utils import decode_csv_response, validate_csv_response
from ..csv_export import (
    SIMPLIFIED_CASE_COLUMNS_FOR_EXPORT,
    SIMPLIFIED_FEEDBACK_SURVEY_COLUMNS_FOR_EXPORT,
)
=======
from ...common.sitemap import Sitemap
>>>>>>> 4d18c5f4
from ..models import (
    CaseCompliance,
    CaseEvent,
    CaseStatus,
    Contact,
    SimplifiedCase,
    SimplifiedEventHistory,
)
from ..utils import (
    build_edit_link_html,
    create_case_and_compliance,
    download_simplified_cases,
    download_simplified_feedback_survey_cases,
    filter_cases,
    get_simplified_case_detail_sections,
    record_case_event,
    record_simplified_model_create_event,
    record_simplified_model_update_event,
)

ORGANISATION_NAME: str = "Organisation name one"
ORGANISATION_NAME_COMPLAINT: str = "Organisation name two"
ORGANISATION_NAME_ECNI: str = "Organisation name ecni"
ORGANISATION_NAME_EHRC: str = "Organisation name ehrc"
ORGANISATION_NAME_NO_FURTHER_ACTION: str = "Organisation name no further action"
ORGANISATION_NAME_FOR_ENFORCEMENT: str = "Organisation name for enforcement"
ORGANISATION_NAME_NOT_SELECTED: str = "Organisation name not selected"
CASE_NUMBER: int = 99

CSV_EXPORT_FILENAME: str = "cases_export.csv"

PAST_DATE: date = date(1900, 1, 1)
TODAYS_DATE: date = date.today()

DOMAIN: str = "domain.com"
HOME_PAGE_URL: str = f"https://{DOMAIN}"
ORGANISATION_NAME: str = "Organisation name"
PSB_LOCATION: str = "England"
SECTOR_NAME: str = "Sector name"
PARENTAL_ORGANISATION_NAME: str = "Parent organisation"
WEBSITE_NAME: str = "Website name"
SUBCATEGORY_NAME: str = "Sub-category name"
CASE_IDENTIFIER: str = "#S-1"
APP_NAME: str = "App name"
APP_STORE_URL: str = "https://appstore.com"
SIMPLIFIED_CONTACT_NOTES: str = "Simplified case contact notes"


@dataclass
class MockCase:
    """Mock of case for testing"""

    sent_date: str


@dataclass
class MockForm:
    """Mock of form for testing"""

    cleaned_data: dict[str, str]


@pytest.mark.parametrize(
    "new_case_params, old_case_params, event_type, message",
    [
        ({}, None, CaseEvent.EventType.CREATE, "Created case"),
        (
            {"report_review_status": Boolean.YES},
            {},
            CaseEvent.EventType.READY_FOR_QA,
            "Report ready to be reviewed changed from 'No' to 'Yes'",
        ),
        (
            {"report_approved_status": SimplifiedCase.ReportApprovedStatus.APPROVED},
            {},
            CaseEvent.EventType.APPROVE_REPORT,
            "QA approval changed from 'Not started' to 'Yes'",
        ),
        (
            {"is_ready_for_final_decision": Boolean.YES},
            {},
            CaseEvent.EventType.READY_FOR_FINAL_DECISION,
            "Case ready for final decision changed from 'No' to 'Yes'",
        ),
        (
            {"case_completed": SimplifiedCase.CaseCompleted.COMPLETE_NO_SEND},
            {},
            CaseEvent.EventType.CASE_COMPLETED,
            "Case completed changed from 'Case still in progress' to 'Case should not be sent to the equality body'",
        ),
    ],
)
@pytest.mark.django_db
def test_record_case_event(
    new_case_params: dict, old_case_params: dict, event_type: str, message: str
):
    """Test case events created"""
    user: User = User.objects.create()
    new_case: SimplifiedCase = SimplifiedCase.objects.create(**new_case_params)
    old_case: SimplifiedCase | None = (
        None
        if old_case_params is None
        else SimplifiedCase.objects.create(**old_case_params)
    )

    record_case_event(user=user, new_case=new_case, old_case=old_case)

    case_events: QuerySet[CaseEvent] = CaseEvent.objects.all()
    assert case_events.count() == 1

    case_event = case_events[0]
    assert case_event.event_type == event_type
    assert case_event.message == message


@pytest.mark.django_db
def test_record_case_event_auditor_change():
    """Test case event created on change of auditor"""
    user: User = User.objects.create()
    new_auditor: User = User.objects.create(
        username="new", first_name="New", last_name="User"
    )
    old_auditor: User = User.objects.create(
        username="old", first_name="Old", last_name="User"
    )
    new_case: SimplifiedCase = SimplifiedCase.objects.create(auditor=new_auditor)
    old_case: SimplifiedCase = SimplifiedCase.objects.create(auditor=old_auditor)

    record_case_event(user=user, new_case=new_case, old_case=old_case)

    case_events: QuerySet[CaseEvent] = CaseEvent.objects.all()
    assert case_events.count() == 1

    case_event = case_events[0]
    assert case_event.event_type == CaseEvent.EventType.AUDITOR
    assert case_event.message == "Auditor changed from Old User to New User"


@pytest.mark.django_db
def test_record_case_event_audit_create():
    """Test case event created on creation of an audit"""
    user: User = User.objects.create()
    new_case: SimplifiedCase = SimplifiedCase.objects.create()
    old_case: SimplifiedCase = SimplifiedCase.objects.create()
    Audit.objects.create(simplified_case=new_case)

    record_case_event(user=user, new_case=new_case, old_case=old_case)

    case_events: QuerySet[CaseEvent] = CaseEvent.objects.all()
    assert case_events.count() == 1

    case_event = case_events[0]
    assert case_event.event_type == CaseEvent.EventType.CREATE_AUDIT
    assert case_event.message == "Start of test"


@pytest.mark.django_db
def test_record_case_event_reviewer_change():
    """Test case event created on change of reviewer"""
    user: User = User.objects.create()
    new_reviewer: User = User.objects.create(
        username="new", first_name="New", last_name="User"
    )
    old_reviewer: User = User.objects.create(
        username="old", first_name="Old", last_name="User"
    )
    new_case: SimplifiedCase = SimplifiedCase.objects.create(reviewer=new_reviewer)
    old_case: SimplifiedCase = SimplifiedCase.objects.create(reviewer=old_reviewer)

    record_case_event(user=user, new_case=new_case, old_case=old_case)

    case_events: QuerySet[CaseEvent] = CaseEvent.objects.all()
    assert case_events.count() == 1

    case_event = case_events[0]
    assert case_event.event_type == CaseEvent.EventType.QA_AUDITOR
    assert case_event.message == "QA auditor changed from Old User to New User"


@pytest.mark.django_db
def test_build_edit_link_html():
    """Test building of edit link html for a case"""
    simplified_case: SimplifiedCase = SimplifiedCase.objects.create()

    assert (
        build_edit_link_html(
            simplified_case=simplified_case, url_name="simplified:edit-test-results"
        )
        == "<a href='/simplified/1/edit-test-results/' class='govuk-link govuk-link--no-visited-state'>Edit</a>"
    )


@pytest.mark.django_db
def test_create_case_and_compliance_no_args():
    """Test cretaion of case and compliance with no arguments"""
    simplified_case: SimplifiedCase = create_case_and_compliance()

    assert isinstance(simplified_case, SimplifiedCase)
    assert isinstance(simplified_case.compliance, CaseCompliance)


@pytest.mark.django_db
def test_create_case_and_compliance():
    """Test cretaion of case and compliance with mix of arguments"""
    simplified_case: SimplifiedCase = create_case_and_compliance(
        organisation_name=ORGANISATION_NAME,
        website_compliance_state_12_week="compliant",
    )

    assert simplified_case.organisation_name == ORGANISATION_NAME
    assert simplified_case.compliance.website_compliance_state_12_week == "compliant"


@pytest.mark.django_db
def test_record_model_create_event():
    """Test creation of model create event"""
    user: User = User.objects.create()
    record_simplified_model_create_event(user=user, model_object=user)

    content_type: ContentType = ContentType.objects.get_for_model(User)
    event: SimplifiedEventHistory = SimplifiedEventHistory.objects.get(
        content_type=content_type, object_id=user.id
    )

    assert event.event_type == SimplifiedEventHistory.Type.CREATE

    difference_dict: dict[str, Any] = json.loads(event.difference)

    assert "last_login" in difference_dict
    assert difference_dict["last_login"] is None
    assert "is_active" in difference_dict
    assert difference_dict["is_active"] is True
    assert "is_staff" in difference_dict
    assert difference_dict["is_staff"] is False


@pytest.mark.django_db
def test_record_model_update_event():
    """Test creation of model update event"""
    user: User = User.objects.create()
    user.first_name = "Changed"
    record_simplified_model_update_event(user=user, model_object=user)

    content_type: ContentType = ContentType.objects.get_for_model(User)
    event: SimplifiedEventHistory = SimplifiedEventHistory.objects.get(
        content_type=content_type, object_id=user.id
    )

    assert event.event_type == SimplifiedEventHistory.Type.UPDATE
    assert event.difference == '{"first_name": " -> Changed"}'


@pytest.mark.django_db
def test_case_filtered_by_date_of_test_date_range():
    """Test searching for cases by date of test in date range."""
    excluded_simplified_case: SimplifiedCase = SimplifiedCase.objects.create(
        organisation_name="Excluded"
    )
    Audit.objects.create(
        simplified_case=excluded_simplified_case, date_of_test=PAST_DATE
    )
    included_simplified_case: SimplifiedCase = SimplifiedCase.objects.create(
        organisation_name="Included"
    )
    Audit.objects.create(
        simplified_case=included_simplified_case, date_of_test=TODAYS_DATE
    )

    form: MockForm = MockForm(
        cleaned_data={
            "date_type": DateType.TEST_START,
            "date_start": TODAYS_DATE,
            "date_end": TODAYS_DATE,
        }
    )

    filtered_cases: list[SimplifiedCase] = list(filter_cases(form))

    assert len(filtered_cases) == 1
    assert filtered_cases[0].organisation_name == "Included"


@pytest.mark.django_db
def test_case_filtered_by_sent_to_enforcement_body_date_range():
    """Test searching for cases by sent to enforcement body date range"""
    SimplifiedCase.objects.create(
        organisation_name="Excluded", sent_to_enforcement_body_sent_date=PAST_DATE
    )
    SimplifiedCase.objects.create(
        organisation_name="Included", sent_to_enforcement_body_sent_date=TODAYS_DATE
    )

    form: MockForm = MockForm(
        cleaned_data={
            "date_type": DateType.SENT,
            "date_start": TODAYS_DATE,
            "date_end": TODAYS_DATE,
        }
    )

    filtered_cases: list[SimplifiedCase] = list(filter_cases(form))

    assert len(filtered_cases) == 1
    assert filtered_cases[0].organisation_name == "Included"


@pytest.mark.django_db
def test_case_filtered_by_updated_date_range():
    """Test searching for cases by updated date range"""
    with patch(
        "django.utils.timezone.now",
        Mock(
            return_value=datetime(
                PAST_DATE.year, PAST_DATE.month, PAST_DATE.day, tzinfo=timezone.utc
            )
        ),
    ):
        SimplifiedCase.objects.create(organisation_name="Excluded")
    with patch(
        "django.utils.timezone.now",
        Mock(
            return_value=datetime(
                TODAYS_DATE.year,
                TODAYS_DATE.month,
                TODAYS_DATE.day,
                tzinfo=timezone.utc,
            )
        ),
    ):
        SimplifiedCase.objects.create(organisation_name="Included")

    form: MockForm = MockForm(
        cleaned_data={
            "date_type": DateType.UPDATED,
            "date_start": TODAYS_DATE,
            "date_end": TODAYS_DATE,
        }
    )

    filtered_cases: list[SimplifiedCase] = list(filter_cases(form))

    assert len(filtered_cases) == 1
    assert filtered_cases[0].organisation_name == "Included"


@pytest.mark.django_db
def test_filtering_by_date_range_is_inclusive():
    """Test filtering Cases by date range includes Cases with matching dates"""
    with patch(
        "django.utils.timezone.now",
        Mock(
            return_value=datetime(
                TODAYS_DATE.year,
                TODAYS_DATE.month,
                TODAYS_DATE.day,
                tzinfo=timezone.utc,
            )
        ),
    ):
        SimplifiedCase.objects.create()

    form: MockForm = MockForm(
        cleaned_data={
            "date_type": DateType.UPDATED,
            "date_end": TODAYS_DATE,
        }
    )

    filtered_cases: list[SimplifiedCase] = list(filter_cases(form))

    assert len(filtered_cases) == 1

    form: MockForm = MockForm(
        cleaned_data={
            "date_type": DateType.UPDATED,
            "date_end": TODAYS_DATE,
        }
    )

    filtered_cases: list[SimplifiedCase] = list(filter_cases(form))

    assert len(filtered_cases) == 1


@pytest.mark.django_db
def test_case_filtered_by_auditor():
    """Test that filtering cases by auditor is reflected in the queryset"""
    auditor: User = User.objects.create(
        username="new", first_name="New", last_name="User"
    )
    SimplifiedCase.objects.create(auditor=auditor)
    form: MockForm = MockForm(cleaned_data={"auditor": auditor.id})

    filtered_cases: list[SimplifiedCase] = list(filter_cases(form))

    assert len(filtered_cases) == 1


@pytest.mark.django_db
def test_case_filtered_by_reviewer():
    """Test that filtering cases by reviewer is reflected in the queryset"""
    reviewer: User = User.objects.create(
        username="new", first_name="New", last_name="User"
    )
    SimplifiedCase.objects.create(reviewer=reviewer)
    form: MockForm = MockForm(cleaned_data={"reviewer": reviewer.id})

    filtered_cases: list[SimplifiedCase] = list(filter_cases(form))

    assert len(filtered_cases) == 1


@pytest.mark.django_db
def test_case_filtered_by_status():
    """Test that filtering cases by status is reflected in the queryset"""
    simplified_case: SimplifiedCase = SimplifiedCase.objects.create(
        organisation_name=ORGANISATION_NAME
    )
    CaseStatus.objects.create(simplified_case=simplified_case)
    form: MockForm = MockForm(cleaned_data={"status": SimplifiedCase.Status.UNASSIGNED})

    filtered_cases: list[SimplifiedCase] = list(filter_cases(form))

    assert len(filtered_cases) == 1
    assert filtered_cases[0].organisation_name == ORGANISATION_NAME


@pytest.mark.django_db
def test_case_filtered_by_case_number_search_string():
    """Test that searching for case by number is reflected in the queryset"""
    SimplifiedCase.objects.create(case_number=CASE_NUMBER)
    form: MockForm = MockForm(cleaned_data={"case_search": str(CASE_NUMBER)})

    filtered_cases: list[SimplifiedCase] = list(filter_cases(form))

    assert len(filtered_cases) == 1
    assert filtered_cases[0].case_number == CASE_NUMBER


@pytest.mark.parametrize(
    "search_string",
    [
        ORGANISATION_NAME,
        HOME_PAGE_URL,
        PSB_LOCATION,
        SECTOR_NAME,
        PARENTAL_ORGANISATION_NAME,
        WEBSITE_NAME,
        SUBCATEGORY_NAME,
        CASE_IDENTIFIER,
    ],
)
@pytest.mark.django_db
def test_case_filtered_by_search_string(search_string):
    """Test that searching for cases is reflected in the queryset"""
    sector: Sector = Sector.objects.create(name=SECTOR_NAME)
    subcategory: SubCategory = SubCategory.objects.create(name=SUBCATEGORY_NAME)
    SimplifiedCase.objects.create(
        organisation_name=ORGANISATION_NAME,
        home_page_url=HOME_PAGE_URL,
        psb_location=PSB_LOCATION,
        sector=sector,
        parental_organisation_name=PARENTAL_ORGANISATION_NAME,
        website_name=WEBSITE_NAME,
        subcategory=subcategory,
    )
    form: MockForm = MockForm(cleaned_data={"case_search": search_string})

    filtered_cases: list[SimplifiedCase] = list(filter_cases(form))

    assert len(filtered_cases) == 1


@pytest.mark.django_db
def test_simplified_case_filtered_by_ready_to_qa():
    """Test that case with status Ready to QA is found"""
    SimplifiedCase.objects.create(
        status=SimplifiedCase.Status.QA_IN_PROGRESS,
        report_review_status=Boolean.YES,
    )
    form: MockForm = MockForm(
        cleaned_data={"status": SimplifiedCase.Status.READY_TO_QA}
    )

    filtered_cases: list[SimplifiedCase] = list(filter_cases(form))

    assert len(filtered_cases) == 1


@pytest.mark.parametrize(
    "search_field",
    ["auditor_id", "reviewer_id"],
)
@pytest.mark.django_db
def test_simplified_case_filtered_by_not_having_an_auditor(search_field):
    """Test that case without auditor or reviewer is found"""
    SimplifiedCase.objects.create()
    form: MockForm = MockForm(cleaned_data={search_field: "none"})

    filtered_cases: list[SimplifiedCase] = list(filter_cases(form))

    assert len(filtered_cases) == 1


@pytest.mark.parametrize(
    "recommendation_for_enforcement_filter, expected_number, expected_name",
    [
        ("", 3, ORGANISATION_NAME_NOT_SELECTED),
        ("no-further-action", 1, ORGANISATION_NAME_NO_FURTHER_ACTION),
        ("other", 1, ORGANISATION_NAME_FOR_ENFORCEMENT),
        ("unknown", 1, ORGANISATION_NAME_NOT_SELECTED),
    ],
)
@pytest.mark.django_db
def test_case_filtered_by_recommendation_for_enforcement(
    recommendation_for_enforcement_filter, expected_number, expected_name
):
    """
    Test that filtering by recommendation for enforcement is reflected in the queryset
    """
    SimplifiedCase.objects.create(
        organisation_name=ORGANISATION_NAME_NO_FURTHER_ACTION,
        recommendation_for_enforcement="no-further-action",
    )
    SimplifiedCase.objects.create(
        organisation_name=ORGANISATION_NAME_FOR_ENFORCEMENT,
        recommendation_for_enforcement="other",
    )
    SimplifiedCase.objects.create(
        organisation_name=ORGANISATION_NAME_NOT_SELECTED,
        recommendation_for_enforcement="unknown",
    )
    form: MockForm = MockForm(
        cleaned_data={
            "recommendation_for_enforcement": recommendation_for_enforcement_filter
        }
    )

    filtered_cases: list[SimplifiedCase] = list(filter_cases(form))  # type: ignore

    assert len(filtered_cases) == expected_number
    assert filtered_cases[0].organisation_name == expected_name


@pytest.mark.parametrize(
    "is_complaint_filter, expected_number, expected_name",
    [
        ("", 2, ORGANISATION_NAME_COMPLAINT),
        ("no", 1, ORGANISATION_NAME),
        ("yes", 1, ORGANISATION_NAME_COMPLAINT),
    ],
)
@pytest.mark.django_db
def test_case_filtered_by_is_complaint(
    is_complaint_filter, expected_number, expected_name
):
    """Test that filtering by complaint is reflected in the queryset"""
    SimplifiedCase.objects.create(organisation_name=ORGANISATION_NAME)
    SimplifiedCase.objects.create(
        organisation_name=ORGANISATION_NAME_COMPLAINT, is_complaint="yes"
    )
    form: MockForm = MockForm(cleaned_data={"is_complaint": is_complaint_filter})

    filtered_cases: list[SimplifiedCase] = list(filter_cases(form))

    assert len(filtered_cases) == expected_number
    assert filtered_cases[0].organisation_name == expected_name


@pytest.mark.parametrize(
    "enforcement_body_filter, expected_number, expected_name",
    [
        ("", 2, ORGANISATION_NAME_EHRC),
        ("ehrc", 1, ORGANISATION_NAME_EHRC),
        ("ecni", 1, ORGANISATION_NAME_ECNI),
    ],
)
@pytest.mark.django_db
def test_case_filtered_by_enforcement_body(
    enforcement_body_filter, expected_number, expected_name
):
    """Test that filtering by enforcement body is reflected in the queryset"""
    SimplifiedCase.objects.create(
        organisation_name=ORGANISATION_NAME_ECNI, enforcement_body="ecni"
    )
    SimplifiedCase.objects.create(
        organisation_name=ORGANISATION_NAME_EHRC, enforcement_body="ehrc"
    )
    form: MockForm = MockForm(
        cleaned_data={"enforcement_body": enforcement_body_filter}
    )

    filtered_cases: list[SimplifiedCase] = list(filter_cases(form))  # type: ignore

    assert len(filtered_cases) == expected_number
    assert filtered_cases[0].organisation_name == expected_name


@pytest.mark.django_db
def test_case_filtered_by_sector():
    """Test that filtering by sector is reflected in the queryset"""
    sector: Sector = Sector.objects.create()
    SimplifiedCase.objects.create(organisation_name=ORGANISATION_NAME, sector=sector)
    form: MockForm = MockForm(cleaned_data={"sector": sector})

    filtered_cases: list[SimplifiedCase] = list(filter_cases(form))

    assert len(filtered_cases) == 1
    assert filtered_cases[0].organisation_name == ORGANISATION_NAME


@pytest.mark.django_db
def test_case_filtered_by_subcategory():
    """Test that filtering by subcategory is reflected in the queryset"""
    subcategory: SubCategory = SubCategory.objects.create()
    SimplifiedCase.objects.create(
        organisation_name=ORGANISATION_NAME, subcategory=subcategory
    )
    form: MockForm = MockForm(cleaned_data={"subcategory": subcategory})

    filtered_cases: list[SimplifiedCase] = list(filter_cases(form))

    assert len(filtered_cases) == 1
    assert filtered_cases[0].organisation_name == ORGANISATION_NAME


@pytest.mark.django_db
<<<<<<< HEAD
def test_download_cases_simplified():
    """Test creation of CSV download of simplified cases"""
    simplified_case: SimplifiedCase = SimplifiedCase.objects.create(
        contact_notes="Contact for CSV export",
    )
    simplified_case.created = datetime(2022, 12, 16, tzinfo=timezone.utc)
    simplified_case.save()
    CaseCompliance.objects.create(simplified_case=simplified_case)
    simplified_case.update_case_status()
    simplified_cases: list[SimplifiedCase] = [simplified_case]
    Contact.objects.create(simplified_case=simplified_case, email="test@example.com")

    response: HttpResponse = download_simplified_cases(
        simplified_cases=simplified_cases, filename=CSV_EXPORT_FILENAME
    )

    assert response.status_code == 200

    assert response.headers == {
        "Content-Type": "text/csv",
        "Content-Disposition": f"attachment; filename={CSV_EXPORT_FILENAME}",
    }

    csv_header, csv_body = decode_csv_response(response)

    expected_header: list[str] = [
        column.column_header for column in SIMPLIFIED_CASE_COLUMNS_FOR_EXPORT
    ]

    expected_first_data_row: list[str] = [
        "1",
        "2",
        "",
        "16/12/2022",
        "Unassigned case",
        "",
        "Simplified",
        "",
        "",
        "",
        "Unknown",
        "",
        "EHRC",
        "No",
        "",
        "",
        "",
        "",
        "Not assessed",
        "",
        "Not known",
        "",
        "",
        "",
        "",
        "",
        "No",
        "",
        "Not started",
        "",
        "",
        "",
        "",
        "",
        "",
        "",
        "",
        "",
        "",
        "",
        "",
        "",
        "",
        "",
        "No",
        "",
        "",
        "",
        "",
        "Not applicable or organisation responded to 12-week update",
        "",
        "",
        "",
        "",
        "",
        "No",
        "",
        "Not known",
        "",
        "",
        "Not known",
        "",
        "",
        "Not assessed",
        "",
        "",
        "Not selected",
        "",
        "",
        "Case still in progress",
        "",
        "",
        "",
        "",
        "",
        "",
        "",
        "No",
        "No (or holding)",
        "",
        "",
        "False",
        "",
        "",
        "Unknown",
        "Contact for CSV export",
        "",
        "n/a",
        "",
        "",
        "",
        "test@example.com",
    ]

    validate_csv_response(
        csv_header=csv_header,
        csv_body=csv_body,
        expected_header=expected_header,
        expected_first_data_row=expected_first_data_row,
    )


@pytest.mark.django_db
def test_download_feedback_survey_cases():
    """Test creation of CSV for feedback survey"""
    simplified_case: SimplifiedCase = SimplifiedCase.objects.create(
        compliance_email_sent_date=datetime(2022, 12, 16, tzinfo=timezone.utc),
        contact_notes=SIMPLIFIED_CONTACT_NOTES,
    )
    CaseCompliance.objects.create(simplified_case=simplified_case)
    simplified_cases: list[SimplifiedCase] = [simplified_case]

    response: HttpResponse = download_simplified_feedback_survey_cases(
        cases=simplified_cases, filename=CSV_EXPORT_FILENAME
    )

    assert response.status_code == 200

    assert response.headers == {
        "Content-Type": "text/csv",
        "Content-Disposition": f"attachment; filename={CSV_EXPORT_FILENAME}",
    }

    csv_header, csv_body = decode_csv_response(response)

    expected_header: list[str] = [
        column.column_header for column in SIMPLIFIED_FEEDBACK_SURVEY_COLUMNS_FOR_EXPORT
    ]
    expected_first_data_row: list[str] = [
        "1",  # Case no.
        "",  # Organisation name
        "16/12/2022",  # Closing the case date
        "Not selected",  # Enforcement recommendation
        "",  # Enforcement recommendation notes
        "Not assessed",  # statement_compliance_state_12_week
        "",  # Contact email
        SIMPLIFIED_CONTACT_NOTES,  # Contact notes
        "No",  # Feedback survey sent
    ]

    validate_csv_response(
        csv_header=csv_header,
        csv_body=csv_body,
        expected_header=expected_header,
        expected_first_data_row=expected_first_data_row,
    )
=======
def test_get_simplified_case_detail_sections(rf):
    """Test get_simplified_case_detail_sections builds list of detail sections"""
    simplified_case: SimplifiedCase = SimplifiedCase.objects.create(
        organisation_name=ORGANISATION_NAME
    )
    request: HttpRequest = rf.get(
        reverse("simplified:case-view-and-search", kwargs={"pk": simplified_case.id}),
    )
    sitemap: Sitemap = Sitemap(request=request)

    sections: list[CaseDetailSection] = get_simplified_case_detail_sections(
        simplified_case=simplified_case, sitemap=sitemap
    )

    assert sections[0].pages[0].display_fields[2].value == ORGANISATION_NAME
>>>>>>> 4d18c5f4
<|MERGE_RESOLUTION|>--- conflicted
+++ resolved
@@ -12,26 +12,19 @@
 from django.contrib.auth.models import User
 from django.contrib.contenttypes.models import ContentType
 from django.db.models import QuerySet
-<<<<<<< HEAD
-from django.http import HttpResponse
-=======
-from django.http import HttpRequest
+from django.http import HttpRequest, HttpResponse
 from django.urls import reverse
->>>>>>> 4d18c5f4
 
 from ...audits.models import Audit
 from ...cases.forms import DateType
 from ...cases.utils import CaseDetailSection
 from ...common.models import Boolean, Sector, SubCategory
-<<<<<<< HEAD
+from ...common.sitemap import Sitemap
 from ...common.tests.test_utils import decode_csv_response, validate_csv_response
 from ..csv_export import (
     SIMPLIFIED_CASE_COLUMNS_FOR_EXPORT,
     SIMPLIFIED_FEEDBACK_SURVEY_COLUMNS_FOR_EXPORT,
 )
-=======
-from ...common.sitemap import Sitemap
->>>>>>> 4d18c5f4
 from ..models import (
     CaseCompliance,
     CaseEvent,
@@ -659,7 +652,6 @@
 
 
 @pytest.mark.django_db
-<<<<<<< HEAD
 def test_download_cases_simplified():
     """Test creation of CSV download of simplified cases"""
     simplified_case: SimplifiedCase = SimplifiedCase.objects.create(
@@ -836,7 +828,9 @@
         expected_header=expected_header,
         expected_first_data_row=expected_first_data_row,
     )
-=======
+
+
+@pytest.mark.django_db
 def test_get_simplified_case_detail_sections(rf):
     """Test get_simplified_case_detail_sections builds list of detail sections"""
     simplified_case: SimplifiedCase = SimplifiedCase.objects.create(
@@ -851,5 +845,4 @@
         simplified_case=simplified_case, sitemap=sitemap
     )
 
-    assert sections[0].pages[0].display_fields[2].value == ORGANISATION_NAME
->>>>>>> 4d18c5f4
+    assert sections[0].pages[0].display_fields[2].value == ORGANISATION_NAME