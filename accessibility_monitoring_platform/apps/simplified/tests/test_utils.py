"""
Test utility functions of cases app
"""

import json
from dataclasses import dataclass
from datetime import date, datetime, timezone
from typing import Any

import pytest
from django.contrib.auth.models import User
from django.contrib.contenttypes.models import ContentType
from django.db.models import QuerySet
from django.http import HttpRequest, HttpResponse
from django.urls import reverse

<<<<<<< HEAD
from ...audits.models import Audit
=======
from ...audits.models import Audit, Retest
from ...cases.forms import DateType
>>>>>>> 6a4cfe31
from ...cases.utils import CaseDetailSection
from ...common.models import Boolean
from ...common.sitemap import Sitemap
from ...common.tests.test_utils import decode_csv_response, validate_csv_response
from ..csv_export import (
    SIMPLIFIED_CASE_COLUMNS_FOR_EXPORT,
    SIMPLIFIED_FEEDBACK_SURVEY_COLUMNS_FOR_EXPORT,
)
from ..models import (
    CaseCompliance,
    CaseEvent,
    Contact,
    SimplifiedCase,
    SimplifiedEventHistory,
)
from ..utils import (
    build_edit_link_html,
    create_case_and_compliance,
    download_simplified_cases,
    download_simplified_feedback_survey_cases,
<<<<<<< HEAD
=======
    filter_cases,
    get_email_template_context,
>>>>>>> 6a4cfe31
    get_simplified_case_detail_sections,
    record_case_event,
    record_simplified_model_create_event,
    record_simplified_model_update_event,
)

ORGANISATION_NAME: str = "Organisation name one"
ORGANISATION_NAME_COMPLAINT: str = "Organisation name two"
ORGANISATION_NAME_ECNI: str = "Organisation name ecni"
ORGANISATION_NAME_EHRC: str = "Organisation name ehrc"
ORGANISATION_NAME_NO_FURTHER_ACTION: str = "Organisation name no further action"
ORGANISATION_NAME_FOR_ENFORCEMENT: str = "Organisation name for enforcement"
ORGANISATION_NAME_NOT_SELECTED: str = "Organisation name not selected"
CASE_NUMBER: int = 99

CSV_EXPORT_FILENAME: str = "cases_export.csv"

PAST_DATE: date = date(1900, 1, 1)
TODAYS_DATE: date = date.today()

DOMAIN: str = "domain.com"
HOME_PAGE_URL: str = f"https://{DOMAIN}"
ORGANISATION_NAME: str = "Organisation name"
PSB_LOCATION: str = "England"
SECTOR_NAME: str = "Sector name"
PARENTAL_ORGANISATION_NAME: str = "Parent organisation"
WEBSITE_NAME: str = "Website name"
SUBCATEGORY_NAME: str = "Sub-category name"
CASE_IDENTIFIER: str = "#S-1"
SIMPLIFIED_CONTACT_NOTES: str = "Simplified case contact notes"


@dataclass
class MockCase:
    """Mock of case for testing"""

    sent_date: str


@dataclass
class MockForm:
    """Mock of form for testing"""

    cleaned_data: dict[str, str]


@pytest.mark.parametrize(
    "new_case_params, old_case_params, event_type, message",
    [
        ({}, None, CaseEvent.EventType.CREATE, "Created case"),
        (
            {"report_review_status": Boolean.YES},
            {},
            CaseEvent.EventType.READY_FOR_QA,
            "Report ready to be reviewed changed from 'No' to 'Yes'",
        ),
        (
            {"report_approved_status": SimplifiedCase.ReportApprovedStatus.APPROVED},
            {},
            CaseEvent.EventType.APPROVE_REPORT,
            "QA approval changed from 'Not started' to 'Yes'",
        ),
        (
            {"is_ready_for_final_decision": Boolean.YES},
            {},
            CaseEvent.EventType.READY_FOR_FINAL_DECISION,
            "Case ready for final decision changed from 'No' to 'Yes'",
        ),
        (
            {"case_completed": SimplifiedCase.CaseCompleted.COMPLETE_NO_SEND},
            {},
            CaseEvent.EventType.CASE_COMPLETED,
            "Case completed changed from 'Case still in progress' to 'Case should not be sent to the equality body'",
        ),
    ],
)
@pytest.mark.django_db
def test_record_case_event(
    new_case_params: dict, old_case_params: dict, event_type: str, message: str
):
    """Test case events created"""
    user: User = User.objects.create()
    new_case: SimplifiedCase = SimplifiedCase.objects.create(**new_case_params)
    old_case: SimplifiedCase | None = (
        None
        if old_case_params is None
        else SimplifiedCase.objects.create(**old_case_params)
    )

    record_case_event(user=user, new_case=new_case, old_case=old_case)

    case_events: QuerySet[CaseEvent] = CaseEvent.objects.all()
    assert case_events.count() == 1

    case_event = case_events[0]
    assert case_event.event_type == event_type
    assert case_event.message == message


@pytest.mark.django_db
def test_record_case_event_auditor_change():
    """Test case event created on change of auditor"""
    user: User = User.objects.create()
    new_auditor: User = User.objects.create(
        username="new", first_name="New", last_name="User"
    )
    old_auditor: User = User.objects.create(
        username="old", first_name="Old", last_name="User"
    )
    new_case: SimplifiedCase = SimplifiedCase.objects.create(auditor=new_auditor)
    old_case: SimplifiedCase = SimplifiedCase.objects.create(auditor=old_auditor)

    record_case_event(user=user, new_case=new_case, old_case=old_case)

    case_events: QuerySet[CaseEvent] = CaseEvent.objects.all()
    assert case_events.count() == 1

    case_event = case_events[0]
    assert case_event.event_type == CaseEvent.EventType.AUDITOR
    assert case_event.message == "Auditor changed from Old User to New User"


@pytest.mark.django_db
def test_record_case_event_audit_create():
    """Test case event created on creation of an audit"""
    user: User = User.objects.create()
    new_case: SimplifiedCase = SimplifiedCase.objects.create()
    old_case: SimplifiedCase = SimplifiedCase.objects.create()
    Audit.objects.create(simplified_case=new_case)

    record_case_event(user=user, new_case=new_case, old_case=old_case)

    case_events: QuerySet[CaseEvent] = CaseEvent.objects.all()
    assert case_events.count() == 1

    case_event = case_events[0]
    assert case_event.event_type == CaseEvent.EventType.CREATE_AUDIT
    assert case_event.message == "Start of test"


@pytest.mark.django_db
def test_record_case_event_reviewer_change():
    """Test case event created on change of reviewer"""
    user: User = User.objects.create()
    new_reviewer: User = User.objects.create(
        username="new", first_name="New", last_name="User"
    )
    old_reviewer: User = User.objects.create(
        username="old", first_name="Old", last_name="User"
    )
    new_case: SimplifiedCase = SimplifiedCase.objects.create(reviewer=new_reviewer)
    old_case: SimplifiedCase = SimplifiedCase.objects.create(reviewer=old_reviewer)

    record_case_event(user=user, new_case=new_case, old_case=old_case)

    case_events: QuerySet[CaseEvent] = CaseEvent.objects.all()
    assert case_events.count() == 1

    case_event = case_events[0]
    assert case_event.event_type == CaseEvent.EventType.QA_AUDITOR
    assert case_event.message == "QA auditor changed from Old User to New User"


@pytest.mark.django_db
def test_build_edit_link_html():
    """Test building of edit link html for a case"""
    simplified_case: SimplifiedCase = SimplifiedCase.objects.create()

    assert (
        build_edit_link_html(
            simplified_case=simplified_case, url_name="simplified:edit-test-results"
        )
        == "<a href='/simplified/1/edit-test-results/' class='govuk-link govuk-link--no-visited-state'>Edit</a>"
    )


@pytest.mark.django_db
def test_create_case_and_compliance_no_args():
    """Test cretaion of case and compliance with no arguments"""
    simplified_case: SimplifiedCase = create_case_and_compliance()

    assert isinstance(simplified_case, SimplifiedCase)
    assert isinstance(simplified_case.compliance, CaseCompliance)


@pytest.mark.django_db
def test_create_case_and_compliance():
    """Test cretaion of case and compliance with mix of arguments"""
    simplified_case: SimplifiedCase = create_case_and_compliance(
        organisation_name=ORGANISATION_NAME,
        website_compliance_state_12_week="compliant",
    )

    assert simplified_case.organisation_name == ORGANISATION_NAME
    assert simplified_case.compliance.website_compliance_state_12_week == "compliant"


@pytest.mark.django_db
def test_record_model_create_event():
    """Test creation of model create event"""
    user: User = User.objects.create()
    record_simplified_model_create_event(user=user, model_object=user)

    content_type: ContentType = ContentType.objects.get_for_model(User)
    event: SimplifiedEventHistory = SimplifiedEventHistory.objects.get(
        content_type=content_type, object_id=user.id
    )

    assert event.event_type == SimplifiedEventHistory.Type.CREATE

    difference_dict: dict[str, Any] = json.loads(event.difference)

    assert "last_login" in difference_dict
    assert difference_dict["last_login"] is None
    assert "is_active" in difference_dict
    assert difference_dict["is_active"] is True
    assert "is_staff" in difference_dict
    assert difference_dict["is_staff"] is False


@pytest.mark.django_db
def test_record_model_update_event():
    """Test creation of model update event"""
    user: User = User.objects.create()
    user.first_name = "Changed"
    record_simplified_model_update_event(user=user, model_object=user)

    content_type: ContentType = ContentType.objects.get_for_model(User)
    event: SimplifiedEventHistory = SimplifiedEventHistory.objects.get(
        content_type=content_type, object_id=user.id
    )

    assert event.event_type == SimplifiedEventHistory.Type.UPDATE
    assert event.difference == '{"first_name": " -> Changed"}'


@pytest.mark.django_db
def test_download_cases_simplified():
    """Test creation of CSV download of simplified cases"""
    simplified_case: SimplifiedCase = SimplifiedCase.objects.create(
        contact_notes="Contact for CSV export",
    )
    simplified_case.created = datetime(2022, 12, 16, tzinfo=timezone.utc)
    simplified_case.save()
    CaseCompliance.objects.create(simplified_case=simplified_case)
    simplified_case.update_case_status()
    simplified_cases: list[SimplifiedCase] = [simplified_case]
    Contact.objects.create(simplified_case=simplified_case, email="test@example.com")

    response: HttpResponse = download_simplified_cases(
        simplified_cases=simplified_cases, filename=CSV_EXPORT_FILENAME
    )

    assert response.status_code == 200

    assert response.headers == {
        "Content-Type": "text/csv",
        "Content-Disposition": f"attachment; filename={CSV_EXPORT_FILENAME}",
    }

    csv_header, csv_body = decode_csv_response(response)

    expected_header: list[str] = [
        column.column_header for column in SIMPLIFIED_CASE_COLUMNS_FOR_EXPORT
    ]

    expected_first_data_row: list[str] = [
        "1",
        "2",
        "",
        "16/12/2022",
        "Unassigned case",
        "",
        "Simplified",
        "",
        "",
        "",
        "Unknown",
        "",
        "EHRC",
        "No",
        "",
        "",
        "",
        "",
        "Not assessed",
        "",
        "Not known",
        "",
        "",
        "",
        "",
        "",
        "No",
        "",
        "Not started",
        "",
        "",
        "",
        "",
        "",
        "",
        "",
        "",
        "",
        "",
        "",
        "",
        "",
        "",
        "",
        "No",
        "",
        "",
        "",
        "",
        "Not applicable or organisation responded to 12-week update",
        "",
        "",
        "",
        "",
        "",
        "No",
        "",
        "Not known",
        "",
        "",
        "Not known",
        "",
        "",
        "Not assessed",
        "",
        "",
        "Not selected",
        "",
        "",
        "Case still in progress",
        "",
        "",
        "",
        "",
        "",
        "",
        "",
        "No",
        "No (or holding)",
        "",
        "",
        "False",
        "",
        "",
        "Unknown",
        "Contact for CSV export",
        "",
        "n/a",
        "",
        "",
        "",
        "test@example.com",
    ]

    validate_csv_response(
        csv_header=csv_header,
        csv_body=csv_body,
        expected_header=expected_header,
        expected_first_data_row=expected_first_data_row,
    )


@pytest.mark.django_db
def test_download_feedback_survey_cases():
    """Test creation of CSV for feedback survey"""
    simplified_case: SimplifiedCase = SimplifiedCase.objects.create(
        compliance_email_sent_date=datetime(2022, 12, 16, tzinfo=timezone.utc),
        contact_notes=SIMPLIFIED_CONTACT_NOTES,
    )
    CaseCompliance.objects.create(simplified_case=simplified_case)
    simplified_cases: list[SimplifiedCase] = [simplified_case]

    response: HttpResponse = download_simplified_feedback_survey_cases(
        cases=simplified_cases, filename=CSV_EXPORT_FILENAME
    )

    assert response.status_code == 200

    assert response.headers == {
        "Content-Type": "text/csv",
        "Content-Disposition": f"attachment; filename={CSV_EXPORT_FILENAME}",
    }

    csv_header, csv_body = decode_csv_response(response)

    expected_header: list[str] = [
        column.column_header for column in SIMPLIFIED_FEEDBACK_SURVEY_COLUMNS_FOR_EXPORT
    ]
    expected_first_data_row: list[str] = [
        "1",  # Case no.
        "",  # Website name
        "",  # Organisation name
        "16/12/2022",  # Closing the case date
        "Not selected",  # Enforcement recommendation
        "",  # Enforcement recommendation notes
        "Not assessed",  # statement_compliance_state_12_week
        "",  # Contact email
        SIMPLIFIED_CONTACT_NOTES,  # Contact notes
        "No",  # Feedback survey sent
        "",  # Compliance decision email sent to
    ]

    validate_csv_response(
        csv_header=csv_header,
        csv_body=csv_body,
        expected_header=expected_header,
        expected_first_data_row=expected_first_data_row,
    )


@pytest.mark.django_db
def test_get_simplified_case_detail_sections(rf):
    """Test get_simplified_case_detail_sections builds list of detail sections"""
    simplified_case: SimplifiedCase = SimplifiedCase.objects.create(
        organisation_name=ORGANISATION_NAME
    )
    request: HttpRequest = rf.get(
        reverse("simplified:case-view-and-search", kwargs={"pk": simplified_case.id}),
    )
    sitemap: Sitemap = Sitemap(request=request)

    sections: list[CaseDetailSection] = get_simplified_case_detail_sections(
        simplified_case=simplified_case, sitemap=sitemap
    )

    assert sections[0].pages[0].display_fields[2].value == ORGANISATION_NAME


@pytest.mark.django_db
def test_get_email_template_context_new_case():
    """Test get_email_template_context for new Case"""
    simplified_case: SimplifiedCase = SimplifiedCase.objects.create()
    email_template_context: dict[str, Any] = get_email_template_context(
        simplified_case=simplified_case
    )

    assert "12_weeks_from_today" in email_template_context
    assert email_template_context["case"] == simplified_case
    assert email_template_context["retest"] is None


@pytest.mark.django_db
def test_get_email_template_context_12_weeks_from_today():
    """Test get_email_template_context 12_weeks_from_today present and correct"""
    with patch(
        "accessibility_monitoring_platform.apps.simplified.utils.date"
    ) as mock_date:
        mock_date.today.return_value = date(2023, 2, 1)
        simplified_case: SimplifiedCase = SimplifiedCase.objects.create()
        email_template_context: dict[str, Any] = get_email_template_context(
            simplified_case=simplified_case
        )

        assert "12_weeks_from_today" in email_template_context
        assert email_template_context["12_weeks_from_today"] == date(2023, 4, 26)


@pytest.mark.django_db
def test_get_email_template_context_with_audit():
    """Test get_email_template_context for Case with test"""
    simplified_case: SimplifiedCase = SimplifiedCase.objects.create()
    Audit.objects.create(simplified_case=simplified_case)
    email_template_context: dict[str, Any] = get_email_template_context(
        simplified_case=simplified_case
    )

    assert email_template_context["case"] == simplified_case
    assert email_template_context["retest"] is None

    assert "issues_tables" in email_template_context
    assert "retest_issues_tables" in email_template_context


@pytest.mark.django_db
def test_get_email_template_context_with_retest():
    """Test get_email_template_context for Case with equality body retest"""
    simplified_case: SimplifiedCase = SimplifiedCase.objects.create()
    retest: Retest = Retest.objects.create(simplified_case=simplified_case)
    email_template_context: dict[str, Any] = get_email_template_context(
        simplified_case=simplified_case
    )

    assert email_template_context["case"] == simplified_case
    assert email_template_context["retest"] == retest<|MERGE_RESOLUTION|>--- conflicted
+++ resolved
@@ -6,6 +6,7 @@
 from dataclasses import dataclass
 from datetime import date, datetime, timezone
 from typing import Any
+from unittest.mock import patch
 
 import pytest
 from django.contrib.auth.models import User
@@ -14,12 +15,7 @@
 from django.http import HttpRequest, HttpResponse
 from django.urls import reverse
 
-<<<<<<< HEAD
-from ...audits.models import Audit
-=======
 from ...audits.models import Audit, Retest
-from ...cases.forms import DateType
->>>>>>> 6a4cfe31
 from ...cases.utils import CaseDetailSection
 from ...common.models import Boolean
 from ...common.sitemap import Sitemap
@@ -40,11 +36,7 @@
     create_case_and_compliance,
     download_simplified_cases,
     download_simplified_feedback_survey_cases,
-<<<<<<< HEAD
-=======
-    filter_cases,
     get_email_template_context,
->>>>>>> 6a4cfe31
     get_simplified_case_detail_sections,
     record_case_event,
     record_simplified_model_create_event,
