"""
Views for cases app
"""

from datetime import date, timedelta
from typing import Any

from django.contrib import messages
from django.contrib.auth.models import User
from django.db.models.query import QuerySet
from django.forms.models import ModelForm
from django.http import HttpRequest, HttpResponse, HttpResponseRedirect
from django.shortcuts import get_object_or_404, redirect
from django.urls import reverse
from django.views.generic import TemplateView
from django.views.generic.detail import DetailView
from django.views.generic.edit import CreateView, UpdateView
from django.views.generic.list import ListView

from ..audits.utils import get_audit_summary_context, report_data_updated
from ..cases.csv_export import populate_equality_body_columns
from ..cases.forms import CaseSearchForm
from ..cases.models import TestType
from ..cases.utils import filter_cases, find_duplicate_cases
from ..comments.models import Comment
from ..comments.utils import add_comment_notification
from ..common.csv_export import EqualityBodyCSVColumn
from ..common.mark_deleted_util import get_id_from_button_name
from ..common.models import EmailTemplate
from ..common.sitemap import PlatformPage, Sitemap, get_platform_page_by_url_name
from ..common.utils import (
    amp_format_date,
    extract_domain_from_url,
    replace_search_key_with_case_search,
)
from ..common.views import (
    HideCaseNavigationMixin,
    NextPlatformPageMixin,
    ShowGoBackJSWidgetMixin,
)
from ..notifications.models import Task
from ..notifications.utils import add_task, mark_tasks_as_read
from ..reports.utils import publish_report_util
from .csv_export import (
    SIMPLIFIED_EQUALITY_BODY_CORRESPONDENCE_COLUMNS_FOR_EXPORT,
    SIMPLIFIED_EQUALITY_BODY_METADATA_COLUMNS_FOR_EXPORT,
    SIMPLIFIED_EQUALITY_BODY_REPORT_COLUMNS_FOR_EXPORT,
    SIMPLIFIED_EQUALITY_BODY_TEST_SUMMARY_COLUMNS_FOR_EXPORT,
)
from .forms import (
    ListSimplifiedCaseEqualityBodyCorrespondenceUpdateForm,
    SimplifiedCaseCloseUpdateForm,
    SimplifiedCaseCreateForm,
    SimplifiedCaseDeactivateForm,
    SimplifiedCaseEnforcementRecommendationUpdateForm,
    SimplifiedCaseEqualityBodyMetadataUpdateForm,
    SimplifiedCaseFourWeekContactDetailsUpdateForm,
    SimplifiedCaseMetadataUpdateForm,
    SimplifiedCaseNoPSBContactUpdateForm,
    SimplifiedCaseOneWeekContactDetailsUpdateForm,
    SimplifiedCaseOneWeekFollowup12WeekUpdateForm,
    SimplifiedCasePublishReportUpdateForm,
    SimplifiedCaseQAApprovalUpdateForm,
    SimplifiedCaseQAAuditorUpdateForm,
    SimplifiedCaseQACommentsUpdateForm,
    SimplifiedCaseReportAcknowledgedUpdateForm,
    SimplifiedCaseReportDetailsUpdateForm,
    SimplifiedCaseReportFourWeekFollowupUpdateForm,
    SimplifiedCaseReportOneWeekFollowupUpdateForm,
    SimplifiedCaseReportReadyForQAUpdateForm,
    SimplifiedCaseReportSentOnUpdateForm,
    SimplifiedCaseRequestContactDetailsUpdateForm,
    SimplifiedCaseReviewChangesUpdateForm,
    SimplifiedCaseStatementEnforcementUpdateForm,
    SimplifiedCaseTestResultsUpdateForm,
    SimplifiedCaseTwelveWeekRetestUpdateForm,
    SimplifiedCaseTwelveWeekUpdateAcknowledgedUpdateForm,
    SimplifiedCaseTwelveWeekUpdateRequestedUpdateForm,
    SimplifiedContactCreateForm,
    SimplifiedContactUpdateForm,
    SimplifiedEqualityBodyCorrespondenceCreateForm,
    SimplifiedManageContactDetailsUpdateForm,
    SimplifiedZendeskTicketConfirmDeleteUpdateForm,
    SimplifiedZendeskTicketCreateUpdateForm,
)
from .models import (
    ONE_WEEK_IN_DAYS,
    CaseCompliance,
    CaseStatus,
    Contact,
    EqualityBodyCorrespondence,
    SimplifiedCase,
    SimplifiedEventHistory,
    ZendeskTicket,
)
from .utils import (
    download_simplified_cases,
    download_simplified_feedback_survey_cases,
<<<<<<< HEAD
=======
    filter_cases,
    get_email_template_context,
>>>>>>> 6a4cfe31
    get_simplified_case_detail_sections,
    record_case_event,
    record_simplified_model_create_event,
    record_simplified_model_update_event,
)

FOUR_WEEKS_IN_DAYS: int = 4 * ONE_WEEK_IN_DAYS
TWELVE_WEEKS_IN_DAYS: int = 12 * ONE_WEEK_IN_DAYS


def calculate_report_followup_dates(
    simplified_case: SimplifiedCase, report_sent_date: date
) -> SimplifiedCase:
    """Calculate followup dates based on a report sent date"""
    if report_sent_date is None:
        simplified_case.report_followup_week_1_due_date = None
        simplified_case.report_followup_week_4_due_date = None
        simplified_case.report_followup_week_12_due_date = None
    else:
        simplified_case.report_followup_week_1_due_date = report_sent_date + timedelta(
            days=ONE_WEEK_IN_DAYS
        )
        simplified_case.report_followup_week_4_due_date = report_sent_date + timedelta(
            days=FOUR_WEEKS_IN_DAYS
        )
        simplified_case.report_followup_week_12_due_date = report_sent_date + timedelta(
            days=TWELVE_WEEKS_IN_DAYS
        )
    return simplified_case


def calculate_no_contact_chaser_dates(
    simplified_case: SimplifiedCase, seven_day_no_contact_email_sent_date: date
) -> SimplifiedCase:
    """Calculate chaser dates based on seven day no contact sent date"""
    if seven_day_no_contact_email_sent_date is None:
        simplified_case.no_contact_one_week_chaser_due_date = None
        simplified_case.no_contact_four_week_chaser_due_date = None
    else:
        simplified_case.no_contact_one_week_chaser_due_date = (
            seven_day_no_contact_email_sent_date + timedelta(days=ONE_WEEK_IN_DAYS)
        )
        simplified_case.no_contact_four_week_chaser_due_date = (
            seven_day_no_contact_email_sent_date + timedelta(days=FOUR_WEEKS_IN_DAYS)
        )
    return simplified_case


def calculate_twelve_week_chaser_dates(
    simplified_case: SimplifiedCase, twelve_week_update_requested_date: date
) -> SimplifiedCase:
    """Calculate chaser dates based on a twelve week update requested date"""
    if twelve_week_update_requested_date is None:
        simplified_case.twelve_week_1_week_chaser_due_date = None
    else:
        simplified_case.twelve_week_1_week_chaser_due_date = (
            twelve_week_update_requested_date + timedelta(days=ONE_WEEK_IN_DAYS)
        )
    return simplified_case


def format_due_date_help_text(due_date: date | None) -> str:
    """Format date and prefix with 'Due' if present"""
    if due_date is None:
        return "None"
    return f"Due {amp_format_date(due_date)}"


class CaseDetailView(DetailView):
    """
    View of details of a single case
    """

    model: type[SimplifiedCase] = SimplifiedCase
    context_object_name: str = "case"

    def get_context_data(self, **kwargs) -> dict[str, Any]:
        """Add case detail sections to context"""
        context: dict[str, Any] = super().get_context_data(**kwargs)

        simplified_case: SimplifiedCase = self.object
        sitemap: Sitemap = Sitemap(request=self.request)

        return {
            **{
                "case_detail_sections": get_simplified_case_detail_sections(
                    simplified_case=simplified_case, sitemap=sitemap
                )
            },
            **context,
        }


class CaseSearchView(CaseDetailView):
    """
    View and search details of a single case
    """

    template_name: str = "simplified/case_search_all_data.html"


class CaseCreateView(ShowGoBackJSWidgetMixin, CreateView):
    """
    View to create a case
    """

    model: type[SimplifiedCase] = SimplifiedCase
    form_class: type[SimplifiedCaseCreateForm] = SimplifiedCaseCreateForm
    context_object_name: str = "case"
    template_name: str = "cases/forms/create.html"

    def form_valid(self, form: ModelForm):
        """Process contents of valid form"""
        if "allow_duplicate_cases" in self.request.GET:
            return super().form_valid(form)

        context: dict[str, Any] = self.get_context_data()
        duplicate_cases: QuerySet[SimplifiedCase] = find_duplicate_cases(
            url=form.cleaned_data.get("home_page_url", ""),
            organisation_name=form.cleaned_data.get("organisation_name", ""),
        ).order_by("created")

        if duplicate_cases:
            context["duplicate_cases"] = duplicate_cases
            context["new_case"] = form.save(commit=False)
            return self.render_to_response(context)

        return super().form_valid(form)

    def get_success_url(self) -> str:
        """Detect the submit button used and act accordingly"""
        simplified_case: SimplifiedCase = self.object
        simplified_case.created_by = self.request.user
        simplified_case.test_type = SimplifiedCase.TestType.SIMPLIFIED
        CaseCompliance.objects.create(simplified_case=simplified_case)
        case_status: CaseStatus = CaseStatus.objects.create(
            simplified_case=simplified_case
        )
        simplified_case.status = case_status.status
        simplified_case.save()
        user: User = self.request.user
        record_simplified_model_create_event(
            user=user, model_object=simplified_case, simplified_case=simplified_case
        )
        record_case_event(user=user, new_case=simplified_case)
        case_pk: dict[str, int] = {"pk": self.object.id}
        if "save_continue_case" in self.request.POST:
            url: str = reverse("simplified:edit-case-metadata", kwargs=case_pk)
        elif "save_new_case" in self.request.POST:
            url: str = reverse("simplified:case-create")
        elif "save_exit" in self.request.POST:
            url: str = reverse("cases:case-list")
        else:
            url: str = reverse("simplified:manage-contact-details", kwargs=case_pk)
        return url


class CaseUpdateView(NextPlatformPageMixin, UpdateView):
    """
    View to update case
    """

    model: type[SimplifiedCase] = SimplifiedCase
    context_object_name: str = "case"
    template_name: str = "common/case_form.html"

    def form_valid(self, form: ModelForm) -> HttpResponseRedirect:
        """Add message on change of case"""
        if form.changed_data:
            self.object: SimplifiedCase = form.save(commit=False)
            user: User = self.request.user
            record_simplified_model_update_event(
                user=user, model_object=self.object, simplified_case=self.object
            )
            old_case: SimplifiedCase = SimplifiedCase.objects.get(pk=self.object.id)
            old_status: str = old_case.status
            record_case_event(user=user, new_case=self.object, old_case=old_case)

            if "home_page_url" in form.changed_data:
                self.object.domain = extract_domain_from_url(self.object.home_page_url)

            self.object.save()
            self.object.update_case_status()

            if old_status != self.object.status:
                messages.add_message(
                    self.request,
                    messages.INFO,
                    f"Status changed from '{old_case.get_status_display()}'"
                    f" to '{self.object.get_status_display()}'",
                )
        return HttpResponseRedirect(self.get_success_url())


class CaseMetadataUpdateView(CaseUpdateView):
    """
    View to update case metadata
    """

    form_class: type[SimplifiedCaseMetadataUpdateForm] = (
        SimplifiedCaseMetadataUpdateForm
    )

    def get_next_platform_page(self) -> PlatformPage:
        simplified_case: SimplifiedCase = self.object
        next_page_url_name: str = (
            "audits:edit-audit-metadata"
            if simplified_case.audit is not None
            else "simplified:edit-test-results"
        )
        return get_platform_page_by_url_name(
            url_name=next_page_url_name, instance=simplified_case
        )

    def form_valid(self, form: ModelForm):
        """Process contents of valid form"""
        simplified_case: SimplifiedCase = self.object
        if simplified_case.published_report_url:
            if (
                "enforcement_body" in form.changed_data
                or "home_page_url" in form.changed_data
                or "organisation_name" in form.changed_data
            ):
                report_data_updated(audit=simplified_case.audit)
        return super().form_valid(form=form)


class CaseTestResultsUpdateView(CaseUpdateView):
    """
    View to update case test results
    """

    form_class: type[SimplifiedCaseTestResultsUpdateForm] = (
        SimplifiedCaseTestResultsUpdateForm
    )
    template_name: str = "simplified/forms/test_results.html"


class CaseCreateReportUpdateView(DetailView):
    """
    View to create the report for this case
    """

    model: type[SimplifiedCase] = SimplifiedCase
    form_class: type[SimplifiedCaseReportDetailsUpdateForm] = (
        SimplifiedCaseReportDetailsUpdateForm
    )
    template_name: str = "simplified/forms/report_create.html"


class CaseReportReadyForQAUpdateView(CaseUpdateView):
    """
    View to update case report details
    """

    model: type[SimplifiedCase] = SimplifiedCase
    form_class: type[SimplifiedCaseReportReadyForQAUpdateForm] = (
        SimplifiedCaseReportReadyForQAUpdateForm
    )
    template_name: str = "simplified/forms/report_ready_for_qa.html"


class CaseQAAuditorUpdateView(CaseUpdateView):
    """
    View to record QA auditor
    """

    form_class: type[SimplifiedCaseQAAuditorUpdateForm] = (
        SimplifiedCaseQAAuditorUpdateForm
    )
    template_name: str = "simplified/forms/qa_auditor.html"


class CaseQACommentsUpdateView(CaseUpdateView):
    """
    View to update QA comments page
    """

    form_class: type[SimplifiedCaseQACommentsUpdateForm] = (
        SimplifiedCaseQACommentsUpdateForm
    )
    template_name: str = "simplified/forms/qa_comments.html"

    def form_valid(self, form: ModelForm):
        """Process contents of valid form"""
        simplified_case: SimplifiedCase = self.object
        body: str = form.cleaned_data.get("body")
        if body:
            comment: Comment = Comment.objects.create(
                base_case=simplified_case,
                user=self.request.user,
                body=form.cleaned_data.get("body"),
            )
            record_simplified_model_create_event(
                user=self.request.user,
                model_object=comment,
                simplified_case=simplified_case,
            )
            add_comment_notification(self.request, comment)
        return HttpResponseRedirect(self.get_success_url())


class CaseQAApprovalUpdateView(CaseUpdateView):
    """
    View to record QA approval
    """

    form_class: type[SimplifiedCaseQAApprovalUpdateForm] = (
        SimplifiedCaseQAApprovalUpdateForm
    )
    template_name: str = "simplified/forms/qa_approval.html"

    def form_valid(self, form: ModelForm) -> HttpResponseRedirect:
        """Notify auditor if case has been QA approved."""
        if form.changed_data and "report_approved_status" in form.changed_data:
            if (
                self.object.report_approved_status
                == SimplifiedCase.ReportApprovedStatus.APPROVED
            ):
                simplified_case: SimplifiedCase = self.object
                if simplified_case.auditor:
                    task: Task = add_task(
                        user=simplified_case.auditor,
                        base_case=simplified_case,
                        type=Task.Type.REPORT_APPROVED,
                        description=f"{self.request.user.get_full_name()} QA approved Case {simplified_case}",
                        email_description=f"{simplified_case} - Report approved",
                        request=self.request,
                    )
                    record_simplified_model_create_event(
                        user=self.request.user,
                        model_object=task,
                        simplified_case=simplified_case,
                    )
        return super().form_valid(form=form)


class CasePublishReportUpdateView(CaseUpdateView):
    """
    View to publish report after QA approval
    """

    form_class: type[SimplifiedCasePublishReportUpdateForm] = (
        SimplifiedCasePublishReportUpdateForm
    )
    template_name: str = "simplified/forms/publish_report.html"

    def form_valid(self, form: ModelForm):
        """Publish report if requested"""
        simplified_case: SimplifiedCase = self.object
        if "create_html_report" in self.request.POST:
            publish_report_util(report=simplified_case.report, request=self.request)
        return super().form_valid(form)


class ManageContactDetailsUpdateView(CaseUpdateView):
    """
    View to list case contacts
    """

    form_class: type[SimplifiedManageContactDetailsUpdateForm] = (
        SimplifiedManageContactDetailsUpdateForm
    )
    template_name: str = "simplified/forms/manage_contact_details.html"

    def get_next_platform_page(self) -> PlatformPage:
        simplified_case: SimplifiedCase = self.object
        next_page_url_name: str = (
            "simplified:edit-request-contact-details"
            if simplified_case.enable_correspondence_process is True
            else "simplified:edit-report-sent-on"
        )
        return get_platform_page_by_url_name(
            url_name=next_page_url_name, instance=simplified_case
        )


class ContactCreateView(CreateView):
    """
    View to create case contact
    """

    model: type[Contact] = Contact
    context_object_name: str = "contact"
    form_class: type[SimplifiedContactCreateForm] = SimplifiedContactCreateForm
    template_name: str = "simplified/forms/contact_create.html"

    def form_valid(self, form: SimplifiedContactCreateForm):
        """Populate case of contact"""
        simplified_case: SimplifiedCase = get_object_or_404(
            SimplifiedCase, id=self.kwargs.get("case_id")
        )
        if "preferred" in form.changed_data:
            if form.cleaned_data["preferred"] == Contact.Preferred.YES:
                for contact in Contact.objects.filter(
                    simplified_case=simplified_case,
                    preferred=Contact.Preferred.YES,
                ):
                    contact.preferred = Contact.Preferred.NO
                    contact.save()
        contact: Contact = form.save(commit=False)
        contact.simplified_case = simplified_case
        return super().form_valid(form)

    def get_success_url(self) -> str:
        """Return to the list of contact details"""
        simplified_case: SimplifiedCase = get_object_or_404(
            SimplifiedCase, id=self.kwargs.get("case_id")
        )
        case_pk: dict[str, int] = {"pk": simplified_case.id}
        return reverse("simplified:manage-contact-details", kwargs=case_pk)


class ContactUpdateView(UpdateView):
    """
    View to create case contact
    """

    model: type[Contact] = Contact
    context_object_name: str = "contact"
    form_class: type[SimplifiedContactUpdateForm] = SimplifiedContactUpdateForm
    template_name: str = "simplified/forms/contact_update.html"

    def form_valid(self, form: SimplifiedContactUpdateForm):
        """Mark contact as deleted if button is pressed"""
        if "preferred" in form.changed_data:
            if form.cleaned_data["preferred"] == Contact.Preferred.YES:
                for contact in Contact.objects.filter(
                    simplified_case=self.object.simplified_case,
                    preferred=Contact.Preferred.YES,
                ):
                    contact.preferred = Contact.Preferred.NO
                    contact.save()
        contact: Contact = form.save(commit=False)
        if "delete_contact" in self.request.POST:
            contact.is_deleted = True
        record_simplified_model_update_event(
            user=self.request.user,
            model_object=contact,
            simplified_case=contact.simplified_case,
        )
        return super().form_valid(form)

    def get_success_url(self) -> str:
        """Return to the list of contact details"""
        case_pk: dict[str, int] = {"pk": self.object.simplified_case.id}
        return reverse("simplified:manage-contact-details", kwargs=case_pk)


class CaseRequestContactDetailsUpdateView(CaseUpdateView):
    """
    View to update Request contact details
    """

    form_class: type[SimplifiedCaseRequestContactDetailsUpdateForm] = (
        SimplifiedCaseRequestContactDetailsUpdateForm
    )
    template_name: str = "simplified/forms/request_initial_contact.html"

    def form_valid(self, form: SimplifiedCaseReportSentOnUpdateForm):
        """
        Recalculate followup dates if report sent date has changed;
        Otherwise set sent dates based on followup date checkboxes.
        """
        self.object: SimplifiedCase = form.save(commit=False)
        if "seven_day_no_contact_email_sent_date" in form.changed_data:
            self.object = calculate_no_contact_chaser_dates(
                simplified_case=self.object,
                seven_day_no_contact_email_sent_date=form.cleaned_data[
                    "seven_day_no_contact_email_sent_date"
                ],
            )
        return super().form_valid(form)


class CaseOneWeekContactDetailsUpdateView(CaseUpdateView):
    """
    View to update One week contact details
    """

    form_class: type[SimplifiedCaseOneWeekContactDetailsUpdateForm] = (
        SimplifiedCaseOneWeekContactDetailsUpdateForm
    )
    template_name: str = "simplified/forms/one_week_followup_contact.html"


class CaseFourWeekContactDetailsUpdateView(CaseUpdateView):
    """
    View to update Four week contact details
    """

    form_class: type[SimplifiedCaseFourWeekContactDetailsUpdateForm] = (
        SimplifiedCaseFourWeekContactDetailsUpdateForm
    )
    template_name: str = "simplified/forms/four_week_followup_contact.html"


class CaseNoPSBResponseUpdateView(
    HideCaseNavigationMixin, ShowGoBackJSWidgetMixin, CaseUpdateView
):
    """
    View to set no psb contact flag
    """

    form_class: type[SimplifiedCaseNoPSBContactUpdateForm] = (
        SimplifiedCaseNoPSBContactUpdateForm
    )
    template_name: str = "simplified/forms/no_psb_response.html"


class CaseReportSentOnUpdateView(CaseUpdateView):
    """
    View to update Report sent on
    """

    form_class: type[SimplifiedCaseReportSentOnUpdateForm] = (
        SimplifiedCaseReportSentOnUpdateForm
    )
    template_name: str = "simplified/forms/report_sent_on.html"

    def form_valid(self, form: SimplifiedCaseReportSentOnUpdateForm):
        """
        Recalculate followup dates if report sent date has changed;
        Otherwise set sent dates based on followup date checkboxes.
        """
        self.object: SimplifiedCase = form.save(commit=False)
        if "report_sent_date" in form.changed_data:
            self.object = calculate_report_followup_dates(
                simplified_case=self.object,
                report_sent_date=form.cleaned_data["report_sent_date"],
            )
        return super().form_valid(form)


class CaseReportOneWeekFollowupUpdateView(CaseUpdateView):
    """
    View to update One week followup
    """

    form_class: type[SimplifiedCaseReportOneWeekFollowupUpdateForm] = (
        SimplifiedCaseReportOneWeekFollowupUpdateForm
    )
    template_name: str = "simplified/forms/report_one_week_followup.html"


class CaseReportFourWeekFollowupUpdateView(CaseUpdateView):
    """
    View to update Four week followup
    """

    form_class: type[SimplifiedCaseReportFourWeekFollowupUpdateForm] = (
        SimplifiedCaseReportFourWeekFollowupUpdateForm
    )
    template_name: str = "simplified/forms/report_four_week_followup.html"


class CaseReportAcknowledgedUpdateView(CaseUpdateView):
    """
    View to update Report acknowledged
    """

    form_class: type[SimplifiedCaseReportAcknowledgedUpdateForm] = (
        SimplifiedCaseReportAcknowledgedUpdateForm
    )
    template_name: str = "simplified/forms/report_acknowledged.html"


class CaseTwelveWeekUpdateRequestedUpdateView(CaseUpdateView):
    """
    View to update 12-week update requested
    """

    form_class: type[SimplifiedCaseTwelveWeekUpdateRequestedUpdateForm] = (
        SimplifiedCaseTwelveWeekUpdateRequestedUpdateForm
    )
    template_name: str = "simplified/forms/12_week_update_requested.html"

    def form_valid(self, form: SimplifiedCaseTwelveWeekUpdateRequestedUpdateForm):
        """
        Recalculate chaser dates if twelve week update requested date has changed;
        Otherwise set sent dates based on chaser date checkboxes.
        """
        self.object: SimplifiedCase = form.save(commit=False)
        if "twelve_week_update_requested_date" in form.changed_data:
            self.object = calculate_twelve_week_chaser_dates(
                simplified_case=self.object,
                twelve_week_update_requested_date=form.cleaned_data[
                    "twelve_week_update_requested_date"
                ],
            )
        return super().form_valid(form)


class CaseOneWeekFollowup12WeekUpdateView(CaseUpdateView):
    """
    View to update One week followup for 12-week update
    """

    form_class: type[SimplifiedCaseOneWeekFollowup12WeekUpdateForm] = (
        SimplifiedCaseOneWeekFollowup12WeekUpdateForm
    )
    template_name: str = "simplified/forms/12_week_one_week_followup_final.html"


class CaseTwelveWeekUpdateAcknowledgedUpdateView(CaseUpdateView):
    """
    View to update 12-week update request acknowledged
    """

    form_class: type[SimplifiedCaseTwelveWeekUpdateAcknowledgedUpdateForm] = (
        SimplifiedCaseTwelveWeekUpdateAcknowledgedUpdateForm
    )
    template_name: str = "simplified/forms/12_week_update_request_ack.html"

    def get_next_platform_page(self) -> PlatformPage:
        simplified_case: SimplifiedCase = self.object
        if simplified_case.audit:
            if simplified_case.show_start_12_week_retest:
                return get_platform_page_by_url_name(
                    url_name="simplified:edit-twelve-week-retest",
                    instance=simplified_case,
                )
            else:
                return get_platform_page_by_url_name(
                    url_name="audits:edit-audit-retest-metadata",
                    instance=simplified_case.audit,
                )
        return get_platform_page_by_url_name(
            url_name="simplified:edit-review-changes", instance=simplified_case
        )


class CaseTwelveWeekRetestUpdateView(CaseUpdateView):
    """
    View to update case twelve week retest results
    """

    form_class: type[SimplifiedCaseTwelveWeekRetestUpdateForm] = (
        SimplifiedCaseTwelveWeekRetestUpdateForm
    )
    template_name: str = "simplified/forms/twelve_week_retest.html"


class CaseReviewChangesUpdateView(CaseUpdateView):
    """
    View to record review of changes made by PSB
    """

    form_class: type[SimplifiedCaseReviewChangesUpdateForm] = (
        SimplifiedCaseReviewChangesUpdateForm
    )
    template_name: str = "simplified/forms/review_changes.html"


class CaseEnforcementRecommendationUpdateView(CaseUpdateView):
    """
    View to record the enforcement recommendation
    """

    form_class: type[SimplifiedCaseEnforcementRecommendationUpdateForm] = (
        SimplifiedCaseEnforcementRecommendationUpdateForm
    )
    template_name: str = "simplified/forms/enforcement_recommendation.html"


class CaseCloseUpdateView(CaseUpdateView):
    """
    View to record sending the compliance decision
    """

    form_class: type[SimplifiedCaseCloseUpdateForm] = SimplifiedCaseCloseUpdateForm
    template_name: str = "cases/closing_case.html"

    def get_context_data(self, **kwargs: dict[str, Any]) -> dict[str, Any]:
        """Get context data for template rendering"""
        context: dict[str, Any] = super().get_context_data(**kwargs)
        simplified_case: SimplifiedCase = self.object
        equality_body_metadata_columns: list[EqualityBodyCSVColumn] = (
            populate_equality_body_columns(
                case=simplified_case,
                column_definitions=SIMPLIFIED_EQUALITY_BODY_METADATA_COLUMNS_FOR_EXPORT,
            )
        )
        equality_body_report_columns: list[EqualityBodyCSVColumn] = (
            populate_equality_body_columns(
                case=simplified_case,
                column_definitions=SIMPLIFIED_EQUALITY_BODY_REPORT_COLUMNS_FOR_EXPORT,
            )
        )
        equality_body_correspondence_columns: list[EqualityBodyCSVColumn] = (
            populate_equality_body_columns(
                case=simplified_case,
                column_definitions=SIMPLIFIED_EQUALITY_BODY_CORRESPONDENCE_COLUMNS_FOR_EXPORT,
            )
        )
        equality_body_test_summary_columns: list[EqualityBodyCSVColumn] = (
            populate_equality_body_columns(
                case=simplified_case,
                column_definitions=SIMPLIFIED_EQUALITY_BODY_TEST_SUMMARY_COLUMNS_FOR_EXPORT,
            )
        )
        all_equality_body_columns: list[EqualityBodyCSVColumn] = (
            equality_body_metadata_columns
            + equality_body_report_columns
            + equality_body_correspondence_columns
            + equality_body_test_summary_columns
        )
        required_data_missing_columns: list[EqualityBodyCSVColumn] = [
            column
            for column in all_equality_body_columns
            if column.required_data_missing
        ]
        context["equality_body_metadata_columns"] = equality_body_metadata_columns
        context["equality_body_report_columns"] = equality_body_report_columns
        context["equality_body_correspondence_columns"] = (
            equality_body_correspondence_columns
        )
        context["equality_body_test_summary_columns"] = (
            equality_body_test_summary_columns
        )
        context["required_data_missing_columns"] = required_data_missing_columns
        return context


class CaseDeactivateUpdateView(CaseUpdateView):
    """
    View to deactivate case
    """

    form_class: type[SimplifiedCaseDeactivateForm] = SimplifiedCaseDeactivateForm
    template_name: str = "simplified/forms/deactivate.html"

    def form_valid(self, form: ModelForm):
        """Process contents of valid form"""
        simplified_case: SimplifiedCase = form.save(commit=False)
        simplified_case.is_deactivated = True
        simplified_case.deactivate_date = date.today()
        record_simplified_model_update_event(
            user=self.request.user,
            model_object=simplified_case,
            simplified_case=simplified_case,
        )
        simplified_case.save()
        simplified_case.update_case_status()
        return HttpResponseRedirect(simplified_case.get_absolute_url())


class CaseReactivateUpdateView(CaseUpdateView):
    """
    View to reactivate case
    """

    form_class: type[SimplifiedCaseDeactivateForm] = SimplifiedCaseDeactivateForm
    template_name: str = "simplified/forms/reactivate.html"

    def form_valid(self, form: ModelForm):
        """Process contents of valid form"""
        simplified_case: SimplifiedCase = form.save(commit=False)
        simplified_case.is_deactivated = False
        record_simplified_model_update_event(
            user=self.request.user,
            model_object=simplified_case,
            simplified_case=simplified_case,
        )
        simplified_case.save()
        return HttpResponseRedirect(simplified_case.get_absolute_url())


class CaseStatusWorkflowDetailView(DetailView):
    model: type[SimplifiedCase] = SimplifiedCase
    context_object_name: str = "case"
    template_name: str = "simplified/status_workflow.html"


class CaseOutstandingIssuesDetailView(
    HideCaseNavigationMixin, ShowGoBackJSWidgetMixin, DetailView
):
    model: type[SimplifiedCase] = SimplifiedCase
    context_object_name: str = "case"
    template_name: str = "simplified/outstanding_issues.html"

    def get_context_data(self, **kwargs: dict[str, Any]) -> dict[str, Any]:
        """Get context data for template rendering"""
        context: dict[str, Any] = super().get_context_data(**kwargs)
        simplified_case: SimplifiedCase = self.object
        if simplified_case.audit is not None:
            return {
                **context,
                **get_audit_summary_context(
                    request=self.request, audit=simplified_case.audit
                ),
            }
        return context


def export_cases(request: HttpRequest) -> HttpResponse:
    """View to export cases"""
    search_parameters: dict[str, str] = replace_search_key_with_case_search(request.GET)
    search_parameters["test_type"] = TestType.SIMPLIFIED
    case_search_form: CaseSearchForm = CaseSearchForm(search_parameters)
    case_search_form.is_valid()
    return download_simplified_cases(
        simplified_cases=filter_cases(form=case_search_form)
    )


def export_feedback_survey_cases(request: HttpRequest) -> HttpResponse:
    """View to export cases for feedback survey"""
    search_parameters: dict[str, str] = replace_search_key_with_case_search(request.GET)
    search_parameters["test_type"] = TestType.SIMPLIFIED
    case_search_form: CaseSearchForm = CaseSearchForm(search_parameters)
    case_search_form.is_valid()
    return download_simplified_feedback_survey_cases(
        cases=filter_cases(form=case_search_form)
    )


class CaseStatementEnforcementUpdateView(CaseUpdateView):
    """
    View of statement enforcement
    """

    form_class: type[SimplifiedCaseStatementEnforcementUpdateForm] = (
        SimplifiedCaseStatementEnforcementUpdateForm
    )
    template_name: str = "simplified/forms/statement_enforcement.html"


class CaseEqualityBodyMetadataUpdateView(CaseUpdateView):
    """
    View of equality body metadata
    """

    form_class: type[SimplifiedCaseEqualityBodyMetadataUpdateForm] = (
        SimplifiedCaseEqualityBodyMetadataUpdateForm
    )
    template_name: str = "common/case_form.html"


class ListCaseEqualityBodyCorrespondenceUpdateView(CaseUpdateView):
    """
    View of equality body correspondence list
    """

    form_class: type[ListSimplifiedCaseEqualityBodyCorrespondenceUpdateForm] = (
        ListSimplifiedCaseEqualityBodyCorrespondenceUpdateForm
    )
    template_name: str = "simplified/forms/equality_body_correspondence_list.html"

    def get_context_data(self, **kwargs) -> dict[str, Any]:
        """Add case to context"""
        simplified_case: SimplifiedCase = self.object
        context: dict[str, Any] = super().get_context_data(**kwargs)
        view_url_param: str | None = self.request.GET.get("view")
        show_unresolved = view_url_param == "unresolved"
        context["show_unresolved"] = show_unresolved
        if show_unresolved:
            context["equality_body_correspondences"] = (
                simplified_case.equalitybodycorrespondence_set.filter(
                    status=EqualityBodyCorrespondence.Status.UNRESOLVED
                )
            )
        else:
            context["equality_body_correspondences"] = (
                simplified_case.equalitybodycorrespondence_set.all()
            )
        return context

    def form_valid(self, form: ModelForm):
        """Process contents of valid form"""
        equality_body_correspondence_id_to_toggle: int | None = get_id_from_button_name(
            button_name_prefix="toggle_status_",
            querydict=self.request.POST,
        )
        if equality_body_correspondence_id_to_toggle is not None:
            equality_body_correspondence: EqualityBodyCorrespondence = (
                EqualityBodyCorrespondence.objects.get(
                    id=equality_body_correspondence_id_to_toggle
                )
            )
            if (
                equality_body_correspondence.status
                == EqualityBodyCorrespondence.Status.UNRESOLVED
            ):
                equality_body_correspondence.status = (
                    EqualityBodyCorrespondence.Status.RESOLVED
                )
            else:
                equality_body_correspondence.status = (
                    EqualityBodyCorrespondence.Status.UNRESOLVED
                )
            record_simplified_model_update_event(
                user=self.request.user,
                model_object=equality_body_correspondence,
                simplified_case=equality_body_correspondence.simplified_case,
            )
            equality_body_correspondence.save()
        return super().form_valid(form)


class EqualityBodyCorrespondenceCreateView(CreateView):
    """
    View to create an equality body correspondence
    """

    model: type[EqualityBodyCorrespondence] = EqualityBodyCorrespondence
    form_class: type[SimplifiedEqualityBodyCorrespondenceCreateForm] = (
        SimplifiedEqualityBodyCorrespondenceCreateForm
    )
    template_name: str = "simplified/forms/equality_body_correspondence_create.html"

    def get_context_data(self, **kwargs) -> dict[str, Any]:
        """Add simplified case to context as object for use in form action url"""
        context: dict[str, Any] = super().get_context_data(**kwargs)
        simplified_case: SimplifiedCase = get_object_or_404(
            SimplifiedCase, id=self.kwargs.get("case_id")
        )
        context["object"] = simplified_case
        return context

    def form_valid(self, form: ModelForm):
        """Process contents of valid form"""
        equality_body_correspondence: EqualityBodyCorrespondence = form.save(
            commit=False
        )
        simplified_case: SimplifiedCase = SimplifiedCase.objects.get(
            pk=self.kwargs["case_id"]
        )
        equality_body_correspondence.simplified_case = simplified_case
        return super().form_valid(form)

    def get_success_url(self) -> str:
        """Record creation of object and return to equality body correspondence page"""
        record_simplified_model_create_event(
            user=self.request.user,
            model_object=self.object,
            simplified_case=self.object.simplified_case,
        )
        if "save_return" in self.request.POST:
            return reverse(
                "simplified:list-equality-body-correspondence",
                kwargs={"pk": self.object.simplified_case.id},
            )
        return reverse(
            "simplified:edit-equality-body-correspondence",
            kwargs={"pk": self.object.id},
        )


class CaseEqualityBodyCorrespondenceUpdateView(UpdateView):
    """
    View of equality body metadata
    """

    model: type[EqualityBodyCorrespondence] = EqualityBodyCorrespondence
    form_class: type[SimplifiedEqualityBodyCorrespondenceCreateForm] = (
        SimplifiedEqualityBodyCorrespondenceCreateForm
    )
    context_object_name: str = "equality_body_correspondence"
    template_name: str = "simplified/forms/equality_body_correspondence_update.html"

    def form_valid(self, form: ModelForm):
        """Process contents of valid form"""
        equality_body_correspondence: EqualityBodyCorrespondence = form.save(
            commit=False
        )
        record_simplified_model_update_event(
            user=self.request.user,
            model_object=equality_body_correspondence,
            simplified_case=equality_body_correspondence.simplified_case,
        )
        equality_body_correspondence.save()
        if "save_return" in self.request.POST:
            url: str = reverse(
                "simplified:list-equality-body-correspondence",
                kwargs={"pk": self.object.simplified_case.id},
            )
        else:
            url: str = reverse(
                "simplified:edit-equality-body-correspondence",
                kwargs={"pk": self.object.id},
            )
        return HttpResponseRedirect(url)


class CaseRetestOverviewTemplateView(CaseUpdateView):
    template_name: str = "simplified/forms/retest_overview.html"
    fields = ["version"]

    def get_context_data(self, **kwargs) -> dict[str, Any]:
        """Add platform settings to context"""
        context: dict[str, Any] = super().get_context_data(**kwargs)
        simplified_case: SimplifiedCase = self.object
        context["equality_body_retests"] = simplified_case.retests.filter(
            id_within_case__gt=0
        )
        return context


class CaseRetestCreateErrorTemplateView(TemplateView):
    template_name: str = "simplified/retest_create_error.html"

    def get_context_data(self, **kwargs) -> dict[str, Any]:
        """Add platform settings to context"""
        context: dict[str, Any] = super().get_context_data(**kwargs)
        simplified_case: SimplifiedCase = get_object_or_404(
            SimplifiedCase, id=kwargs.get("pk")
        )
        context["case"] = simplified_case
        return context


class CaseZendeskTicketsDetailView(HideCaseNavigationMixin, DetailView):
    """
    View of Zendesk tickets for a case
    """

    model: type[SimplifiedCase] = SimplifiedCase
    context_object_name: str = "case"
    template_name: str = "simplified/zendesk_tickets.html"


class ZendeskTicketCreateView(HideCaseNavigationMixin, CreateView):
    """
    View to create a Zendesk ticket
    """

    model: type[SimplifiedCase] = ZendeskTicket
    form_class: type[SimplifiedZendeskTicketCreateUpdateForm] = (
        SimplifiedZendeskTicketCreateUpdateForm
    )
    template_name: str = "simplified/forms/zendesk_ticket_create.html"

    def get_context_data(self, **kwargs) -> dict[str, Any]:
        """Add case to context as object"""
        context: dict[str, Any] = super().get_context_data(**kwargs)
        simplified_case: SimplifiedCase = get_object_or_404(
            SimplifiedCase, id=self.kwargs.get("case_id")
        )
        context["object"] = simplified_case
        return context

    def form_valid(self, form: ModelForm):
        """Process contents of valid form"""
        simplified_case: SimplifiedCase = get_object_or_404(
            SimplifiedCase, id=self.kwargs.get("case_id")
        )
        zendesk_ticket: ZendeskTicket = form.save(commit=False)
        zendesk_ticket.simplified_case = simplified_case
        return super().form_valid(form)

    def get_success_url(self) -> str:
        """Detect the submit button used and act accordingly"""
        zendesk_ticket: ZendeskTicket = self.object
        user: User = self.request.user
        record_simplified_model_create_event(
            user=user,
            model_object=zendesk_ticket,
            simplified_case=zendesk_ticket.simplified_case,
        )
        case_pk: dict[str, int] = {"pk": zendesk_ticket.simplified_case.id}
        return reverse("simplified:zendesk-tickets", kwargs=case_pk)


class ZendeskTicketUpdateView(HideCaseNavigationMixin, UpdateView):
    """
    View to update Zendesk ticket
    """

    model: type[ZendeskTicket] = ZendeskTicket
    form_class: type[SimplifiedZendeskTicketCreateUpdateForm] = (
        SimplifiedZendeskTicketCreateUpdateForm
    )
    context_object_name: str = "zendesk_ticket"
    template_name: str = "simplified/forms/zendesk_ticket_update.html"

    def form_valid(self, form: ModelForm) -> HttpResponseRedirect:
        """Add update event"""
        if form.changed_data:
            zendesk_ticket: ZendeskTicket = form.save(commit=False)
            user: User = self.request.user
            record_simplified_model_update_event(
                user=user,
                model_object=zendesk_ticket,
                simplified_case=zendesk_ticket.simplified_case,
            )
            self.object.save()
        return HttpResponseRedirect(self.get_success_url())

    def get_success_url(self) -> str:
        """Return to zendesk tickets page on save"""
        zendesk_ticket: ZendeskTicket = self.object
        case_pk: dict[str, int] = {"pk": zendesk_ticket.simplified_case.id}
        return reverse("simplified:zendesk-tickets", kwargs=case_pk)


class ZendeskTicketConfirmDeleteUpdateView(ZendeskTicketUpdateView):
    """
    View to confirm delete of Zendesk ticket
    """

    form_class: type[SimplifiedZendeskTicketConfirmDeleteUpdateForm] = (
        SimplifiedZendeskTicketConfirmDeleteUpdateForm
    )
    template_name: str = "simplified/forms/zendesk_ticket_confirm_delete.html"


class CaseEmailTemplateListView(
    HideCaseNavigationMixin, ShowGoBackJSWidgetMixin, ListView
):
    """View of list of email templates for the case"""

    model: type[EmailTemplate] = EmailTemplate
    template_name: str = "common/emails/template_list.html"
    context_object_name: str = "email_templates"

    def get_queryset(self) -> QuerySet[EmailTemplate]:
        return EmailTemplate.objects.filter(is_deleted=False, is_simplified=True)


class CaseEmailTemplatePreviewDetailView(
    HideCaseNavigationMixin, ShowGoBackJSWidgetMixin, DetailView
):
    """View email template populated with case data"""

    model: type[EmailTemplate] = EmailTemplate
    template_name: str = "common/emails/template_preview.html"
    context_object_name: str = "email_template"

    def get_context_data(self, **kwargs) -> dict[str, Any]:
        """Add case and email template context to context"""
        context: dict[str, Any] = super().get_context_data(**kwargs)
        simplified_case: SimplifiedCase = get_object_or_404(
            SimplifiedCase, id=self.kwargs.get("case_id")
        )
        extra_context: dict[str, Any] = get_email_template_context(
            simplified_case=simplified_case
        )
        return {**extra_context, **context}


class CaseHistoryDetailView(DetailView):
    """
    View of details of a single case
    """

    model: type[SimplifiedCase] = SimplifiedCase
    context_object_name: str = "case"
    template_name: str = "cases/case_history.html"

    def get_context_data(self, **kwargs) -> dict[str, Any]:
        """Add current case to context"""
        context: dict[str, Any] = super().get_context_data(**kwargs)
        simplified_case: SimplifiedCase = self.object
        event_history: SimplifiedEventHistory = SimplifiedEventHistory.objects.filter(
            simplified_case=simplified_case
        ).prefetch_related("parent")
        context["event_history"] = event_history
        context["all_users"] = User.objects.all().order_by("id")
        return context


def enable_correspondence_process(
    request: HttpRequest, pk: int
) -> HttpResponseRedirect:
    """Mark correspondence process as enabled in Case"""
    simplified_case: SimplifiedCase = get_object_or_404(SimplifiedCase, id=pk)
    simplified_case.enable_correspondence_process = True
    simplified_case.save()
    return redirect(
        reverse(
            "simplified:edit-request-contact-details", kwargs={"pk": simplified_case.id}
        )
    )


def mark_qa_comments_as_read(request: HttpRequest, pk: int) -> HttpResponseRedirect:
    """Mark QA comment reminders as read for the current user"""
    simplified_case: SimplifiedCase = SimplifiedCase.objects.get(id=pk)
    mark_tasks_as_read(
        user=request.user, base_case=simplified_case, type=Task.Type.QA_COMMENT
    )
    mark_tasks_as_read(
        user=request.user, base_case=simplified_case, type=Task.Type.REPORT_APPROVED
    )
    messages.success(request, f"{simplified_case} comments marked as read")
    return redirect(
        reverse("simplified:edit-qa-comments", kwargs={"pk": simplified_case.id})
    )<|MERGE_RESOLUTION|>--- conflicted
+++ resolved
@@ -96,11 +96,7 @@
 from .utils import (
     download_simplified_cases,
     download_simplified_feedback_survey_cases,
-<<<<<<< HEAD
-=======
-    filter_cases,
     get_email_template_context,
->>>>>>> 6a4cfe31
     get_simplified_case_detail_sections,
     record_case_event,
     record_simplified_model_create_event,
