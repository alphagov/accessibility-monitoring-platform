<!DOCTYPE html>

{% extends 'base.html' %}

{% block title %}Account details{% endblock %}

{% block content %}
<div class="govuk-width-container">
    <div class="govuk-breadcrumbs">
        <ol class="govuk-breadcrumbs__list">
            <li class="govuk-breadcrumbs__list-item">
                <a class="govuk-breadcrumbs__link" href="{% url 'dashboard:home' %}">Home</a>
            </li>
            <li class="govuk-breadcrumbs__list-item">
                Account details
            </li>
        </ol>
    </div>
<<<<<<< HEAD
    <main id="main-content" class="govuk-main-wrapper">
=======
        <main id="main-content" class="govuk-main-wrapper">
>>>>>>> 541b448f
        <h1 class="govuk-heading-xl">Account details</h1>
        <p class="govuk-body-l">You can change your details on this page</p>
        {% if messages %}
            {% for message in messages %}
                <div class="govuk-inset-text">{{ message }}</div>
            {% endfor %}
        {% endif %}
        <form method="post">
            {% csrf_token %}
            {% if is_qa_auditor %}
                {% include 'common/amp_field.html' with field=form.active_qa_auditor %}
            {% endif %}
            {% include 'common/amp_field.html' with field=form.email_notifications %}
            {% include 'common/amp_field.html' with field=form.first_name %}
            {% include 'common/amp_field.html' with field=form.last_name %}
            {% include 'common/amp_field.html' with field=form.email %}
            {% include 'common/amp_field.html' with field=form.email_confirm %}
            <div class="form_default">
                <div class="form-group form-field-default" errorid="loginStatusUsername">
                    <label class="govuk-label govuk-label--m" for="{{field.auto_id}}">{{ form.password.label }}</label>
                    {% if form.password.help_text %}<div class="govuk-hint">{{ form.password.help_text }}</div>{% endif %}
                    {% include 'common/field_errors.html' with errors=form.password.errors %}
                    {{form.password}}
                </div>
                <div class="form-space"> </div>
            </div>

            <div class="govuk-button-group">
                <input type="submit" value="Update account details" class="govuk-button" data-module="govuk-button"/>
                <a href="{% url 'dashboard:home' %}" class="govuk-link govuk-link--no-visited-state">
                    Cancel and return to dashboard
                </a>
            </div>

        </form>
    </main>
</div>
{% endblock %}<|MERGE_RESOLUTION|>--- conflicted
+++ resolved
@@ -16,11 +16,7 @@
             </li>
         </ol>
     </div>
-<<<<<<< HEAD
     <main id="main-content" class="govuk-main-wrapper">
-=======
-        <main id="main-content" class="govuk-main-wrapper">
->>>>>>> 541b448f
         <h1 class="govuk-heading-xl">Account details</h1>
         <p class="govuk-body-l">You can change your details on this page</p>
         {% if messages %}
