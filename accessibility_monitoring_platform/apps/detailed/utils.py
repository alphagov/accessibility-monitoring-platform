--- conflicted
+++ resolved
@@ -13,17 +13,14 @@
 from django.db.models import QuerySet
 from django.http import StreamingHttpResponse
 
-<<<<<<< HEAD
 from ..cases.csv_export import csv_output_generator
 from ..cases.models import BaseCase
-=======
 from ..cases.utils import CaseDetailPage, CaseDetailSection
 from ..common.form_extract_utils import (
     FieldLabelAndValue,
     extract_form_labels_and_values,
 )
 from ..common.sitemap import PlatformPageGroup, Sitemap
->>>>>>> 4d18c5f4
 from ..common.utils import diff_model_fields
 from .csv_export import (
     DETAILED_CASE_COLUMNS_FOR_EXPORT,
@@ -86,7 +83,6 @@
     )
 
 
-<<<<<<< HEAD
 def download_detailed_cases(
     detailed_cases: QuerySet[BaseCase], filename: str = "detailed_cases.csv"
 ) -> StreamingHttpResponse:
@@ -118,7 +114,8 @@
     )
     response["Content-Disposition"] = f"attachment; filename={filename}"
     return response
-=======
+
+
 def get_detailed_case_detail_sections(
     detailed_case: DetailedCase, sitemap: Sitemap
 ) -> list[CaseDetailSection]:
@@ -161,5 +158,4 @@
                     page_group_name=page_group.name, pages=case_detail_pages
                 )
             )
-    return view_sections
->>>>>>> 4d18c5f4
+    return view_sections