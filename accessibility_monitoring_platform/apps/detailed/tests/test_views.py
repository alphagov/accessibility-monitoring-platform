--- conflicted
+++ resolved
@@ -481,7 +481,6 @@
     assertContains(response, "All fields are complete and the case can now be closed.")
 
 
-<<<<<<< HEAD
 def test_status_update_creates_history(admin_client, admin_user):
     """Test status update adds to history"""
     detailed_case: DetailedCase = DetailedCase.objects.create()
@@ -499,7 +498,8 @@
     assert response.status_code == 302
 
     assert DetailedCaseHistory.objects.filter(detailed_case=detailed_case).count() == 1
-=======
+
+
 @pytest.mark.parametrize(
     "old_report_sent_date, new_report_sent_date, old_twelve_week_deadline_date, expected_twelve_week_deadline_date",
     [
@@ -550,5 +550,4 @@
     assert (
         updated_detailed_case.twelve_week_deadline_date
         == expected_twelve_week_deadline_date
-    )
->>>>>>> 139b68ff
+    )