{% extends 'detailed/base.html' %}

{% block preform %}
<p class="govuk-body amp-margin-bottom-30">
    <a href="{% url 'detailed:edit-contact-create' detailed_case.id %}" class="govuk-link govuk-link--no-visited-state">
        + Add contact
    </a>
</p>
<div class="amp-margin-bottom-40">
    {% for contact in detailed_case.contacts %}
        <div class="govuk-grid-row">
            <div class="govuk-grid-column-full">
                <div class="govuk-grid-row">
                    <div class="govuk-grid-column-full">
<<<<<<< HEAD
                        <h3 class="govuk-heading-m amp-margin-bottom-10">
=======
                        <h2 class="govuk-heading-m amp-margin-bottom-10">
>>>>>>> 20b6cc41
                            Contact {{ forloop.counter }}
                            &nbsp;
                            <a href="{% url 'detailed:edit-contact-update' contact.id %}" class="govuk-link govuk-link--no-visited-state govuk-body-m">
                                Edit
                            </a>
<<<<<<< HEAD
=======
                        </h2>
                    </div>
                </div>
                <div class="govuk-grid-row amp-margin-bottom-10">
                    <div class="govuk-grid-column-one-third">
                        <p class="govuk-body amp-margin-bottom-0">
                            <b>Name</b>
                        </p>
                    </div>
                    <div class="govuk-grid-column-two-thirds">
                        <p class="govuk-body amp-margin-bottom-0">{{ contact.name }}</p>
                    </div>
                </div>
                <div class="govuk-grid-row  amp-margin-bottom-10">
                    <div class="govuk-grid-column-one-third">
                        <p class="govuk-body amp-margin-bottom-0">
                            <b>Job title</b>
                        </p>
                    </div>
                    <div class="govuk-grid-column-two-thirds">
                        <p class="govuk-body amp-margin-bottom-0">{{ contact.job_title }}</p>
                    </div>
                </div>
                <div class="govuk-grid-row  amp-margin-bottom-10">
                    <div class="govuk-grid-column-one-third">
                        <p class="govuk-body amp-margin-bottom-0">
                            <b>Contact details</b>
                    </p>
                    </div>
                    <div class="govuk-grid-column-two-thirds">
                        <p class="govuk-body amp-margin-bottom-0">{{ contact.contact_details }}</p>
                    </div>
                </div>
                <div class="govuk-grid-row  amp-margin-bottom-10">
                    <div class="govuk-grid-column-one-third">
                        <p class="govuk-body amp-margin-bottom-0">
                            <b>Preferred contact</b>
                        </p>
                    </div>
                    <div class="govuk-grid-column-two-thirds">
                        <p class="govuk-body amp-margin-bottom-0">{{ contact.get_preferred_display }}</p>
                    </div>
                </div>
                <div class="govuk-grid-row  amp-margin-bottom-10">
                    <div class="govuk-grid-column-one-third">
                        <p class="govuk-body amp-margin-bottom-0">
                            <b>Added by</b>
                    </p>
                    </div>
                    <div class="govuk-grid-column-two-thirds">
                        <p class="govuk-body amp-margin-bottom-0">{{ contact.created_by.get_full_name }}</p>
                    </div>
                </div>
                <div class="govuk-grid-row  amp-margin-bottom-10">
                    <div class="govuk-grid-column-one-third">
                        <p class="govuk-body amp-margin-bottom-0">
                            <b>Date added</b>
                        </p>
                    </div>
                    <div class="govuk-grid-column-two-thirds">
                        <p class="govuk-body amp-margin-bottom-0">{{ contact.created|amp_date }}</p>
                    </div>
                </div>
                <div class="govuk-grid-row  amp-margin-bottom-10">
                    <div class="govuk-grid-column-one-third">
                        <p class="govuk-body  amp-margin-bottom-0">
                            <b>Information about contact</b>
                        </p>
                    </div>
                    <div class="govuk-grid-column-two-thirds govuk-body amp-notes">
                        {{ contact.information|markdown_to_html }}
>>>>>>> 20b6cc41
                    </div>
                </div>
                <table class="govuk-body">
                    <tr>
                        <td class="amp-padding-bottom-10 amp-padding-right-25"><b>Name</b></td>
                        <td class="amp-padding-bottom-10">{{ contact.name }}</td>
                    </tr>
                    <tr>
                        <td class="amp-padding-bottom-10 amp-padding-right-25"><b>Job title</b></td>
                        <td class="amp-padding-bottom-10">{{ contact.job_title }}</td>
                    </tr>
                    <tr>
                        <td class="amp-padding-bottom-10 amp-padding-right-25"><b>Contact details</b></td>
                        <td class="amp-padding-bottom-10">{{ contact.contact_details }}</td>
                    </tr>
                    <tr>
                        <td class="amp-padding-bottom-10 amp-padding-right-25"><b>Preferred contact</b></td>
                        <td class="amp-padding-bottom-10">{{ contact.get_preferred_display }}</td>
                    </tr>
                    <tr>
                        <td class="amp-padding-bottom-10 amp-padding-right-25"><b>Added by</b></td>
                        <td class="amp-padding-bottom-10">{{ contact.created_by.get_full_name }}</td>
                    </tr>
                    <tr>
                        <td class="amp-padding-bottom-10 amp-padding-right-25"><b>Date added</b></td>
                        <td class="amp-padding-bottom-10">{{ contact.created|amp_date }}</td>
                    </tr>
                    <tr class="govuk-body">
                        <td class="amp-padding-bottom-10 amp-padding-right-25 amp-min-width-180"><b>Contact information</b></td>
                        <td class="amp-padding-bottom-10 amp-notes">{{ contact.information|markdown_to_html }}</td>
                    </tr>
                </table>
            </div>
        </div>
        <hr class="amp-width-100 amp-margin-bottom-30 hr-grey" />
    {% endfor %}
</div>
{% endblock %}<|MERGE_RESOLUTION|>--- conflicted
+++ resolved
@@ -12,90 +12,13 @@
             <div class="govuk-grid-column-full">
                 <div class="govuk-grid-row">
                     <div class="govuk-grid-column-full">
-<<<<<<< HEAD
                         <h3 class="govuk-heading-m amp-margin-bottom-10">
-=======
-                        <h2 class="govuk-heading-m amp-margin-bottom-10">
->>>>>>> 20b6cc41
                             Contact {{ forloop.counter }}
                             &nbsp;
                             <a href="{% url 'detailed:edit-contact-update' contact.id %}" class="govuk-link govuk-link--no-visited-state govuk-body-m">
                                 Edit
                             </a>
-<<<<<<< HEAD
-=======
-                        </h2>
-                    </div>
-                </div>
-                <div class="govuk-grid-row amp-margin-bottom-10">
-                    <div class="govuk-grid-column-one-third">
-                        <p class="govuk-body amp-margin-bottom-0">
-                            <b>Name</b>
-                        </p>
-                    </div>
-                    <div class="govuk-grid-column-two-thirds">
-                        <p class="govuk-body amp-margin-bottom-0">{{ contact.name }}</p>
-                    </div>
-                </div>
-                <div class="govuk-grid-row  amp-margin-bottom-10">
-                    <div class="govuk-grid-column-one-third">
-                        <p class="govuk-body amp-margin-bottom-0">
-                            <b>Job title</b>
-                        </p>
-                    </div>
-                    <div class="govuk-grid-column-two-thirds">
-                        <p class="govuk-body amp-margin-bottom-0">{{ contact.job_title }}</p>
-                    </div>
-                </div>
-                <div class="govuk-grid-row  amp-margin-bottom-10">
-                    <div class="govuk-grid-column-one-third">
-                        <p class="govuk-body amp-margin-bottom-0">
-                            <b>Contact details</b>
-                    </p>
-                    </div>
-                    <div class="govuk-grid-column-two-thirds">
-                        <p class="govuk-body amp-margin-bottom-0">{{ contact.contact_details }}</p>
-                    </div>
-                </div>
-                <div class="govuk-grid-row  amp-margin-bottom-10">
-                    <div class="govuk-grid-column-one-third">
-                        <p class="govuk-body amp-margin-bottom-0">
-                            <b>Preferred contact</b>
-                        </p>
-                    </div>
-                    <div class="govuk-grid-column-two-thirds">
-                        <p class="govuk-body amp-margin-bottom-0">{{ contact.get_preferred_display }}</p>
-                    </div>
-                </div>
-                <div class="govuk-grid-row  amp-margin-bottom-10">
-                    <div class="govuk-grid-column-one-third">
-                        <p class="govuk-body amp-margin-bottom-0">
-                            <b>Added by</b>
-                    </p>
-                    </div>
-                    <div class="govuk-grid-column-two-thirds">
-                        <p class="govuk-body amp-margin-bottom-0">{{ contact.created_by.get_full_name }}</p>
-                    </div>
-                </div>
-                <div class="govuk-grid-row  amp-margin-bottom-10">
-                    <div class="govuk-grid-column-one-third">
-                        <p class="govuk-body amp-margin-bottom-0">
-                            <b>Date added</b>
-                        </p>
-                    </div>
-                    <div class="govuk-grid-column-two-thirds">
-                        <p class="govuk-body amp-margin-bottom-0">{{ contact.created|amp_date }}</p>
-                    </div>
-                </div>
-                <div class="govuk-grid-row  amp-margin-bottom-10">
-                    <div class="govuk-grid-column-one-third">
-                        <p class="govuk-body  amp-margin-bottom-0">
-                            <b>Information about contact</b>
-                        </p>
-                    </div>
-                    <div class="govuk-grid-column-two-thirds govuk-body amp-notes">
-                        {{ contact.information|markdown_to_html }}
->>>>>>> 20b6cc41
+                        </h3>
                     </div>
                 </div>
                 <table class="govuk-body">
