--- conflicted
+++ resolved
@@ -120,49 +120,8 @@
         logger.log(
             level=int(form.cleaned_data["level"]), msg=form.cleaned_data["message"]
         )
-<<<<<<< HEAD
-        return super().form_valid(form)
-=======
         return super().form_valid(form)
 
 
 class SitemapView(StaffRequiredMixin, TemplateView):
-    template_name: str = "tech/sitemap.html"
-
-
-class ImportCSV(StaffRequiredMixin, FormView):
-    """Reset mobile Cases data from CSV"""
-
-    form_class = ImportCSVForm
-    template_name: str = "tech/import_csv.html"
-    success_url: str = reverse_lazy("tech:import-csv")
-
-    def post(
-        self, request: HttpRequest, *args: tuple[str], **kwargs: dict[str, Any]
-    ) -> HttpResponseRedirect:
-        context: dict[str, Any] = self.get_context_data()
-        form = context["form"]
-        if form.is_valid():
-            csv_data: str = form.cleaned_data["data"]
-            import_mobile_cases_csv(csv_data)
-        return self.render_to_response(self.get_context_data())
-
-
-class ImportTrelloComments(StaffRequiredMixin, FormView):
-    """Import Trello comments for Detailed cases from CSV data"""
-
-    form_class = ImportTrelloCommentsForm
-    template_name: str = "tech/import_trello_comments.html"
-    success_url: str = reverse_lazy("tech:import-trello-comments")
-
-    def post(
-        self, request: HttpRequest, *args: tuple[str], **kwargs: dict[str, Any]
-    ) -> HttpResponseRedirect:
-        context: dict[str, Any] = self.get_context_data()
-        form = context["form"]
-        if form.is_valid():
-            csv_data: str = form.cleaned_data["data"]
-            reset_data: bool = form.cleaned_data["reset_data"] == Boolean.YES
-            import_trello_comments(csv_data, reset_data)
-        return self.render_to_response(self.get_context_data())
->>>>>>> aeb75424
+    template_name: str = "tech/sitemap.html"