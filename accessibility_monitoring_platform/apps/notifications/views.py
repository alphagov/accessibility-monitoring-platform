"""Views for notifications app"""
from typing import Any, Dict

from django.views.generic import ListView
from django.contrib import messages
from django.urls import reverse_lazy
from django.db.models import QuerySet
from django.http import HttpResponseRedirect
from .models import Notifications


class NotificationsView(ListView):
    """
    Lists all notifications for user
    """
    model = Notifications
    template_name: str = "view_notifications.html"
    context_object_name: str = "notifications"

    def get_context_data(self, **kwargs):
        context = super().get_context_data(**kwargs)
<<<<<<< HEAD
        view_all: bool = False
        if (
            self.request.GET
            and self.request.GET["view"]
            and self.request.GET["view"] == "View all notifications"
        ):
            view_all = True

        filter_dict: Dict[str, Any] = {"user": self.request.user}

        if not view_all:
            filter_dict["read"] = False

        notifications = Notifications.objects.filter(**filter_dict)

=======
        notifications: QuerySet[Notifications] = Notifications.objects.filter(user=self.request.user)
>>>>>>> b5ea2c66
        context["notifications"] = notifications
        context["unread_notifications"] = len(notifications.filter(read=False))
        return context


class HideNotificationView(ListView):
    """
    Hides notification
    """
    model = Notifications

    def get(self, request, pk):
        """ Hides a notification """
        notifications: Notifications = Notifications.objects.get(pk=pk)
        if notifications.user.id == request.user.id:  # Checks whether the comment was posted by user
            notifications.read = True
            notifications.save()
            messages.success(request, "Notification marked as seen")
        else:
            messages.error(request, "An error occured")

        return HttpResponseRedirect(reverse_lazy("notifications:notifications-list"))


class UnhideNotificationView(ListView):
    """
    Unhides notification
    """
    model = Notifications

    def get(self, request, pk):
        """ Unhides a notification """
        notifications: Notifications = Notifications.objects.get(pk=pk)
        if notifications.user.id == request.user.id:  # Checks whether the comment was posted by user
            notifications.read = False
            notifications.save()
            messages.success(request, "Notification marked as unseen")
        else:
            messages.error(request, "An error occured")

        return HttpResponseRedirect(reverse_lazy("notifications:notifications-list"))<|MERGE_RESOLUTION|>--- conflicted
+++ resolved
@@ -19,25 +19,7 @@
 
     def get_context_data(self, **kwargs):
         context = super().get_context_data(**kwargs)
-<<<<<<< HEAD
-        view_all: bool = False
-        if (
-            self.request.GET
-            and self.request.GET["view"]
-            and self.request.GET["view"] == "View all notifications"
-        ):
-            view_all = True
-
-        filter_dict: Dict[str, Any] = {"user": self.request.user}
-
-        if not view_all:
-            filter_dict["read"] = False
-
-        notifications = Notifications.objects.filter(**filter_dict)
-
-=======
         notifications: QuerySet[Notifications] = Notifications.objects.filter(user=self.request.user)
->>>>>>> b5ea2c66
         context["notifications"] = notifications
         context["unread_notifications"] = len(notifications.filter(read=False))
         return context
