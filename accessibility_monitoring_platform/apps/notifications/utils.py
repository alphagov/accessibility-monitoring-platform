"""Add notification function for notification app"""

from datetime import date, datetime, timedelta
from typing import Any, TypedDict

from django.contrib.auth.models import User
from django.core.mail import EmailMessage
from django.db.models import Q
from django.db.models.query import QuerySet
from django.http import HttpRequest
from django.shortcuts import get_object_or_404
from django.template.loader import get_template
from django.urls import reverse

from ..audits.models import Retest
from ..cases.models import Case, CaseStatus, EqualityBodyCorrespondence
from .models import Link, NotificationSetting, Task

TASK_LIST_PARAMS: list[str] = ["type", "read", "deleted", "future"]
TASK_LIST_READ_TIMEDELTA: timedelta = timedelta(days=7)


class EmailContextType(TypedDict):
    user: User
    list_description: str
    body: str
    path: str
    request: HttpRequest


def add_task(
    user: User,
    case: Case,
    type: Task.Type,
    description: str,
    list_description: str,
    request: HttpRequest,
) -> Task:
    """Adds notification to database. Also handles email notifications."""
    task: Task = Task.objects.create(
        type=type,
        date=date.today(),
        case=case,
        user=user,
        description=description,
    )
    if NotificationSetting.objects.filter(pk=user.id).exists():  # type: ignore
        email_settings: NotificationSetting = NotificationSetting.objects.get(pk=user.id)  # type: ignore
    else:
        email_settings: NotificationSetting = NotificationSetting(
            user=user,
            email_notifications_enabled=False,
        )
        email_settings.save()

    if type == Task.Type.QA_COMMENT:
        path: str = reverse("cases:edit-qa-comments", kwargs={"pk": case.id})
    else:
        path: str = reverse("cases:edit-qa-approval", kwargs={"pk": case.id})

    if email_settings.email_notifications_enabled:
        context: EmailContextType = {
            "user": user,
            "list_description": list_description,
            "body": description,
            "path": path,
            "request": request,
        }
        template: str = get_template("notifications/notification_email.txt")
        content: str = template.render(context)  # type: ignore
        email: EmailMessage = EmailMessage(
            subject=f"You have a new notification in the monitoring platform : {list_description}",
            body=content,
            from_email="accessibility-monitoring-platform-contact-form@digital.cabinet-office.gov.uk",
            to=[user.email],
        )
        email.content_subtype = "html"
        email.send()
    return task


def mark_tasks_as_read(user: User, case: Case, type: Task.Type) -> None:
    """Mark tasks as read"""
    tasks: QuerySet[Task] = Task.objects.filter(
        user=user, case=case, type=type, read=False
    )
    for task in tasks:
        task.read = True  # type: ignore
        task.save()


def exclude_cases_with_pending_reminders(cases: QuerySet[Case]) -> list[Case]:
    """Return only cases without pending reminders"""
    today: date = date.today()
    cases_without_pending_reminders: list[Case] = []
    for case in cases:
        if (
            Task.objects.filter(
                case=case, type=Task.Type.REMINDER, date__gte=today
            ).first()
            is None
        ):
            cases_without_pending_reminders.append(case)
    return cases_without_pending_reminders


<<<<<<< HEAD
def get_overdue_cases(user_request: User | None) -> List[Case]:
=======
def get_overdue_cases(user_request: User) -> list[Case]:
>>>>>>> 3699a4ed
    """Return cases with overdue correspondence actions"""
    if user_request is not None:
        user: User = get_object_or_404(User, id=user_request.id)
        cases: QuerySet[Case] = Case.objects.filter(auditor=user)
    else:
        cases: QuerySet[Case] = Case.objects.filter(archive="")
    start_date: datetime = datetime(2020, 1, 1)
    end_date: datetime = datetime.now()
    seven_days_ago = date.today() - timedelta(days=7)

    seven_day_no_contact: QuerySet[Case] = cases.filter(
        Q(status__status__icontains=CaseStatus.Status.REPORT_READY_TO_SEND),
        Q(contact_details_found=Case.ContactDetailsFound.NOT_FOUND),
        Q(
            Q(
                seven_day_no_contact_email_sent_date__range=[
                    start_date,
                    seven_days_ago,
                ],
                no_contact_one_week_chaser_sent_date=None,
                no_contact_four_week_chaser_sent_date=None,
            )
            | Q(
                no_contact_one_week_chaser_due_date__range=[start_date, end_date],
                no_contact_one_week_chaser_sent_date=None,
            )
            | Q(
                no_contact_four_week_chaser_due_date__range=[start_date, end_date],
                no_contact_four_week_chaser_sent_date=None,
            )
        ),
    )

    in_report_correspondence: QuerySet[Case] = cases.filter(
        Q(status__status=CaseStatus.Status.IN_REPORT_CORES),
        Q(
            Q(  # pylint: disable=unsupported-binary-operation
                report_followup_week_1_due_date__range=[start_date, end_date],
                report_followup_week_1_sent_date=None,
            )
            | Q(
                report_followup_week_4_due_date__range=[start_date, end_date],
                report_followup_week_4_sent_date=None,
            )
            | Q(report_followup_week_4_sent_date__range=[start_date, seven_days_ago])
        ),
    )

    in_probation_period: QuerySet[Case] = cases.filter(
        status__status__icontains=CaseStatus.Status.AWAITING_12_WEEK_DEADLINE,
        report_followup_week_12_due_date__range=[start_date, end_date],
    )

    in_12_week_correspondence: QuerySet[Case] = cases.filter(
        Q(status__status__icontains=CaseStatus.Status.IN_12_WEEK_CORES),
        Q(
            Q(
                twelve_week_1_week_chaser_due_date__range=[start_date, end_date],
                twelve_week_1_week_chaser_sent_date=None,
            )
            | Q(
                twelve_week_1_week_chaser_sent_date__range=[
                    start_date,
                    seven_days_ago,
                ],
            )
        ),
    )

    in_correspondence: QuerySet[Case] = (
        seven_day_no_contact
        | in_report_correspondence
        | in_probation_period
        | in_12_week_correspondence
    )

    overdue_cases: list[Case] = exclude_cases_with_pending_reminders(
        cases=in_correspondence
    )

    sorted_overdue_cases: list[Case] = sorted(
        overdue_cases, key=lambda t: t.next_action_due_date  # type: ignore
    )

    return sorted_overdue_cases


def build_overdue_task_options(case: Case) -> list[Link]:
    """Build list of options for overdue case task"""
    kwargs_case_pk: dict[str, int] = {"pk": case.id}
    if case.status.status == CaseStatus.Status.REPORT_READY_TO_SEND:
        return [
            Link(
                label="No contact details response overdue",
                url=reverse(
                    "cases:edit-request-contact-details", kwargs=kwargs_case_pk
                ),
            )
        ]
    if case.status.status == CaseStatus.Status.IN_REPORT_CORES:
        return [case.in_report_correspondence_progress]
    if case.status.status == CaseStatus.Status.AWAITING_12_WEEK_DEADLINE:
        return [
            Link(
                label="12-week update due",
                url=reverse(
                    "cases:edit-12-week-update-requested", kwargs=kwargs_case_pk
                ),
            )
        ]
    if case.status.status == CaseStatus.Status.IN_12_WEEK_CORES:
        return [case.twelve_week_correspondence_progress]
    return []


def get_post_case_tasks(user: User) -> list[Task]:
    """
    Return list of tasks for unresolved equality body correspondence
    entries and incomplete equality body retests for a user.
    """
    tasks: list[Task] = []

    equality_body_correspondences: QuerySet[EqualityBodyCorrespondence] = (
        EqualityBodyCorrespondence.objects.filter(
            case__auditor=user,
            status=EqualityBodyCorrespondence.Status.UNRESOLVED,
        )
    )

    today: date = date.today()

    for equality_body_correspondence in equality_body_correspondences:
        if (
            Task.objects.filter(
                case=equality_body_correspondence.case,
                type=Task.Type.REMINDER,
                date__gte=today,
            ).first()
            is None
        ):
            task: Task = Task(
                type=Task.Type.POSTCASE,
                date=equality_body_correspondence.created.date(),
                case=equality_body_correspondence.case,
                description="Unresolved correspondence",
                action="View correspondence",
            )
            task.options = [
                Link(
                    label="View correspondence",
                    url=f"{equality_body_correspondence.get_absolute_url()}?view=unresolved",
                )
            ]
            tasks.append(task)

    retests: QuerySet[Retest] = Retest.objects.filter(
        is_deleted=False,
        case__auditor=user,
        retest_compliance_state=Retest.Compliance.NOT_KNOWN,
        id_within_case__gt=0,
    )

    for retest in retests:
        if (
            Task.objects.filter(
                case=retest.case, type=Task.Type.REMINDER, date__gte=today
            ).first()
            is None
        ):
            task: Task = Task(
                type=Task.Type.POSTCASE,
                date=retest.date_of_retest,
                case=retest.case,
                description="Incomplete retest",
                action="View retest",
            )
            task.options = [
                Link(
                    label="View retest",
                    url=retest.get_absolute_url(),
                )
            ]
            tasks.append(task)

    return tasks


<<<<<<< HEAD
def build_task_list(user: User | None, **kwargs: Dict[str, str]) -> List[Task]:
    """Build list of tasks from database and items derived dynamically from Cases"""
    task_filter: Dict[str, Any] = {
        "read": False,
    }

    if user is not None:
        task_filter["user"] = user

    type: Optional[str] = kwargs.get("type")
=======
def build_task_list(user: User, **kwargs: dict[str, str]) -> list[Task]:
    """Build list of tasks from database and items derived dynamically from Cases"""
    task_filter: dict[str, Any] = {
        "user": user,
        "read": False,
    }

    type: str | None = kwargs.get("type")
>>>>>>> 3699a4ed

    read: bool = kwargs.get("read") is not None
    if type is not None:
        task_filter["type"] = type
    if read or kwargs.get("deleted") is not None:
        task_filter["read"] = True
        task_filter["date__gte"] = date.today() - TASK_LIST_READ_TIMEDELTA
    elif kwargs.get("future") is None:
        task_filter["date__lte"] = date.today()

    tasks: list[Task] = list(Task.objects.filter(**task_filter))

    if type is None or type == Task.Type.OVERDUE:
        overdue_cases: QuerySet[Case] = get_overdue_cases(user_request=user)
        for overdue_case in overdue_cases:
            task: Task = Task(
                type=Task.Type.OVERDUE,
                date=overdue_case.next_action_due_date,
                case=overdue_case,
                description=overdue_case.status.get_status_display(),
                action="Chase overdue response",
            )
            task.options = build_overdue_task_options(case=overdue_case)
            tasks.append(task)

    if type is None or type == Task.Type.POSTCASE:
        tasks += get_post_case_tasks(user=user)

    sorted_tasks: list[Task] = sorted(
        tasks,
        key=lambda task: (task.date),
        reverse=read,
    )

    return sorted_tasks


def get_number_of_tasks(user: User) -> int:
    """Return number of tasks"""
    if user.id:  # If logged in user
        return len(build_task_list(user=user))
    return 0


def get_tasks_by_type_count(tasks: list[Task], type: Task.Type) -> int:
    """Return the number of tasks of a specific type"""
    return len([task for task in tasks if task.type == type])


def get_task_type_counts(tasks: list[Task]) -> dict[str, int]:
    """Return the number of tasks of each type"""
    return {
        "qa_comment": get_tasks_by_type_count(tasks=tasks, type=Task.Type.QA_COMMENT),
        "report_approved": get_tasks_by_type_count(
            tasks=tasks, type=Task.Type.REPORT_APPROVED
        ),
        "reminder": get_tasks_by_type_count(tasks=tasks, type=Task.Type.REMINDER),
        "overdue": get_tasks_by_type_count(tasks=tasks, type=Task.Type.OVERDUE),
        "postcase": get_tasks_by_type_count(tasks=tasks, type=Task.Type.POSTCASE),
    }<|MERGE_RESOLUTION|>--- conflicted
+++ resolved
@@ -104,11 +104,7 @@
     return cases_without_pending_reminders
 
 
-<<<<<<< HEAD
-def get_overdue_cases(user_request: User | None) -> List[Case]:
-=======
-def get_overdue_cases(user_request: User) -> list[Case]:
->>>>>>> 3699a4ed
+def get_overdue_cases(user_request: User | None) -> list[Case]:
     """Return cases with overdue correspondence actions"""
     if user_request is not None:
         user: User = get_object_or_404(User, id=user_request.id)
@@ -296,27 +292,16 @@
     return tasks
 
 
-<<<<<<< HEAD
-def build_task_list(user: User | None, **kwargs: Dict[str, str]) -> List[Task]:
+def build_task_list(user: User | None, **kwargs: dict[str, str]) -> list[Task]:
     """Build list of tasks from database and items derived dynamically from Cases"""
-    task_filter: Dict[str, Any] = {
+    task_filter: dict[str, Any] = {
         "read": False,
     }
 
     if user is not None:
         task_filter["user"] = user
 
-    type: Optional[str] = kwargs.get("type")
-=======
-def build_task_list(user: User, **kwargs: dict[str, str]) -> list[Task]:
-    """Build list of tasks from database and items derived dynamically from Cases"""
-    task_filter: dict[str, Any] = {
-        "user": user,
-        "read": False,
-    }
-
     type: str | None = kwargs.get("type")
->>>>>>> 3699a4ed
 
     read: bool = kwargs.get("read") is not None
     if type is not None:
