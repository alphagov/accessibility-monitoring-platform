"""
Models - cases
"""
from datetime import date, timedelta
import re
from typing import List, Tuple

from django.contrib.auth.models import User
from django.db import models
from django.db.models.deletion import CASCADE
from django.urls import reverse
from django.utils import timezone

from ..common.utils import extract_domain_from_url
from ..common.models import Sector

STATUS_READY_TO_QA = "unassigned-qa-case"
STATUS_DEFAULT = "unassigned-case"
STATUS_CHOICES: List[Tuple[str, str]] = [
    ("unknown", "Unknown"),
    (STATUS_DEFAULT, "Unassigned case"),
    ("test-in-progress", "Test in progress"),
    ("report-in-progress", "Report in progress"),
    (STATUS_READY_TO_QA, "Report ready to QA"),
    ("qa-in-progress", "QA in progress"),
    ("report-ready-to-send", "Report ready to send"),
    ("in-report-correspondence", "Report sent"),
    ("in-probation-period", "Report acknowledged waiting for 12 week deadline"),
    ("in-12-week-correspondence", "After 12 week correspondence"),
    ("final-decision-due", "Final decision due"),
    (
        "in-correspondence-with-equalities-body",
        "In correspondence with equalities body",
    ),
    ("complete", "Complete"),
    ("deleted", "Deleted"),
]

DEFAULT_TEST_TYPE = "simplified"
TEST_TYPE_CHOICES: List[Tuple[str, str]] = [
    (DEFAULT_TEST_TYPE, "Simplified"),
    ("detailed", "Detailed"),
    ("mobile", "Mobile"),
]

ENFORCEMENT_BODY_DEFAULT = "ehrc"
ENFORCEMENT_BODY_CHOICES: List[Tuple[str, str]] = [
    (ENFORCEMENT_BODY_DEFAULT, "Equality and Human Rights Commission"),
    ("ecni", "Equality Commission Northern Ireland"),
]

BOOLEAN_DEFAULT = "no"
BOOLEAN_CHOICES: List[Tuple[str, str]] = [
    ("no", "No"),
    ("yes", "Yes"),
]

TEST_STATUS_DEFAULT = "not-started"
TEST_STATUS_CHOICES: List[Tuple[str, str]] = [
    ("complete", "Complete"),
    ("in-progress", "In progress"),
    (TEST_STATUS_DEFAULT, "Not started"),
]

ACCESSIBILITY_STATEMENT_DECISION_DEFAULT: str = "unknown"
ACCESSIBILITY_STATEMENT_DECISION_CHOICES: List[Tuple[str, str]] = [
    ("compliant", "Compliant"),
    ("not-compliant", "Not compliant"),
    ("not-found", "Not found"),
    ("other", "Other"),
    (ACCESSIBILITY_STATEMENT_DECISION_DEFAULT, "Not selected"),
]

IS_WEBSITE_COMPLIANT_DEFAULT: str = "unknown"
IS_WEBSITE_COMPLIANT_CHOICES: List[Tuple[str, str]] = [
    ("compliant", "Compliant"),
    ("not-compliant", "Not compliant"),
    ("partially-compliant", "Partially compliant"),
    ("other", "Other"),
    (IS_WEBSITE_COMPLIANT_DEFAULT, "Not selected"),
]

RECOMMENDATION_DEFAULT: str = "unknown"
RECOMMENDATION_CHOICES: List[Tuple[str, str]] = [
    ("no-further-action", "No further action"),
    ("other", "No recommendation made"),
    (RECOMMENDATION_DEFAULT, "Not selected"),
]

REPORT_REVIEW_STATUS_DEFAULT: str = "not-started"
REPORT_READY_TO_REVIEW = "ready-to-review"
REPORT_REVIEW_STATUS_CHOICES: List[Tuple[str, str]] = [
    (REPORT_READY_TO_REVIEW, "Yes"),
    ("in-progress", "In progress"),
    (REPORT_REVIEW_STATUS_DEFAULT, "Not started"),
]

REPORT_APPROVED_STATUS_DEFAULT: str = "not-started"
REPORT_APPROVED_STATUS_CHOICES: List[Tuple[str, str]] = [
    ("yes", "Yes"),
    ("in-progress", "Further work is needed"),
    (REPORT_APPROVED_STATUS_DEFAULT, "Not started"),
]

TWELVE_WEEK_RESPONSE_DEFAULT = "not-selected"
TWELVE_WEEK_RESPONSE_CHOICES: List[Tuple[str, str]] = [
    ("yes", "Yes"),
    ("no", "No"),
    (TWELVE_WEEK_RESPONSE_DEFAULT, "Not selected"),
]

IS_DISPROPORTIONATE_CLAIMED_DEFAULT: str = "unknown"
IS_DISPROPORTIONATE_CLAIMED_CHOICES: List[Tuple[str, str]] = [
    ("yes", "Yes"),
    ("no", "No"),
    (IS_DISPROPORTIONATE_CLAIMED_DEFAULT, "N/A"),
]

DEFAULT_CASE_COMPLETED: str = "no-decision"
CASE_COMPLETED_CHOICES: List[Tuple[str, str]] = [
    ("further-action", "Yes"),
    ("no-action", "No"),
    (DEFAULT_CASE_COMPLETED, "Not selected"),
]

DEFAULT_ESCALATION_STATE: str = "not-started"
ESCALATION_STATE_CHOICES: List[Tuple[str, str]] = [
    (
        "no-action",
        "No further action is required and correspondence has closed regarding this issue",
    ),
    ("ongoing", "Correspondence ongoing"),
    (DEFAULT_ESCALATION_STATE, "Not started"),
]

DELETE_DECISION_DEFAULT: str = "not-psb"
DELETE_DECISION_CHOICES: List[Tuple[str, str]] = [
    (DELETE_DECISION_DEFAULT, "Organisation is not a public sector body"),
    ("mistake", "Case was opened by mistake"),
    ("duplicate", "This case was a duplicate case"),
    ("other", "Other"),
]

QA_STATUS_DEFAULT: str = "unknown"
QA_STATUS_CHOICES: List[Tuple[str, str]] = [
    (QA_STATUS_DEFAULT, "Unknown"),
    ("unassigned_qa_case", "Unassigned QA case"),
    ("in_qa", "In QA"),
    ("qa_approved", "QA approved"),
]

ENFORCEMENT_BODY_INTERESTED_DEFAULT: str = "not-selected"
ENFORCEMENT_BODY_INTERESTED_CHOICES: List[Tuple[str, str]] = [
    ("yes", "Yes"),
    ("no", "No"),
    (ENFORCEMENT_BODY_INTERESTED_DEFAULT, "Not selected"),
]

PREFERRED_DEFAULT: str = "unknown"
PREFERRED_CHOICES: List[Tuple[str, str]] = [
    ("yes", "Yes"),
    ("no", "No"),
    (PREFERRED_DEFAULT, "Not known"),
]

PSB_LOCATION_DEFAULT: str = "unknown"
PSB_LOCATION_CHOICES: List[Tuple[str, str]] = [
    ("england", "England"),
    ("scotland", "Scotland"),
    ("wales", "Wales"),
    ("northern_ireland", "Northern Ireland"),
    (PSB_LOCATION_DEFAULT, "Unknown"),
]

MAX_LENGTH_OF_FORMATTED_URL = 25
PSB_APPEAL_WINDOW_IN_DAYS = 28


class Case(models.Model):
    """
    Model for Case
    """

    created_by = models.ForeignKey(
        User,
        on_delete=models.CASCADE,
        related_name="case_created_by_user",
        blank=True,
        null=True,
    )

    # Case details page
    created = models.DateTimeField(blank=True)
    status = models.CharField(
        max_length=200, choices=STATUS_CHOICES, default=STATUS_DEFAULT
    )
    auditor = models.ForeignKey(
        User,
        on_delete=models.CASCADE,
        related_name="case_auditor_user",
        blank=True,
        null=True,
    )
    test_type = models.CharField(
        max_length=10, choices=TEST_TYPE_CHOICES, default=DEFAULT_TEST_TYPE
    )
    home_page_url = models.TextField(default="", blank=True)
    domain = models.TextField(default="", blank=True)
    organisation_name = models.TextField(default="", blank=True)
    service_name = models.TextField(default="", blank=True)
    psb_location = models.CharField(
        max_length=20,
        choices=PSB_LOCATION_CHOICES,
        default=PSB_LOCATION_DEFAULT,
    )
    sector = models.ForeignKey(Sector, on_delete=models.CASCADE, null=True, blank=True)
    enforcement_body = models.CharField(
        max_length=20,
        choices=ENFORCEMENT_BODY_CHOICES,
        default=ENFORCEMENT_BODY_DEFAULT,
    )
    is_complaint = models.CharField(
        max_length=20, choices=BOOLEAN_CHOICES, default=BOOLEAN_DEFAULT
    )
    trello_url = models.TextField(default="", blank=True)
    notes = models.TextField(default="", blank=True)
    case_details_complete_date = models.DateField(null=True, blank=True)

    # Testing details page
    test_results_url = models.TextField(default="", blank=True)
    test_status = models.CharField(
        max_length=200, choices=TEST_STATUS_CHOICES, default=TEST_STATUS_DEFAULT
    )
    accessibility_statement_state = models.CharField(
        max_length=200,
        choices=ACCESSIBILITY_STATEMENT_DECISION_CHOICES,
        default=ACCESSIBILITY_STATEMENT_DECISION_DEFAULT,
    )
    accessibility_statement_notes = models.TextField(default="", blank=True)
    is_website_compliant = models.CharField(
        max_length=20,
        choices=IS_WEBSITE_COMPLIANT_CHOICES,
        default=IS_WEBSITE_COMPLIANT_DEFAULT,
    )
    compliance_decision_notes = models.TextField(default="", blank=True)
    testing_details_complete_date = models.DateField(null=True, blank=True)

    # Report details page
    report_draft_url = models.TextField(default="", blank=True)
    report_review_status = models.CharField(
        max_length=200,
        choices=REPORT_REVIEW_STATUS_CHOICES,
        default=REPORT_REVIEW_STATUS_DEFAULT,
    )
    reviewer = models.ForeignKey(
        User,
        on_delete=models.CASCADE,
        related_name="case_reviewer_user",
        blank=True,
        null=True,
    )
    report_approved_status = models.CharField(
        max_length=200,
        choices=REPORT_APPROVED_STATUS_CHOICES,
        default=REPORT_APPROVED_STATUS_DEFAULT,
    )
    reviewer_notes = models.TextField(default="", blank=True)
    report_final_pdf_url = models.TextField(default="", blank=True)
    report_final_odt_url = models.TextField(default="", blank=True)
    reporting_details_complete_date = models.DateField(null=True, blank=True)

    # Contact details page
    contact_details_complete_date = models.DateField(null=True, blank=True)

    # Report correspondence page
    report_sent_date = models.DateField(null=True, blank=True)
    report_followup_week_1_sent_date = models.DateField(null=True, blank=True)
    report_followup_week_4_sent_date = models.DateField(null=True, blank=True)
    report_acknowledged_date = models.DateField(null=True, blank=True)
    zendesk_url = models.TextField(default="", blank=True)
    correspondence_notes = models.TextField(default="", blank=True)
    report_correspondence_complete_date = models.DateField(null=True, blank=True)

    # Report followup dates page
    report_followup_week_1_due_date = models.DateField(null=True, blank=True)
    report_followup_week_4_due_date = models.DateField(null=True, blank=True)
    report_followup_week_12_due_date = models.DateField(null=True, blank=True)

    # Unable to send report or no response from public sector body page
    no_psb_contact = models.CharField(
        max_length=20, choices=BOOLEAN_CHOICES, default=BOOLEAN_DEFAULT
    )

    # 12 week correspondence page
    twelve_week_update_requested_date = models.DateField(null=True, blank=True)
    twelve_week_1_week_chaser_sent_date = models.DateField(null=True, blank=True)
    twelve_week_4_week_chaser_sent_date = models.DateField(null=True, blank=True)
    twelve_week_correspondence_acknowledged_date = models.DateField(
        null=True, blank=True
    )
    # correspondence_notes from report correspondence page
    twelve_week_response_state = models.CharField(
        max_length=20,
        choices=TWELVE_WEEK_RESPONSE_CHOICES,
        default=TWELVE_WEEK_RESPONSE_DEFAULT,
    )
    twelve_week_correspondence_complete_date = models.DateField(null=True, blank=True)

    # 12 week correspondence dates
    # report_followup_week_12_due_date from report followup dates page
    twelve_week_1_week_chaser_due_date = models.DateField(null=True, blank=True)
    twelve_week_4_week_chaser_due_date = models.DateField(null=True, blank=True)

    # Final decision page
    psb_progress_notes = models.TextField(default="", blank=True)
    retested_website_date = models.DateField(null=True, blank=True)
    is_disproportionate_claimed = models.CharField(
        max_length=20,
        choices=IS_DISPROPORTIONATE_CLAIMED_CHOICES,
        default=IS_DISPROPORTIONATE_CLAIMED_DEFAULT,
    )
    disproportionate_notes = models.TextField(default="", blank=True)

    accessibility_statement_state_final = models.CharField(
        max_length=200,
        choices=ACCESSIBILITY_STATEMENT_DECISION_CHOICES,
        default=ACCESSIBILITY_STATEMENT_DECISION_DEFAULT,
    )
    accessibility_statement_screenshot_url = models.TextField(default="", blank=True)
    accessibility_statement_notes_final = models.TextField(default="", blank=True)
    recommendation_for_enforcement = models.CharField(
        max_length=20,
        choices=RECOMMENDATION_CHOICES,
        default=RECOMMENDATION_DEFAULT,
    )
    recommendation_notes = models.TextField(default="", blank=True)
    compliance_email_sent_date = models.DateField(null=True, blank=True)
    case_completed = models.CharField(
        max_length=30, choices=CASE_COMPLETED_CHOICES, default=DEFAULT_CASE_COMPLETED
    )
    completed_date = models.DateTimeField(null=True, blank=True)
    final_decision_complete_date = models.DateField(null=True, blank=True)

    # Equality body correspondence page
    psb_appeal_notes = models.TextField(default="", blank=True)
    sent_to_enforcement_body_sent_date = models.DateField(null=True, blank=True)
    enforcement_body_interested = models.CharField(
        max_length=20,
        choices=ENFORCEMENT_BODY_INTERESTED_CHOICES,
        default=ENFORCEMENT_BODY_INTERESTED_DEFAULT,
    )
    enforcement_body_correspondence_notes = models.TextField(default="", blank=True)
    escalation_state = models.CharField(
        max_length=20,
        choices=ESCALATION_STATE_CHOICES,
        default=DEFAULT_ESCALATION_STATE,
    )
    enforcement_correspondence_complete_date = models.DateField(null=True, blank=True)

    # Delete case page
    is_deleted = models.BooleanField(default=False)
    delete_reason = models.CharField(
        max_length=20,
        choices=DELETE_DECISION_CHOICES,
        default=DELETE_DECISION_DEFAULT,
    )
    delete_notes = models.TextField(default="", blank=True)

    # Dashboard page
    qa_status = models.CharField(
        max_length=200, choices=QA_STATUS_CHOICES, default=QA_STATUS_DEFAULT
    )

    class Meta:
        ordering = ["-id"]

    def __str__(self):
        return str(f"{self.organisation_name} | #{self.id}")

    def get_absolute_url(self):
        return reverse("cases:case-detail", kwargs={"pk": self.pk})

    def save(self, *args, **kwargs):
        now = timezone.now()
        if not self.created:
            self.created = now
            self.domain = extract_domain_from_url(self.home_page_url)
        if self.case_completed != DEFAULT_CASE_COMPLETED and not self.completed_date:
            self.completed_date = now
        self.status = self.set_status()
        self.qa_status = self.set_qa_status()
        super().save(*args, **kwargs)

    @property
    def formatted_home_page_url(self):
        if self.home_page_url:
            formatted_url = re.sub(r"https?://(www[0-9]?\.|)", "", self.home_page_url)
            if len(formatted_url) <= MAX_LENGTH_OF_FORMATTED_URL:
                return formatted_url[:-1] if formatted_url[-1] == "/" else formatted_url
            return f"{formatted_url[:MAX_LENGTH_OF_FORMATTED_URL]}…"
        return ""

    @property
    def title(self):
        return str(
            f"{self.organisation_name} | {self.formatted_home_page_url} | #{self.id}"
        )

    @property
    def next_action_due_date(self):
        if self.status == "in-report-correspondence":
            if self.report_followup_week_1_sent_date is None:
                return self.report_followup_week_1_due_date
            if self.report_followup_week_4_sent_date is None:
                return self.report_followup_week_4_due_date
            return self.report_followup_week_12_due_date
        if self.status == "in-probation-period":
            return self.report_followup_week_12_due_date
        if self.status == "in-12-week-correspondence":
            if self.twelve_week_1_week_chaser_sent_date is None:
                return self.twelve_week_1_week_chaser_due_date
            return self.twelve_week_4_week_chaser_due_date

    @property
    def next_action_due_date_tense(self):
        today = date.today()
<<<<<<< HEAD
        if self.next_action_due_date is not None and self.next_action_due_date < today:
=======
        if self.next_action_due_date and self.next_action_due_date < today:
>>>>>>> 56411ebd
            return "past"
        if self.next_action_due_date == today:
            return "present"
        return "future"

    def set_status(self):
        if self.is_deleted:
            return "deleted"
        elif self.case_completed == "no-action" or self.escalation_state == "no-action":
            return "complete"
        elif self.no_psb_contact == "yes" or self.case_completed == "further-action":
            return "in-correspondence-with-equalities-body"
        elif self.auditor is None:
            return "unassigned-case"
        elif self.test_status != "complete" and self.report_sent_date is None:
            return "test-in-progress"
        elif (
            self.test_status == "complete"
            and self.report_review_status != "ready-to-review"
        ):
            return "report-in-progress"
        elif (
            self.report_review_status == "ready-to-review"
            and self.report_approved_status != "yes"
        ):
            return "qa-in-progress"
        elif self.report_approved_status == "yes" and self.report_sent_date is None:
            return "report-ready-to-send"
        elif self.report_sent_date and self.report_acknowledged_date is None:
            return "in-report-correspondence"
        elif (
            self.report_acknowledged_date
            and self.twelve_week_update_requested_date is None
        ):
            return "in-probation-period"
        elif (
            self.twelve_week_update_requested_date
            and self.twelve_week_correspondence_acknowledged_date is None
        ):
            return "in-12-week-correspondence"
        elif (
            self.twelve_week_correspondence_acknowledged_date
            and self.case_completed == DEFAULT_CASE_COMPLETED
        ):
            return "final-decision-due"
        return "unknown"

    def set_qa_status(self):
        if (
            self.reviewer is None
            and self.report_review_status == "ready-to-review"
            and self.report_approved_status != "yes"
        ):
            return STATUS_READY_TO_QA
        elif (
            self.report_review_status == "ready-to-review"
            and self.report_approved_status != "yes"
        ):
            return "in-qa"
        elif (
            self.report_review_status == "ready-to-review"
            and self.report_approved_status == "yes"
        ):
            return "qa-approved"
        return "unknown"

    @property
    def new_case_progress(self):
        to_check = [
            "auditor",
            "test_type",
            "home_page_url",
            "organisation_name",
            "is_complaint",
        ]
        percentage_increase = round(100 / (len(to_check) + 2))
        progress = 0
        for field in to_check:
            if getattr(self, field):
                progress += percentage_increase

        if Contact.objects.filter(case_id=self.id).exists():
            progress += percentage_increase

        return str(progress) + "%"

    @property
    def test_progress(self):
        to_check = [
            "test_results_url",
        ]
        percentage_increase = round(100 / (len(to_check) + 1))
        progress = 0
        for field in to_check:
            if getattr(self, field):
                progress += percentage_increase
        if self.test_status == "complete":
            progress += percentage_increase
        return str(progress) + "%"

    @property
    def report_progress(self):
        if (
            self.report_review_status == "ready-to-review"
            and self.reviewer
            and self.report_approved_status == "no"
        ):
            return "Being reviewed"

        if (
            self.report_review_status == "ready-to-review"
            and self.reviewer
            and self.report_approved_status == "yes"
        ):
            return "Ready to send"

        to_check = [
            "report_draft_url",
            "reviewer",
            "report_final_pdf_url",
            "report_final_odt_url",
            "report_sent_date",
            "report_acknowledged_date",
        ]
        percentage_increase = round(100 / (len(to_check) + 2))
        progress = 0
        for field in to_check:
            if getattr(self, field):
                progress += percentage_increase

        if self.report_review_status == "ready-to-review":
            progress += percentage_increase

        if self.report_approved_status == "yes":
            progress += percentage_increase

        return str(progress) + "%"

    @property
    def in_report_correspondence_progress(self):
        now = date.today()
        if (
            self.report_followup_week_1_due_date
            and self.report_followup_week_1_due_date > now
            and self.report_followup_week_1_sent_date is None
        ):
            return "1 week followup coming up"
        elif (
            self.report_followup_week_1_due_date
            and self.report_followup_week_1_due_date <= now
            and self.report_followup_week_1_sent_date is None
        ):
            return "1 week followup due"
        elif (
            self.report_followup_week_1_sent_date
            and self.report_followup_week_4_due_date
            and self.report_followup_week_4_due_date > now
            and self.report_followup_week_4_sent_date is None
        ):
            return "4 week followup coming up"
        elif (
            self.report_followup_week_1_sent_date
            and self.report_followup_week_4_due_date
            and self.report_followup_week_4_due_date <= now
            and self.report_followup_week_4_sent_date is None
        ):
            return "4 week followup due"
        elif (
            self.report_followup_week_1_sent_date
            and self.report_followup_week_4_sent_date
        ):
            return "4 week followup sent"
        return "Unknown"

    @property
    def twelve_week_correspondence_progress(self):
        now = date.today()
        if (
            self.twelve_week_1_week_chaser_due_date
            and self.twelve_week_1_week_chaser_due_date > now
            and self.twelve_week_1_week_chaser_sent_date is None
        ):
            return "1 week followup coming up"
        elif (
            self.twelve_week_update_requested_date
            and self.twelve_week_update_requested_date < now
            and self.twelve_week_1_week_chaser_sent_date is None
        ):
            return "1 week followup due"
        elif (
            self.twelve_week_1_week_chaser_sent_date
            and self.twelve_week_4_week_chaser_due_date
            and self.twelve_week_4_week_chaser_due_date > now
            and self.twelve_week_4_week_chaser_sent_date is None
        ):
            return "4 week followup coming up"
        elif (
            self.twelve_week_1_week_chaser_sent_date
            and self.twelve_week_4_week_chaser_due_date
            and self.twelve_week_4_week_chaser_due_date < now
            and self.twelve_week_4_week_chaser_sent_date is None
        ):
            return "4 week followup due"
        elif (
            self.twelve_week_1_week_chaser_sent_date
            and self.twelve_week_4_week_chaser_sent_date
        ):
            return "4 week followup sent"
        return "Unknown"

    @property
    def final_decision_progress(self):
        to_check = [
            "retested_website_date",
            "accessibility_statement_state_final",
            "accessibility_statement_notes_final",
            "recommendation_for_enforcement",
            "recommendation_notes",
            "is_disproportionate_claimed",
            "compliance_email_sent_date",
        ]
        percentage_increase = round(100 / (len(to_check)))
        progress = 0
        for field in to_check:
            if getattr(self, field):
                progress += percentage_increase

        return str(progress) + "%"

    @property
    def twelve_week_progress(self):
        if self.twelve_week_update_requested_date is None:
            return "Follow up email not sent"

        if (
            self.twelve_week_update_requested_date
            and self.report_acknowledged_date is None
        ):
            now = date.today()
            return "No response - {} days".format(
                (now - self.twelve_week_update_requested_date).days
            )

        to_check = [
            "report_followup_week_12_due_date",
            "twelve_week_update_requested_date",
            "report_acknowledged_date",
            "compliance_email_sent_date",
        ]
        percentage_increase = round(100 / (len(to_check)))
        progress = 0
        for field in to_check:
            if getattr(self, field):
                progress += percentage_increase

        return str(progress) + "%"

    @property
    def contact_exists(self):
        return Contact.objects.filter(case_id=self.id).exists()

    @property
    def psb_appeal_deadline(self):
        if self.compliance_email_sent_date is None:
            return None
        return self.compliance_email_sent_date + timedelta(
            days=PSB_APPEAL_WINDOW_IN_DAYS
        )


class Contact(models.Model):
    """
    Model for cases Contact
    """

    case = models.ForeignKey(Case, on_delete=CASCADE)
    first_name = models.CharField(max_length=200, default="", blank=True)
    last_name = models.CharField(max_length=200, default="", blank=True)
    job_title = models.CharField(max_length=200, default="", blank=True)
    email = models.CharField(max_length=200, default="", blank=True)
    preferred = models.CharField(
        max_length=20, choices=PREFERRED_CHOICES, default=PREFERRED_DEFAULT
    )
    notes = models.TextField(default="", blank=True)
    created = models.DateTimeField()
    created_by = models.CharField(max_length=200, default="", blank=True)
    is_deleted = models.BooleanField(default=False)

    class Meta:
        ordering = ["-preferred", "-id"]

    @property
    def name(self):
        return f"{self.first_name} {self.last_name}"

    def __str__(self):
        return str(f"{self.email} (Case #{self.case.id})")

    def save(self, *args, **kwargs):
        if not self.id:
            self.created = timezone.now()
        super().save(*args, **kwargs)<|MERGE_RESOLUTION|>--- conflicted
+++ resolved
@@ -424,11 +424,7 @@
     @property
     def next_action_due_date_tense(self):
         today = date.today()
-<<<<<<< HEAD
-        if self.next_action_due_date is not None and self.next_action_due_date < today:
-=======
         if self.next_action_due_date and self.next_action_due_date < today:
->>>>>>> 56411ebd
             return "past"
         if self.next_action_due_date == today:
             return "present"
