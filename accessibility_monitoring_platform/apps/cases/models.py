--- conflicted
+++ resolved
@@ -20,205 +20,6 @@
     format_outstanding_issues,
     format_statement_check_overview,
 )
-<<<<<<< HEAD
-=======
-from ..common.models import (
-    BOOLEAN_FALSE,
-    BOOLEAN_TRUE,
-    Sector,
-    VersionModel,
-    BOOLEAN_CHOICES,
-    BOOLEAN_DEFAULT,
-    SubCategory,
-)
-
-STATUS_READY_TO_QA: str = "unassigned-qa-case"
-STATUS_QA_IN_PROGRESS: str = "qa-in-progress"
-STATUS_UNASSIGNED: str = "unassigned-case"
-STATUS_DEFAULT: str = STATUS_UNASSIGNED
-STATUS_DEACTIVATED: str = "deactivated"
-STATUS_CHOICES: List[Tuple[str, str]] = [
-    (
-        "unknown",
-        "Unknown",
-    ),
-    (
-        STATUS_DEFAULT,
-        "Unassigned case",
-    ),
-    (
-        "test-in-progress",
-        "Test in progress",
-    ),
-    (
-        "report-in-progress",
-        "Report in progress",
-    ),
-    (
-        STATUS_READY_TO_QA,
-        "Report ready to QA",
-    ),
-    (
-        STATUS_QA_IN_PROGRESS,
-        "QA in progress",
-    ),
-    (
-        "report-ready-to-send",
-        "Report ready to send",
-    ),
-    (
-        "in-report-correspondence",
-        "Report sent",
-    ),
-    (
-        "in-probation-period",
-        "Report acknowledged waiting for 12-week deadline",
-    ),
-    (
-        "in-12-week-correspondence",
-        "After 12-week correspondence",
-    ),
-    (
-        "reviewing-changes",
-        "Reviewing changes",
-    ),
-    (
-        "final-decision-due",
-        "Final decision due",
-    ),
-    (
-        "case-closed-waiting-to-be-sent",
-        "Case closed and waiting to be sent to equalities body",
-    ),
-    (
-        "case-closed-sent-to-equalities-body",
-        "Case closed and sent to equalities body",
-    ),
-    (
-        "in-correspondence-with-equalities-body",
-        "In correspondence with equalities body",
-    ),
-    (
-        "complete",
-        "Complete",
-    ),
-    (
-        STATUS_DEACTIVATED,
-        "Deactivated",
-    ),
-]
-
-DEFAULT_TEST_TYPE: str = "simplified"
-TEST_TYPE_CHOICES: List[Tuple[str, str]] = [
-    (DEFAULT_TEST_TYPE, "Simplified"),
-    ("detailed", "Detailed"),
-    ("mobile", "Mobile"),
-]
-
-ENFORCEMENT_BODY_DEFAULT: str = "ehrc"
-ENFORCEMENT_BODY_CHOICES: List[Tuple[str, str]] = [
-    (ENFORCEMENT_BODY_DEFAULT, "Equality and Human Rights Commission"),
-    ("ecni", "Equality Commission Northern Ireland"),
-]
-
-STATEMENT_COMPLIANCE_STATE_DEFAULT: str = "unknown"
-STATEMENT_COMPLIANCE_STATE_COMPLIANT: str = "compliant"
-STATEMENT_COMPLIANCE_STATE_NOT_COMPLIANT: str = "not-compliant"
-STATEMENT_COMPLIANCE_STATE_NOT_FOUND: str = "not-found"
-STATEMENT_COMPLIANCE_STATE_CHOICES: List[Tuple[str, str]] = [
-    (STATEMENT_COMPLIANCE_STATE_COMPLIANT, "Compliant"),
-    (STATEMENT_COMPLIANCE_STATE_NOT_COMPLIANT, "Not compliant"),
-    (STATEMENT_COMPLIANCE_STATE_NOT_FOUND, "Not found"),
-    ("other", "Other"),
-    (STATEMENT_COMPLIANCE_STATE_DEFAULT, "Not selected"),
-]
-
-WEBSITE_COMPLIANCE_STATE_DEFAULT: str = "not-known"
-WEBSITE_COMPLIANCE_STATE_COMPLIANT: str = "compliant"
-WEBSITE_COMPLIANCE_STATE_CHOICES: List[Tuple[str, str]] = [
-    (WEBSITE_COMPLIANCE_STATE_COMPLIANT, "Fully compliant"),
-    ("partially-compliant", "Partially compliant"),
-    (WEBSITE_COMPLIANCE_STATE_DEFAULT, "Not known"),
-]
-
-RECOMMENDATION_DEFAULT: str = "unknown"
-RECOMMENDATION_NO_ACTION: str = "no-further-action"
-RECOMMENDATION_CHOICES: List[Tuple[str, str]] = [
-    (RECOMMENDATION_NO_ACTION, "No further action"),
-    ("other", "For enforcement consideration"),
-    (RECOMMENDATION_DEFAULT, "Not selected"),
-]
-
-REPORT_APPROVED_STATUS_DEFAULT: str = "not-started"
-REPORT_APPROVED_STATUS_APPROVED: str = "yes"
-REPORT_APPROVED_STATUS_CHOICES: List[Tuple[str, str]] = [
-    (REPORT_APPROVED_STATUS_APPROVED, "Yes"),
-    ("in-progress", "Further work is needed"),
-    (REPORT_APPROVED_STATUS_DEFAULT, "Not started"),
-]
-
-
-IS_DISPROPORTIONATE_CLAIMED_DEFAULT: str = "unknown"
-IS_DISPROPORTIONATE_CLAIMED_CHOICES: List[Tuple[str, str]] = [
-    ("yes", "Yes"),
-    ("no", "No"),
-    (IS_DISPROPORTIONATE_CLAIMED_DEFAULT, "Not known"),
-]
-
-DEFAULT_CASE_COMPLETED: str = "no-decision"
-CASE_COMPLETED_SEND: str = "complete-send"
-CASE_COMPLETED_NO_SEND: str = "complete-no-send"
-CASE_COMPLETED_CHOICES: List[Tuple[str, str]] = [
-    (CASE_COMPLETED_SEND, "Case is complete and is ready to send to the equality body"),
-    (CASE_COMPLETED_NO_SEND, "Case should not be sent to the equality body"),
-    (DEFAULT_CASE_COMPLETED, "Case still in progress"),
-]
-
-QA_STATUS_UNKNOWN: str = "unknown"
-QA_STATUS_UNASSIGNED: str = "unassigned-qa-case"
-QA_STATUS_IN_QA: str = "in-qa"
-QA_STATUS_QA_APPROVED: str = "qa-approved"
-QA_STATUS_CHOICES: List[Tuple[str, str]] = [
-    (QA_STATUS_UNKNOWN, "Unknown"),
-    (QA_STATUS_UNASSIGNED, "Unassigned QA case"),
-    (QA_STATUS_IN_QA, "In QA"),
-    (QA_STATUS_QA_APPROVED, "QA approved"),
-]
-
-ENFORCEMENT_BODY_PURSUING_NO: str = "no"
-ENFORCEMENT_BODY_PURSUING_YES_IN_PROGRESS: str = "yes-in-progress"
-ENFORCEMENT_BODY_PURSUING_YES_COMPLETED: str = "yes-completed"
-ENFORCEMENT_BODY_PURSUING_CHOICES: List[Tuple[str, str]] = [
-    (ENFORCEMENT_BODY_PURSUING_YES_COMPLETED, "Yes, completed"),
-    (ENFORCEMENT_BODY_PURSUING_YES_IN_PROGRESS, "Yes, in progress"),
-    (ENFORCEMENT_BODY_PURSUING_NO, "No"),
-]
-ENFORCEMENT_BODY_CLOSED_NO: str = "no"
-ENFORCEMENT_BODY_CLOSED_IN_PROGRESS: str = "in-progress"
-ENFORCEMENT_BODY_CLOSED_YES: str = "yes"
-ENFORCEMENT_BODY_CLOSED_CHOICES: List[Tuple[str, str]] = [
-    (ENFORCEMENT_BODY_CLOSED_YES, "Yes"),
-    (ENFORCEMENT_BODY_CLOSED_IN_PROGRESS, "Case in progress"),
-    (ENFORCEMENT_BODY_CLOSED_NO, "No (or holding)"),
-]
-
-PREFERRED_DEFAULT: str = "unknown"
-PREFERRED_CHOICES: List[Tuple[str, str]] = [
-    ("yes", "Yes"),
-    ("no", "No"),
-    (PREFERRED_DEFAULT, "Not known"),
-]
-
-PSB_LOCATION_DEFAULT: str = "unknown"
-PSB_LOCATION_CHOICES: List[Tuple[str, str]] = [
-    ("england", "England"),
-    ("scotland", "Scotland"),
-    ("wales", "Wales"),
-    ("northern_ireland", "Northern Ireland"),
-    ("uk_wide", "UK-wide"),
-    (PSB_LOCATION_DEFAULT, "Unknown"),
-]
->>>>>>> 5a82eb15
 
 MAX_LENGTH_OF_FORMATTED_URL = 25
 PSB_APPEAL_WINDOW_IN_DAYS = 28
@@ -234,42 +35,12 @@
     "statement_compliance_notes_12_week",
 ]
 
-<<<<<<< HEAD
-=======
-EQUALITY_BODY_CORRESPONDENCE_QUESTION: str = "question"
-EQUALITY_BODY_CORRESPONDENCE_RETEST: str = "retest"
-EQUALITY_BODY_CORRESPONDENCE_TYPE_CHOICES: List[Tuple[str, str]] = [
-    (EQUALITY_BODY_CORRESPONDENCE_QUESTION, "Question"),
-    (EQUALITY_BODY_CORRESPONDENCE_RETEST, "Retest request"),
-]
-EQUALITY_BODY_CORRESPONDENCE_UNRESOLVED: str = "outstanding"
-EQUALITY_BODY_CORRESPONDENCE_RESOLVED: str = "resolved"
-EQUALITY_BODY_CORRESPONDENCE_STATUS_CHOICES: List[Tuple[str, str]] = [
-    (EQUALITY_BODY_CORRESPONDENCE_UNRESOLVED, "Unresolved"),
-    (EQUALITY_BODY_CORRESPONDENCE_RESOLVED, "Resolved"),
-]
-CASE_VARIANT_EQUALITY_BODY_CLOSE_CASE: str = "close-case"
-CASE_VARIANT_CHOICES: List[Tuple[str, str]] = [
-    (CASE_VARIANT_EQUALITY_BODY_CLOSE_CASE, "Equality Body Close Case"),
-    ("statement-content", "Statement content yes/no"),
-    ("reporting", "Platform reports"),
-    ("archived", "Archived"),
-]
-CONTACT_DETAILS_FOUND_DEFAULT: str = "not-checked"
-CONTACT_DETAILS_FOUND_CHOICES: List[Tuple[str, str]] = [
-    ("found", "Contact details found"),
-    ("not-found", "No contact details found"),
-    (CONTACT_DETAILS_FOUND_DEFAULT, "Not checked"),
-]
-
->>>>>>> 5a82eb15
 
 class Case(VersionModel):
     """
     Model for Case
     """
 
-<<<<<<< HEAD
     class Variant(models.TextChoices):
         CLOSE_CASE = "close-case", "Equality Body Close Case"
         STATEMENT_CONTENT = "statement-content", "Statement content yes/no"
@@ -298,6 +69,11 @@
         IN_PROGRESS = "in-progress", "Further work is needed"
         NOT_STARTED = "not-started", "Not started"
 
+    class ContactDetailsFound(models.TextChoices):
+        FOUND = "found", "Contact details found"
+        NOT_FOUND = "not-found", "No contact details found"
+        NOT_CHECKED = "not-checked", "Not checked"
+
     class TwelveWeekResponse(models.TextChoices):
         YES = "yes"
         NO = "no"
@@ -339,11 +115,6 @@
         UNASSIGNED = "unassigned-qa-case", "Unassigned QA case"
         IN_QA = "in-qa", "In QA"
         APPROVED = "qa-approved", "QA approved"
-=======
-    class TwelveWeekResponse(models.TextChoices):
-        YES = "yes", "Yes"
-        NO = "no", "No"
-        NOT_SELECTED = "not-selected", "Not selected"
 
     class OrganisationResponse(models.TextChoices):
         NO_RESPONSE = "no-response", "Organisation did not respond to 12-week update"
@@ -351,7 +122,6 @@
             "not-applicable",
             "Not applicable or organisation responded to 12-week update",
         )
->>>>>>> 5a82eb15
 
     archive = models.TextField(default="", blank=True)
     created_by = models.ForeignKey(
@@ -449,8 +219,8 @@
     # Find contact details page
     contact_details_found = models.CharField(
         max_length=20,
-        choices=CONTACT_DETAILS_FOUND_CHOICES,
-        default=CONTACT_DETAILS_FOUND_DEFAULT,
+        choices=ContactDetailsFound.choices,
+        default=ContactDetailsFound.NOT_CHECKED,
     )
     seven_day_no_contact_email_sent_date = models.DateField(null=True, blank=True)
     correspondence_notes = models.TextField(default="", blank=True)
@@ -481,16 +251,10 @@
     )
     four_week_followup_complete_date = models.DateField(null=True, blank=True)
 
-<<<<<<< HEAD
-    # Unable to send report or no response from public sector body page
-    no_psb_contact = models.CharField(
-        max_length=20, choices=Boolean.choices, default=Boolean.NO
-=======
     # Report acknowledged page
     report_acknowledged_date = models.DateField(null=True, blank=True)
     report_acknowledged_by_email = models.CharField(
         max_length=200, default="", blank=True
->>>>>>> 5a82eb15
     )
     report_acknowledged_complete_date = models.DateField(null=True, blank=True)
 
@@ -522,8 +286,6 @@
         max_length=20,
         choices=TwelveWeekResponse.choices,
         default=TwelveWeekResponse.NOT_SELECTED,
-<<<<<<< HEAD
-=======
     )
     organisation_response = models.CharField(
         max_length=20,
@@ -532,7 +294,6 @@
     )
     twelve_week_update_request_ack_complete_date = models.DateField(
         null=True, blank=True
->>>>>>> 5a82eb15
     )
 
     # Report correspondence page
@@ -540,7 +301,7 @@
 
     # Unable to send report or no response from public sector body page
     no_psb_contact = models.CharField(
-        max_length=20, choices=BOOLEAN_CHOICES, default=BOOLEAN_DEFAULT
+        max_length=20, choices=Boolean.choices, default=Boolean.NO
     )
     no_psb_contact_notes = models.TextField(default="", blank=True)
 
@@ -1192,38 +953,25 @@
             return CaseStatus.Status.REPORT_READY_TO_SEND
         elif self.case.report_sent_date and self.case.report_acknowledged_date is None:
             return CaseStatus.Status.IN_REPORT_CORES
-        elif (
-            self.case.report_acknowledged_date
-            and (
-                self.case.twelve_week_update_requested_date is None
-                and self.case.twelve_week_correspondence_acknowledged_date is None
-            )
+        elif self.case.report_acknowledged_date and (
+            self.case.twelve_week_update_requested_date is None
+            and self.case.twelve_week_correspondence_acknowledged_date is None
         ):
             return CaseStatus.Status.AWAITING_12_WEEK_DEADLINE
         elif self.case.twelve_week_update_requested_date and (
             self.case.twelve_week_correspondence_acknowledged_date is None
-<<<<<<< HEAD
             and self.case.twelve_week_response_state
             == Case.TwelveWeekResponse.NOT_SELECTED
-=======
             and self.case.organisation_response
             == Case.OrganisationResponse.NOT_APPLICABLE
->>>>>>> 5a82eb15
         ):
             return CaseStatus.Status.IN_12_WEEK_CORES
         elif (
             self.case.twelve_week_correspondence_acknowledged_date
-<<<<<<< HEAD
-            or self.case.twelve_week_response_state
-            != Case.TwelveWeekResponse.NOT_SELECTED
+            or self.case.organisation_response
+            != Case.OrganisationResponse.NOT_APPLICABLE
         ) and self.case.is_ready_for_final_decision == Boolean.NO:
             return CaseStatus.Status.REVIEWING_CHANGES
-=======
-            or self.case.organisation_response
-            != Case.OrganisationResponse.NOT_APPLICABLE
-        ) and self.case.is_ready_for_final_decision == BOOLEAN_FALSE:
-            return "reviewing-changes"
->>>>>>> 5a82eb15
         elif (
             self.case.is_ready_for_final_decision == Boolean.YES
             and self.case.case_completed == Case.CaseCompleted.NO_DECISION
