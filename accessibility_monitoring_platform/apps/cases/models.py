"""
Models - cases
"""

import json
import re
from datetime import date, datetime, timedelta
from datetime import timezone as datetime_timezone

from django.conf import settings
from django.contrib.auth.models import User
from django.contrib.contenttypes.fields import GenericForeignKey
from django.contrib.contenttypes.models import ContentType
from django.core.exceptions import ObjectDoesNotExist
from django.db import models
from django.db.models.query import QuerySet
from django.urls import reverse
from django.utils import timezone
from django.utils.safestring import mark_safe

from ..common.models import (
    Boolean,
    EmailTemplate,
    Link,
    Sector,
    SubCategory,
    VersionModel,
)
from ..common.utils import (
    extract_domain_from_url,
    format_outstanding_issues,
    format_statement_check_overview,
)

ONE_WEEK_IN_DAYS: int = 7
MAX_LENGTH_OF_FORMATTED_URL: int = 25
PSB_APPEAL_WINDOW_IN_DAYS: int = 28

COMPLIANCE_FIELDS: list[str] = [
    "website_compliance_state_initial",
    "website_compliance_notes_initial",
    "statement_compliance_state_initial",
    "statement_compliance_notes_initial",
    "website_compliance_state_12_week",
    "website_compliance_notes_12_week",
    "statement_compliance_state_12_week",
    "statement_compliance_notes_12_week",
]

UPDATE_SEPARATOR: str = " -> "


class Sort(models.TextChoices):
    NEWEST = "", "Newest, Unassigned first"
    OLDEST = "id", "Oldest"
    NAME = "organisation_name", "Alphabetic"


class Complaint(models.TextChoices):
    ALL = "", "All"
    NO = "no", "No complaints"
    YES = "yes", "Only complaints"


class Case(VersionModel):
    """
    Model for Case
    """

    class Variant(models.TextChoices):
        CLOSE_CASE = "close-case", "Equality Body Close Case"
        STATEMENT_CONTENT = "statement-content", "Statement content yes/no"
        REPORTING = "reporting", "Platform reports"
        ARCHIVED = "archived", "Archived"

    class TestType(models.TextChoices):
        SIMPLIFIED = "simplified", "Simplified"
        DETAILED = "detailed", "Detailed"
        MOBILE = "mobile", "Mobile"

    class PsbLocation(models.TextChoices):
        ENGLAND = "england", "England"
        SCOTLAND = "scotland", "Scotland"
        WALES = "wales", "Wales"
        NI = "northern_ireland", "Northern Ireland"
        UK = "uk_wide", "UK-wide"
        UNKNOWN = "unknown", "Unknown"

    class EnforcementBody(models.TextChoices):
        EHRC = "ehrc", "Equality and Human Rights Commission"
        ECNI = "ecni", "Equality Commission Northern Ireland"

    class ReportApprovedStatus(models.TextChoices):
        APPROVED = "yes", "Yes"
        IN_PROGRESS = "in-progress", "Further work is needed"
        NOT_STARTED = "not-started", "Not started"

    class ContactDetailsFound(models.TextChoices):
        FOUND = "found", "Contact details found"
        NOT_FOUND = "not-found", "No contact details found"
        NOT_CHECKED = "not-checked", "Not checked"

    class TwelveWeekResponse(models.TextChoices):
        YES = "yes"
        NO = "no"
        NOT_SELECTED = "not-selected", "Not selected"

    class IsDisproportionateClaimed(models.TextChoices):
        YES = "yes"
        NO = "no"
        NOT_KNOWN = "unknown", "Not known"

    class RecommendationForEnforcement(models.TextChoices):
        NO_FURTHER_ACTION = "no-further-action", "No further action"
        OTHER = "other", "For enforcement consideration"
        UNKNOWN = "unknown", "Not selected"

    class CaseCompleted(models.TextChoices):
        COMPLETE_SEND = (
            "complete-send",
            "Case is complete and is ready to send to the equality body",
        )
        COMPLETE_NO_SEND = (
            "complete-no-send",
            "Case should not be sent to the equality body",
        )
        NO_DECISION = "no-decision", "Case still in progress"

    class EnforcementBodyPursuing(models.TextChoices):
        YES_COMPLETED = "yes-completed", "Yes, completed"
        YES_IN_PROGRESS = "yes-in-progress", "Yes, in progress"
        NO = "no", "No"

    class EnforcementBodyClosedCase(models.TextChoices):
        YES = "yes", "Yes"
        IN_PROGRESS = "in-progress", "Case in progress"
        NO = "no", "No (or holding)"

    class QAStatus(models.TextChoices):
        UNKNOWN = "unknown", "Unknown"
        UNASSIGNED = "unassigned-qa-case", "Unassigned QA case"
        IN_QA = "in-qa", "In QA"
        APPROVED = "qa-approved", "QA approved"

    class OrganisationResponse(models.TextChoices):
        NO_RESPONSE = "no-response", "Organisation did not respond to 12-week update"
        NOT_APPLICABLE = (
            "not-applicable",
            "Not applicable or organisation responded to 12-week update",
        )

    case_number = models.IntegerField(default=1)
    archive = models.TextField(default="", blank=True)
    created_by = models.ForeignKey(
        User,
        on_delete=models.PROTECT,
        related_name="case_created_by_user",
        blank=True,
        null=True,
    )
    updated = models.DateTimeField(null=True, blank=True)
    variant = models.CharField(
        max_length=20,
        choices=Variant.choices,
        default=Variant.CLOSE_CASE,
    )

    # Case metadata page
    created = models.DateTimeField(blank=True)
    auditor = models.ForeignKey(
        User,
        on_delete=models.PROTECT,
        related_name="case_auditor_user",
        blank=True,
        null=True,
    )
    test_type = models.CharField(
        max_length=10, choices=TestType.choices, default=TestType.SIMPLIFIED
    )
    home_page_url = models.TextField(default="", blank=True)
    domain = models.TextField(default="", blank=True)
    organisation_name = models.TextField(default="", blank=True)
    psb_location = models.CharField(
        max_length=20,
        choices=PsbLocation.choices,
        default=PsbLocation.UNKNOWN,
    )
    sector = models.ForeignKey(Sector, on_delete=models.PROTECT, null=True, blank=True)
    enforcement_body = models.CharField(
        max_length=20,
        choices=EnforcementBody.choices,
        default=EnforcementBody.EHRC,
    )
    is_complaint = models.CharField(
        max_length=20, choices=Boolean.choices, default=Boolean.NO
    )
    previous_case_url = models.TextField(default="", blank=True)
    trello_url = models.TextField(default="", blank=True)
    notes = models.TextField(default="", blank=True)
    parental_organisation_name = models.TextField(default="", blank=True)
    website_name = models.TextField(default="", blank=True)
    subcategory = models.ForeignKey(
        SubCategory,
        on_delete=models.PROTECT,
        blank=True,
        null=True,
    )
    is_feedback_requested = models.CharField(
        max_length=20, choices=Boolean.choices, default=Boolean.NO
    )
    case_details_complete_date = models.DateField(null=True, blank=True)

    # Historic testing details page
    test_results_url = models.TextField(default="", blank=True)
    testing_details_complete_date = models.DateField(null=True, blank=True)

    # Report ready for QA page
    report_draft_url = models.TextField(default="", blank=True)
    report_notes = models.TextField(default="", blank=True)
    report_review_status = models.CharField(
        max_length=200,
        choices=Boolean.choices,
        default=Boolean.NO,
    )
    reporting_details_complete_date = models.DateField(null=True, blank=True)

    # QA process
    reviewer_notes = models.TextField(default="", blank=True)
    report_final_pdf_url = models.TextField(default="", blank=True)
    report_final_odt_url = models.TextField(default="", blank=True)
    qa_process_complete_date = models.DateField(null=True, blank=True)

    # QA auditor
    reviewer = models.ForeignKey(
        User,
        on_delete=models.PROTECT,
        related_name="case_reviewer_user",
        blank=True,
        null=True,
    )
    qa_auditor_complete_date = models.DateField(null=True, blank=True)

    # QA approval
    report_approved_status = models.CharField(
        max_length=200,
        choices=ReportApprovedStatus.choices,
        default=ReportApprovedStatus.NOT_STARTED,
    )
    qa_approval_complete_date = models.DateField(null=True, blank=True)

    # Publish report
    publish_report_complete_date = models.DateField(null=True, blank=True)

    # Correspondence overview page
    zendesk_url = models.TextField(default="", blank=True)
    cores_overview_complete_date = models.DateField(null=True, blank=True)

    # Manage contact details page
    contact_notes = models.TextField(default="", blank=True)
    manage_contact_details_complete_date = models.DateField(null=True, blank=True)

    # Find contact details page - Removed from UI
    contact_details_found = models.CharField(
        max_length=20,
        choices=ContactDetailsFound.choices,
        default=ContactDetailsFound.NOT_CHECKED,
    )

    # Correspondence process
    enable_correspondence_process = models.BooleanField(default=False)

    # Request contact details page
    seven_day_no_contact_email_sent_date = models.DateField(null=True, blank=True)
    seven_day_no_contact_request_sent_to = models.CharField(
        max_length=200, default="", blank=True
    )
    request_contact_details_complete_date = models.DateField(null=True, blank=True)

    # One week contact details page
    no_contact_one_week_chaser_due_date = models.DateField(null=True, blank=True)
    no_contact_one_week_chaser_sent_date = models.DateField(null=True, blank=True)
    no_contact_one_week_chaser_sent_to = models.CharField(
        max_length=200, default="", blank=True
    )
    one_week_contact_details_complete_date = models.DateField(null=True, blank=True)

    # Four week contact details page
    no_contact_four_week_chaser_due_date = models.DateField(null=True, blank=True)
    no_contact_four_week_chaser_sent_date = models.DateField(null=True, blank=True)
    no_contact_four_week_chaser_sent_to = models.CharField(
        max_length=200, default="", blank=True
    )
    correspondence_notes = models.TextField(default="", blank=True)
    four_week_contact_details_complete_date = models.DateField(null=True, blank=True)

    # Unresponsive PSB page
    no_psb_contact = models.CharField(
        max_length=20, choices=Boolean.choices, default=Boolean.NO
    )
    no_psb_contact_notes = models.TextField(default="", blank=True)
    no_psb_contact_complete_date = models.DateField(null=True, blank=True)

    # Report sent on page
    report_sent_date = models.DateField(null=True, blank=True)
    report_sent_to_email = models.CharField(max_length=200, default="", blank=True)
    report_sent_on_complete_date = models.DateField(null=True, blank=True)

    # One week followup page
    report_followup_week_1_sent_date = models.DateField(null=True, blank=True)
    report_followup_week_1_due_date = models.DateField(null=True, blank=True)
    one_week_followup_sent_to_email = models.CharField(
        max_length=200, default="", blank=True
    )
    one_week_followup_complete_date = models.DateField(null=True, blank=True)

    # Four week followup page
    report_followup_week_4_sent_date = models.DateField(null=True, blank=True)
    report_followup_week_4_due_date = models.DateField(null=True, blank=True)
    four_week_followup_sent_to_email = models.CharField(
        max_length=200, default="", blank=True
    )
    four_week_followup_complete_date = models.DateField(null=True, blank=True)

    # Report acknowledged page
    report_acknowledged_date = models.DateField(null=True, blank=True)
    report_acknowledged_by_email = models.CharField(
        max_length=200, default="", blank=True
    )
    report_acknowledged_complete_date = models.DateField(null=True, blank=True)

    # 12-week update requested page
    twelve_week_update_requested_date = models.DateField(null=True, blank=True)
    report_followup_week_12_due_date = models.DateField(null=True, blank=True)
    twelve_week_update_request_sent_to_email = models.CharField(
        max_length=200, default="", blank=True
    )
    twelve_week_correspondence_notes = models.TextField(default="", blank=True)
    twelve_week_update_requested_complete_date = models.DateField(null=True, blank=True)

    # One week followup for final update page
    twelve_week_1_week_chaser_sent_date = models.DateField(null=True, blank=True)
    twelve_week_1_week_chaser_due_date = models.DateField(null=True, blank=True)
    twelve_week_1_week_chaser_sent_to_email = models.CharField(
        max_length=200, default="", blank=True
    )
    one_week_followup_final_complete_date = models.DateField(null=True, blank=True)

    # 12-week update request acknowledged page
    twelve_week_correspondence_acknowledged_date = models.DateField(
        null=True, blank=True
    )
    twelve_week_correspondence_acknowledged_by_email = models.CharField(
        max_length=200, default="", blank=True
    )
    twelve_week_response_state = models.CharField(
        max_length=20,
        choices=TwelveWeekResponse.choices,
        default=TwelveWeekResponse.NOT_SELECTED,
    )
    organisation_response = models.CharField(
        max_length=20,
        choices=OrganisationResponse.choices,
        default=OrganisationResponse.NOT_APPLICABLE,
    )
    twelve_week_update_request_ack_complete_date = models.DateField(
        null=True, blank=True
    )

    # Report correspondence page
    report_correspondence_complete_date = models.DateField(null=True, blank=True)

    # 12-week correspondence page
    twelve_week_correspondence_complete_date = models.DateField(null=True, blank=True)

    # Twelve week retest
    twelve_week_retest_complete_date = models.DateField(null=True, blank=True)

    # Review changes
    psb_progress_notes = models.TextField(default="", blank=True)
    retested_website_date = models.DateField(null=True, blank=True)
    is_ready_for_final_decision = models.CharField(
        max_length=20, choices=Boolean.choices, default=Boolean.NO
    )
    review_changes_complete_date = models.DateField(null=True, blank=True)

    # Final website
    final_website_complete_date = models.DateField(null=True, blank=True)

    # Final statement
    is_disproportionate_claimed = models.CharField(
        max_length=20,
        choices=IsDisproportionateClaimed.choices,
        default=IsDisproportionateClaimed.NOT_KNOWN,
    )
    disproportionate_notes = models.TextField(default="", blank=True)
    accessibility_statement_screenshot_url = models.TextField(default="", blank=True)
    final_statement_complete_date = models.DateField(null=True, blank=True)

    # Recommendation
    compliance_email_sent_date = models.DateField(null=True, blank=True)
    compliance_decision_sent_to_email = models.CharField(
        max_length=200, default="", blank=True
    )
    recommendation_for_enforcement = models.CharField(
        max_length=20,
        choices=RecommendationForEnforcement.choices,
        default=RecommendationForEnforcement.UNKNOWN,
    )
    recommendation_notes = models.TextField(default="", blank=True)
    enforcement_recommendation_complete_date = models.DateField(null=True, blank=True)

    # Case close
    case_completed = models.CharField(
        max_length=30, choices=CaseCompleted.choices, default=CaseCompleted.NO_DECISION
    )
    completed_date = models.DateTimeField(null=True, blank=True)
    case_close_complete_date = models.DateField(null=True, blank=True)

    # Post case/Statement enforcement
    psb_appeal_notes = models.TextField(default="", blank=True)
    post_case_notes = models.TextField(default="", blank=True)
    post_case_complete_date = models.DateField(null=True, blank=True)

    # Equality body pursuit page
    case_updated_date = models.DateField(null=True, blank=True)
    enforcement_body_pursuing = models.CharField(
        max_length=20,
        choices=EnforcementBodyPursuing.choices,
        default=EnforcementBodyPursuing.NO,
    )
    enforcement_body_correspondence_notes = models.TextField(default="", blank=True)
    enforcement_retest_document_url = models.TextField(default="", blank=True)
    enforcement_correspondence_complete_date = models.DateField(null=True, blank=True)

    # Equality body metadata
    sent_to_enforcement_body_sent_date = models.DateField(null=True, blank=True)
    equality_body_case_start_date = models.DateField(null=True, blank=True)
    enforcement_body_case_owner = models.TextField(default="", blank=True)
    enforcement_body_closed_case = models.CharField(
        max_length=20,
        choices=EnforcementBodyClosedCase.choices,
        default=EnforcementBodyClosedCase.NO,
    )
    enforcement_body_finished_date = models.DateField(null=True, blank=True)
    equality_body_notes = models.TextField(default="", blank=True)

    # Deactivate case page
    is_deactivated = models.BooleanField(default=False)
    deactivate_date = models.DateField(null=True, blank=True)
    deactivate_notes = models.TextField(default="", blank=True)

    # Dashboard page
    qa_status = models.CharField(
        max_length=200, choices=QAStatus.choices, default=QAStatus.UNKNOWN
    )

    class Meta:
        ordering = ["-id"]

    def __str__(self) -> str:
        return f"{self.organisation_name} | {self.case_identifier}"

    def get_absolute_url(self) -> str:
        return reverse("simplified:case-detail", kwargs={"pk": self.pk})

    def save(self, *args, **kwargs) -> None:
        new_case: bool = not self.id
        now: datetime = timezone.now()
        if not self.created:
            self.created = now
            self.domain = extract_domain_from_url(self.home_page_url)
            max_case_number = Case.objects.aggregate(models.Max("case_number")).get(
                "case_number__max"
            )
            if max_case_number is not None:
                self.case_number = max_case_number + 1
        if (
            self.case_completed != Case.CaseCompleted.NO_DECISION
            and not self.completed_date
        ):
            self.completed_date = now
        self.qa_status = self.calulate_qa_status()
        self.updated = now
        super().save(*args, **kwargs)
        if new_case:
            CaseCompliance.objects.create(case=self)
            CaseStatus.objects.create(case=self)
        else:
            self.status.calculate_and_save_status()

    @property
    def status(self) -> str:
        return self.casestatus

    def get_status_display(self) -> str:
        return self.casestatus.get_status_display()

    @property
    def case_identifier(self) -> str:
        return f"#S-{self.case_number}"

    @property
    def formatted_home_page_url(self) -> str:
        if self.home_page_url:
            formatted_url = re.sub(r"https?://(www[0-9]?\.|)", "", self.home_page_url)
            if len(formatted_url) <= MAX_LENGTH_OF_FORMATTED_URL:
                return formatted_url[:-1] if formatted_url[-1] == "/" else formatted_url
            return f"{formatted_url[:MAX_LENGTH_OF_FORMATTED_URL]}…"
        return ""

    @property
    def title(self) -> str:
        title: str = ""
        if self.website_name:
            title += f"{self.website_name} &nbsp;|&nbsp; "
        title += f"{self.organisation_name} &nbsp;|&nbsp; {self.case_identifier}"
        return mark_safe(title)

    @property
    def next_action_due_date(self) -> date | None:
        if self.status.status == CaseStatus.Status.REPORT_READY_TO_SEND:
            if (
                self.no_contact_one_week_chaser_due_date
                and self.no_contact_one_week_chaser_sent_date is None
            ):
                return self.no_contact_one_week_chaser_due_date
            if (
                self.no_contact_four_week_chaser_due_date
                and self.no_contact_four_week_chaser_sent_date is None
            ):
                return self.no_contact_four_week_chaser_due_date
            if self.no_contact_four_week_chaser_sent_date is not None:
                return self.no_contact_four_week_chaser_sent_date + timedelta(
                    days=ONE_WEEK_IN_DAYS
                )

        if self.status.status == CaseStatus.Status.IN_REPORT_CORES:
            if self.report_followup_week_1_sent_date is None:
                return self.report_followup_week_1_due_date
            elif self.report_followup_week_4_sent_date is None:
                return self.report_followup_week_4_due_date
            elif self.report_followup_week_4_sent_date:
                return self.report_followup_week_4_sent_date + timedelta(
                    days=ONE_WEEK_IN_DAYS
                )
            raise Exception(
                "Case is in-report-correspondence but neither sent date is set"
            )

        if self.status.status == CaseStatus.Status.AWAITING_12_WEEK_DEADLINE:
            return self.report_followup_week_12_due_date

        if self.status.status == CaseStatus.Status.IN_12_WEEK_CORES:
            if self.twelve_week_1_week_chaser_sent_date is None:
                return self.twelve_week_1_week_chaser_due_date
            return self.twelve_week_1_week_chaser_sent_date + timedelta(
                days=ONE_WEEK_IN_DAYS
            )

        return date(1970, 1, 1)

    @property
    def next_action_due_date_tense(self) -> str:
        today: date = date.today()
        if self.next_action_due_date and self.next_action_due_date < today:
            return "past"
        if self.next_action_due_date == today:
            return "present"
        return "future"

    @property
    def reminder(self):
        return self.task_set.filter(type="reminder", read=False).first()

    @property
    def reminder_history(self):
        return self.task_set.filter(type="reminder", read=True)

    @property
    def qa_comments(self):
        return self.comment_case.filter(hidden=False).order_by("-created_date")

    @property
    def qa_comments_count(self):
        return self.qa_comments.count()

    def calulate_qa_status(self) -> str:
        if (
            self.reviewer is None
            and self.report_review_status == Boolean.YES
            and self.report_approved_status != Case.ReportApprovedStatus.APPROVED
        ):
            return Case.QAStatus.UNASSIGNED
        elif (
            self.report_review_status == Boolean.YES
            and self.report_approved_status != Case.ReportApprovedStatus.APPROVED
        ):
            return Case.QAStatus.IN_QA
        elif (
            self.report_review_status == Boolean.YES
            and self.report_approved_status == Case.ReportApprovedStatus.APPROVED
        ):
            return Case.QAStatus.APPROVED
        return Case.QAStatus.UNKNOWN

    @property
    def in_report_correspondence_progress(self) -> Link:
        now: date = date.today()
        seven_days_ago = now - timedelta(days=ONE_WEEK_IN_DAYS)
        if (
            self.report_followup_week_1_due_date
            and self.report_followup_week_1_due_date > now
            and self.report_followup_week_1_sent_date is None
        ):
            return Link(
                label="1-week follow-up to report coming up",
                url=reverse(
                    "simplified:edit-report-one-week-followup", kwargs={"pk": self.id}
                ),
            )
        elif (
            self.report_followup_week_1_due_date
            and self.report_followup_week_1_due_date <= now
            and self.report_followup_week_1_sent_date is None
        ):
            return Link(
                label="1-week follow-up to report due",
                url=reverse(
                    "simplified:edit-report-one-week-followup", kwargs={"pk": self.id}
                ),
            )
        elif (
            self.report_followup_week_1_sent_date
            and self.report_followup_week_4_due_date
            and self.report_followup_week_4_due_date > now
            and self.report_followup_week_4_sent_date is None
        ):
            return Link(
                label="4-week follow-up to report coming up",
                url=reverse(
                    "simplified:edit-report-four-week-followup", kwargs={"pk": self.id}
                ),
            )
        elif (
            self.report_followup_week_1_sent_date
            and self.report_followup_week_4_due_date
            and self.report_followup_week_4_due_date <= now
            and self.report_followup_week_4_sent_date is None
        ):
            return Link(
                label="4-week follow-up to report due",
                url=reverse(
                    "simplified:edit-report-four-week-followup", kwargs={"pk": self.id}
                ),
            )
        elif (
            self.report_followup_week_4_sent_date is not None
            and self.report_followup_week_4_sent_date > seven_days_ago
        ):
            return Link(
                label="4-week follow-up to report sent, waiting seven days for response",
                url=reverse(
                    "simplified:edit-report-acknowledged", kwargs={"pk": self.id}
                ),
            )
        elif (
            self.report_followup_week_4_sent_date is not None
            and self.report_followup_week_4_sent_date <= seven_days_ago
        ):
            return Link(
                label="4-week follow-up to report sent, case needs to progress",
                url=reverse(
                    "simplified:edit-report-acknowledged", kwargs={"pk": self.id}
                ),
            )
        return Link(
            label="Unknown",
            url=reverse("simplified:manage-contact-details", kwargs={"pk": self.id}),
        )

    @property
    def twelve_week_correspondence_progress(self) -> Link:
        now: date = date.today()
        seven_days_ago = now - timedelta(days=ONE_WEEK_IN_DAYS)
        if (
            self.twelve_week_1_week_chaser_due_date
            and self.twelve_week_1_week_chaser_due_date > now
            and self.twelve_week_1_week_chaser_sent_date is None
        ):
            return Link(
                label="1-week follow-up coming up",
                url=reverse(
                    "simplified:edit-12-week-one-week-followup-final",
                    kwargs={"pk": self.id},
                ),
            )
        elif (
            self.twelve_week_update_requested_date
            and self.twelve_week_update_requested_date < now
            and self.twelve_week_1_week_chaser_sent_date is None
        ):
            return Link(
                label="1-week follow-up due",
                url=reverse(
                    "simplified:edit-12-week-one-week-followup-final",
                    kwargs={"pk": self.id},
                ),
            )
        elif (
            self.twelve_week_1_week_chaser_sent_date is not None
            and self.twelve_week_1_week_chaser_sent_date > seven_days_ago
        ):
            return Link(
                label="1-week follow-up sent, waiting seven days for response",
                url=reverse(
                    "simplified:edit-12-week-update-request-ack", kwargs={"pk": self.id}
                ),
            )
        elif (
            self.twelve_week_1_week_chaser_sent_date is not None
            and self.twelve_week_1_week_chaser_sent_date <= seven_days_ago
        ):
            return Link(
                label="1-week follow-up sent, case needs to progress",
                url=reverse(
                    "simplified:edit-12-week-update-request-ack", kwargs={"pk": self.id}
                ),
            )
        return Link(
            label="Unknown",
            url=reverse("simplified:manage-contact-details", kwargs={"pk": self.id}),
        )

    @property
    def contacts(self) -> QuerySet["Contact"]:
        return self.contact_set.filter(is_deleted=False)

    @property
    def contact_exists(self) -> bool:
        return self.contacts.exists()

    @property
    def psb_appeal_deadline(self) -> date | None:
        if self.compliance_email_sent_date is None:
            return None
        return self.compliance_email_sent_date + timedelta(
            days=PSB_APPEAL_WINDOW_IN_DAYS
        )

    @property
    def psb_response(self) -> bool:
        return self.no_psb_contact == Boolean.NO

    @property
    def audit(self):
        try:
            return self.audit_case
        except ObjectDoesNotExist:
            return None

    @property
    def not_archived(self):
        return self.archive == ""

    @property
    def show_start_test(self):
        return self.not_archived and self.audit is None

    @property
    def not_archived_has_audit(self):
        return self.not_archived and self.audit is not None

    @property
    def show_start_12_week_retest(self):
        return (
            self.not_archived
            and self.audit is not None
            and self.audit.retest_date is None
        )

    @property
    def show_12_week_retest(self):
        return (
            self.not_archived
            and self.audit is not None
            and self.audit.retest_date is not None
        )

    @property
    def report(self):
        try:
            return self.report_case
        except ObjectDoesNotExist:
            return None

    @property
    def show_create_report(self):
        return self.not_archived and self.report is None

    @property
    def not_archived_has_report(self):
        return self.not_archived and self.report is not None

    @property
    def published_report_url(self):
        if self.report and self.report.latest_s3_report:
            return f"{settings.AMP_PROTOCOL}{settings.AMP_VIEWER_DOMAIN}/reports/{self.report.latest_s3_report.guid}"
        else:
            return ""

    @property
    def previous_case_number(self):
        result = re.search(r".*/cases/(\d+)/view.*", self.previous_case_url)
        if result:
            return result.group(1)
        return None

    @property
    def last_edited(self):
        """Return when case or related data was last changed"""
        updated_times: list[datetime | None] = [self.created, self.updated]

        for contact in self.contact_set.all():
            updated_times.append(contact.created)
            updated_times.append(contact.updated)

        if self.audit is not None:
            updated_times.append(
                datetime(
                    self.audit.date_of_test.year,
                    self.audit.date_of_test.month,
                    self.audit.date_of_test.day,
                    tzinfo=datetime_timezone.utc,
                )
            )
            updated_times.append(self.audit.updated)
            for page in self.audit.page_audit.all():
                updated_times.append(page.updated)
            for check_result in self.audit.checkresult_audit.all():
                updated_times.append(check_result.updated)

        for comment in self.comment_case.all():
            updated_times.append(comment.created_date)
            updated_times.append(comment.updated)

        for task in self.task_set.all():
            updated_times.append(task.updated)

        if self.report is not None:
            updated_times.append(self.report.updated)

        for s3_report in self.s3report_set.all():
            updated_times.append(s3_report.created)

        return max([updated for updated in updated_times if updated is not None])

    @property
    def website_compliance_display(self):
        if (
            self.compliance.website_compliance_state_12_week
            == CaseCompliance.WebsiteCompliance.UNKNOWN
        ):
            return self.compliance.get_website_compliance_state_initial_display()
        return self.compliance.get_website_compliance_state_12_week_display()

    @property
    def accessibility_statement_compliance_display(self):
        if (
            self.compliance.statement_compliance_state_12_week
            == CaseCompliance.StatementCompliance.UNKNOWN
        ):
            return self.compliance.get_statement_compliance_state_initial_display()
        return self.compliance.get_statement_compliance_state_12_week_display()

    @property
    def total_website_issues(self) -> int:
        if self.audit is None:
            return 0
        return self.audit.failed_check_results.count()

    @property
    def total_website_issues_fixed(self) -> int:
        if self.audit is None:
            return 0
        return self.audit.fixed_check_results.count()

    @property
    def total_website_issues_unfixed(self) -> int:
        if self.audit is None or self.total_website_issues == 0:
            return 0
        return self.total_website_issues - self.total_website_issues_fixed

    @property
    def percentage_website_issues_fixed(self) -> int:
        if self.audit is None:
            return "n/a"
        failed_checks_count: int = self.audit.failed_check_results.count()
        if failed_checks_count == 0:
            return "n/a"
        fixed_checks_count: int = self.audit.fixed_check_results.count()
        return int(fixed_checks_count * 100 / failed_checks_count)

    @property
    def csv_export_statement_initially_found(self) -> int:
        if self.audit is None:
            return "unknown"
        if self.audit.statement_initially_found:
            return "Yes"
        return "No"

    @property
    def csv_export_statement_found_at_12_week_retest(self) -> int:
        if self.audit is None:
            return "unknown"
        if self.audit.statement_found_at_12_week_retest:
            return "Yes"
        return "No"

    @property
    def overview_issues_website(self) -> str:
        if self.audit is None:
            return "No test exists"
        return format_outstanding_issues(
            failed_checks_count=self.audit.failed_check_results.count(),
            fixed_checks_count=self.audit.fixed_check_results.count(),
        )

    @property
    def overview_issues_statement(self) -> str:
        if self.audit is None:
            return "No test exists"
        return format_statement_check_overview(
            tests_passed=self.audit.passed_statement_check_results.count(),
            tests_failed=self.audit.failed_statement_check_results.count(),
            retests_passed=self.audit.passed_retest_statement_check_results.count(),
            retests_failed=self.audit.failed_retest_statement_check_results.count(),
        )

    @property
    def statement_checks_still_initial(self):
        if self.audit:
            return not self.audit.overview_statement_checks_complete
        return (
            self.compliance.statement_compliance_state_initial
            == CaseCompliance.StatementCompliance.UNKNOWN
        )

    @property
    def archived_sections(self):
        if self.archive:
            archive = json.loads(self.archive)
        else:
            return None
        return archive["sections"] if "sections" in archive else None

    @property
    def retests(self):
        return self.retest_set.filter(is_deleted=False)

    @property
    def actual_retests(self):
        return self.retests.filter(id_within_case__gt=0)

    @property
    def number_retests(self):
        return self.actual_retests.count()

    @property
    def incomplete_retests(self):
        return self.retests.filter(retest_compliance_state="not-known")

    @property
    def latest_retest(self):
        return self.retests.first()

    @property
    def equality_body_correspondences(self):
        return self.equalitybodycorrespondence_set.filter(is_deleted=False)

    @property
    def equality_body_correspondences_unresolved_count(self):
        return self.equality_body_correspondences.filter(
            status=EqualityBodyCorrespondence.Status.UNRESOLVED,
        ).count()

    @property
    def equality_body_questions(self):
        return self.equality_body_correspondences.filter(
            type=EqualityBodyCorrespondence.Type.QUESTION
        )

    @property
    def equality_body_questions_unresolved(self):
        return self.equality_body_correspondences.filter(
            type=EqualityBodyCorrespondence.Type.QUESTION,
            status=EqualityBodyCorrespondence.Status.UNRESOLVED,
        )

    @property
    def equality_body_correspondence_retests(self):
        return self.equality_body_correspondences.filter(
            type=EqualityBodyCorrespondence.Type.RETEST
        )

    @property
    def equality_body_correspondence_retests_unresolved(self):
        return self.equality_body_correspondences.filter(
            type=EqualityBodyCorrespondence.Type.RETEST,
            status=EqualityBodyCorrespondence.Status.UNRESOLVED,
        )

    @property
    def zendesk_tickets(self):
        return self.zendeskticket_set.filter(is_deleted=False)

    @property
    def latest_psb_zendesk_url(self) -> str:
        if self.zendesk_tickets:
            return self.zendesk_tickets.first().url
        return self.zendesk_url

    @property
    def email_templates(self):
        return EmailTemplate.objects.filter(is_deleted=False)

    @property
    def report_number_of_visits(self):
        return self.reportvisitsmetrics_set.all().count()

    @property
    def report_number_of_unique_visitors(self):
        return (
            self.reportvisitsmetrics_set.values_list("fingerprint_hash")
            .distinct()
            .count()
        )

    @property
    def website_contact_links_count(self):
        """
        Count how many links have been entered where the user can look for contacts
        """
        links_count: int = 0
        if self.audit is not None:
            if self.audit.contact_page is not None and self.audit.contact_page.url:
                links_count += 1
            if (
                self.audit.accessibility_statement_page is not None
                and self.audit.accessibility_statement_page.url
            ):
                links_count += 1
        return links_count

    @property
    def overdue_link(self) -> Link:
        """Return link to edit Case if it is overdue"""
        kwargs_case_pk: dict[str, int] = {"pk": self.id}
        start_date: date = date(2020, 1, 1)
        end_date: date = date.today()
        seven_days_ago = date.today() - timedelta(days=7)

        if (
            self.status.status == CaseStatus.Status.REPORT_READY_TO_SEND
            and self.enable_correspondence_process is True
        ):
            if (
                self.seven_day_no_contact_email_sent_date is not None
                and self.seven_day_no_contact_email_sent_date > start_date
                and self.seven_day_no_contact_email_sent_date <= seven_days_ago
                and self.no_contact_one_week_chaser_sent_date is None
                and self.no_contact_four_week_chaser_sent_date is None
            ):
                return Link(
                    label="No contact details response overdue",
                    url=reverse(
                        "simplified:edit-request-contact-details", kwargs=kwargs_case_pk
                    ),
                )
            if (
                self.no_contact_one_week_chaser_due_date is not None
                and self.no_contact_one_week_chaser_due_date > start_date
                and self.no_contact_one_week_chaser_due_date <= end_date
                and self.no_contact_one_week_chaser_sent_date is None
            ):
                return Link(
                    label="No contact details response overdue",
                    url=reverse(
                        "simplified:edit-request-contact-details", kwargs=kwargs_case_pk
                    ),
                )
            if (
                self.no_contact_four_week_chaser_due_date is not None
                and self.no_contact_four_week_chaser_due_date > start_date
                and self.no_contact_four_week_chaser_due_date <= end_date
                and self.no_contact_four_week_chaser_sent_date is None
            ):
                return Link(
                    label="No contact details response overdue",
                    url=reverse(
                        "simplified:edit-request-contact-details", kwargs=kwargs_case_pk
                    ),
                )

        if self.status.status == CaseStatus.Status.IN_REPORT_CORES:
            if (
                self.report_followup_week_1_due_date is not None
                and self.report_followup_week_1_due_date > start_date
                and self.report_followup_week_1_due_date <= end_date
                and self.report_followup_week_1_sent_date is None
            ):
                return self.in_report_correspondence_progress
            if (
                self.report_followup_week_4_due_date is not None
                and self.report_followup_week_4_due_date > start_date
                and self.report_followup_week_4_due_date <= end_date
                and self.report_followup_week_4_sent_date is None
            ):
                return self.in_report_correspondence_progress
            if (
                self.report_followup_week_4_sent_date is not None
                and self.report_followup_week_4_sent_date > start_date
                and self.report_followup_week_4_sent_date <= seven_days_ago
            ):
                return self.in_report_correspondence_progress

        if self.status.status == CaseStatus.Status.AWAITING_12_WEEK_DEADLINE:
            if (
                self.report_followup_week_12_due_date is not None
                and self.report_followup_week_12_due_date > start_date
                and self.report_followup_week_12_due_date <= end_date
            ):
                return Link(
                    label="12-week update due",
                    url=reverse(
                        "simplified:edit-12-week-update-requested",
                        kwargs=kwargs_case_pk,
                    ),
                )

        if self.status.status == CaseStatus.Status.IN_12_WEEK_CORES:
            if (
                self.twelve_week_1_week_chaser_due_date is not None
                and self.twelve_week_1_week_chaser_due_date > start_date
                and self.twelve_week_1_week_chaser_due_date <= end_date
                and self.twelve_week_1_week_chaser_sent_date is None
            ):
                return self.twelve_week_correspondence_progress
            if (
                self.twelve_week_1_week_chaser_sent_date is not None
                and self.twelve_week_1_week_chaser_sent_date > start_date
                and self.twelve_week_1_week_chaser_sent_date <= seven_days_ago
            ):
                return self.twelve_week_correspondence_progress
        return Link(
            label="Go to case",
            url=reverse("simplified:case-detail", kwargs=kwargs_case_pk),
        )


class CaseStatus(models.Model):
    """
    Model for case status
    """

    class Status(models.TextChoices):
        UNKNOWN = "unknown", "Unknown"
        UNASSIGNED = "unassigned-case", "Unassigned case"
        TEST_IN_PROGRESS = "test-in-progress", "Test in progress"
        REPORT_IN_PROGRESS = "report-in-progress", "Report in progress"
        READY_TO_QA = "unassigned-qa-case", "Report ready to QA"
        QA_IN_PROGRESS = "qa-in-progress", "QA in progress"
        REPORT_READY_TO_SEND = "report-ready-to-send", "Report ready to send"
        IN_REPORT_CORES = "in-report-correspondence", "Report sent"
        AWAITING_12_WEEK_DEADLINE = (
            "in-probation-period",
            "Report acknowledged waiting for 12-week deadline",
        )
        IN_12_WEEK_CORES = "in-12-week-correspondence", "After 12-week correspondence"
        REVIEWING_CHANGES = "reviewing-changes", "Reviewing changes"
        FINAL_DECISION_DUE = "final-decision-due", "Final decision due"
        CASE_CLOSED_WAITING_TO_SEND = (
            "case-closed-waiting-to-be-sent",
            "Case closed and waiting to be sent to equalities body",
        )
        CASE_CLOSED_SENT_TO_ENFORCEMENT_BODY = (
            "case-closed-sent-to-equalities-body",
            "Case closed and sent to equalities body",
        )
        IN_CORES_WITH_ENFORCEMENT_BODY = (
            "in-correspondence-with-equalities-body",
            "In correspondence with equalities body",
        )
        COMPLETE = "complete", "Complete"
        DEACTIVATED = "deactivated", "Deactivated"

    CLOSED_CASE_STATUSES: list[str] = [
        Status.CASE_CLOSED_SENT_TO_ENFORCEMENT_BODY,
        Status.COMPLETE,
        Status.CASE_CLOSED_WAITING_TO_SEND,
        Status.IN_CORES_WITH_ENFORCEMENT_BODY,
        Status.DEACTIVATED,
    ]

    case = models.OneToOneField(Case, on_delete=models.PROTECT)
    status = models.CharField(
        max_length=200, choices=Status.choices, default=Status.UNASSIGNED
    )

    class Meta:
        verbose_name_plural = "Case statuses"

    def save(self, *args, **kwargs) -> None:
        self.status = self.calculate_status()
        super().save(*args, **kwargs)

    def __str__(self) -> str:
        return self.status

    def calculate_and_save_status(self) -> None:
        self.status = self.calculate_status()
        self.save()

    def calculate_status(self) -> str:  # noqa: C901
        try:
            compliance: CaseCompliance = self.base_case.compliance
        except CaseCompliance.DoesNotExist:
            compliance = None

        if self.base_case.is_deactivated:
            return CaseStatus.Status.DEACTIVATED
        elif (
            self.base_case.case_completed == Case.CaseCompleted.COMPLETE_NO_SEND
            or self.base_case.enforcement_body_pursuing
            == Case.EnforcementBodyPursuing.YES_COMPLETED
            or self.base_case.enforcement_body_closed_case
            == Case.EnforcementBodyClosedCase.YES
        ):
            return CaseStatus.Status.COMPLETE
        elif (
            self.base_case.enforcement_body_pursuing
            == Case.EnforcementBodyPursuing.YES_IN_PROGRESS
            or self.base_case.enforcement_body_closed_case
            == Case.EnforcementBodyClosedCase.IN_PROGRESS
        ):
            return CaseStatus.Status.IN_CORES_WITH_ENFORCEMENT_BODY
        elif self.base_case.sent_to_enforcement_body_sent_date is not None:
            return CaseStatus.Status.CASE_CLOSED_SENT_TO_ENFORCEMENT_BODY
        elif self.base_case.case_completed == Case.CaseCompleted.COMPLETE_SEND:
            return CaseStatus.Status.CASE_CLOSED_WAITING_TO_SEND
        elif self.base_case.no_psb_contact == Boolean.YES:
            return CaseStatus.Status.FINAL_DECISION_DUE
        elif self.base_case.auditor is None:
            return CaseStatus.Status.UNASSIGNED
        elif (
            compliance is None
<<<<<<< HEAD
            or self.base_case.compliance.website_compliance_state_initial
            == CaseCompliance.WebsiteCompliance.UNKNOWN
            or self.base_case.statement_checks_still_initial
        ):
            return CaseStatus.Status.TEST_IN_PROGRESS
        elif (
            self.base_case.compliance.website_compliance_state_initial
            != CaseCompliance.WebsiteCompliance.UNKNOWN
            and not self.base_case.statement_checks_still_initial
            and self.base_case.report_review_status != Boolean.YES
=======
            or compliance.website_compliance_state_initial
            == CaseCompliance.WebsiteCompliance.UNKNOWN
            or bool(
                self.case.statement_checks_still_initial
                and self.case.compliance.statement_compliance_state_initial
                == CaseCompliance.StatementCompliance.UNKNOWN
            )
        ):
            return CaseStatus.Status.TEST_IN_PROGRESS
        elif (
            compliance
            and compliance.website_compliance_state_initial
            != CaseCompliance.WebsiteCompliance.UNKNOWN
            and (
                not self.case.statement_checks_still_initial
                or self.case.compliance.statement_compliance_state_initial
                != CaseCompliance.StatementCompliance.UNKNOWN
            )
            and self.case.report_review_status != Boolean.YES
>>>>>>> 146aeb95
        ):
            return CaseStatus.Status.REPORT_IN_PROGRESS
        elif (
            self.base_case.report_review_status == Boolean.YES
            and self.base_case.report_approved_status
            != Case.ReportApprovedStatus.APPROVED
        ):
            return CaseStatus.Status.QA_IN_PROGRESS
        elif (
            self.base_case.report_approved_status == Case.ReportApprovedStatus.APPROVED
            and self.base_case.report_sent_date is None
        ):
            return CaseStatus.Status.REPORT_READY_TO_SEND
        elif (
            self.base_case.report_sent_date
            and self.base_case.report_acknowledged_date is None
        ):
            return CaseStatus.Status.IN_REPORT_CORES
        elif self.base_case.report_acknowledged_date and (
            self.base_case.twelve_week_update_requested_date is None
            and self.base_case.twelve_week_correspondence_acknowledged_date is None
        ):
            return CaseStatus.Status.AWAITING_12_WEEK_DEADLINE
        elif self.base_case.twelve_week_update_requested_date and (
            self.base_case.twelve_week_correspondence_acknowledged_date is None
            and self.base_case.organisation_response
            == Case.OrganisationResponse.NOT_APPLICABLE
        ):
            return CaseStatus.Status.IN_12_WEEK_CORES
        elif (
            self.base_case.twelve_week_correspondence_acknowledged_date
            or self.base_case.organisation_response
            != Case.OrganisationResponse.NOT_APPLICABLE
        ) and self.base_case.is_ready_for_final_decision == Boolean.NO:
            return CaseStatus.Status.REVIEWING_CHANGES
        elif (
            self.base_case.is_ready_for_final_decision == Boolean.YES
            and self.base_case.case_completed == Case.CaseCompleted.NO_DECISION
        ):
            return CaseStatus.Status.FINAL_DECISION_DUE
        return CaseStatus.Status.UNKNOWN


class CaseCompliance(VersionModel):
    """
    Model for website and accessibility statement compliance
    """

    class WebsiteCompliance(models.TextChoices):
        COMPLIANT = "compliant", "Fully compliant"
        PARTIALLY = "partially-compliant", "Partially compliant"
        UNKNOWN = "not-known", "Not known"

    class StatementCompliance(models.TextChoices):
        COMPLIANT = "compliant", "Compliant"
        NOT_COMPLIANT = "not-compliant", "Not compliant or no statement"
        UNKNOWN = "unknown", "Not assessed"

    case = models.OneToOneField(
        Case, on_delete=models.PROTECT, related_name="compliance"
    )
    website_compliance_state_initial = models.CharField(
        max_length=20,
        choices=WebsiteCompliance.choices,
        default=WebsiteCompliance.UNKNOWN,
    )
    website_compliance_notes_initial = models.TextField(default="", blank=True)
    statement_compliance_state_initial = models.CharField(
        max_length=200,
        choices=StatementCompliance.choices,
        default=StatementCompliance.UNKNOWN,
    )
    statement_compliance_notes_initial = models.TextField(default="", blank=True)
    website_compliance_state_12_week = models.CharField(
        max_length=200,
        choices=WebsiteCompliance.choices,
        default=WebsiteCompliance.UNKNOWN,
    )
    website_compliance_notes_12_week = models.TextField(default="", blank=True)
    statement_compliance_state_12_week = models.CharField(
        max_length=200,
        choices=StatementCompliance.choices,
        default=StatementCompliance.UNKNOWN,
    )
    statement_compliance_notes_12_week = models.TextField(default="", blank=True)

    def __str__(self) -> str:
        return (
            f"Website: {self.get_website_compliance_state_initial_display()}->"
            f"{self.get_website_compliance_state_12_week_display()}; "
            f"Statement: {self.get_statement_compliance_state_initial_display()}->"
            f"{self.get_statement_compliance_state_12_week_display()}"
        )


class Contact(VersionModel):
    """
    Model for cases Contact
    """

    class Preferred(models.TextChoices):
        YES = "yes", "Yes"
        NO = "no", "No"
        UNKNOWN = "unknown", "Not known"

    case = models.ForeignKey(Case, on_delete=models.PROTECT)
    name = models.TextField(default="", blank=True)
    job_title = models.CharField(max_length=200, default="", blank=True)
    email = models.CharField(max_length=200, default="", blank=True)
    preferred = models.CharField(
        max_length=20, choices=Preferred.choices, default=Preferred.UNKNOWN
    )
    created = models.DateTimeField()
    updated = models.DateTimeField(null=True, blank=True)
    is_deleted = models.BooleanField(default=False)

    class Meta:
        ordering = ["-preferred", "-id"]

    def __str__(self) -> str:
        string: str = ""
        if self.name:
            string = self.name
        if self.email:
            string += f" {self.email}"
        return string

    def get_absolute_url(self) -> str:
        return reverse(
            "simplified:manage-contact-details", kwargs={"pk": self.base_case.id}
        )

    def save(self, *args, **kwargs) -> None:
        self.updated = timezone.now()
        if not self.id:
            self.created = timezone.now()
        super().save(*args, **kwargs)


class CaseEvent(models.Model):
    """
    Model to records events on a case
    """

    class EventType(models.TextChoices):
        CREATE = "create", "Create"
        AUDITOR = "auditor", "Change of auditor"
        CREATE_AUDIT = "create_audit", "Start test"
        CREATE_REPORT = "create_report", "Create report"
        READY_FOR_QA = "ready_for_qa", "Report readiness for QA"
        QA_AUDITOR = "qa_auditor", "Change of QA auditor"
        APPROVE_REPORT = "approve_report", "Report approval"
        START_RETEST = "retest", "Start retest"
        READY_FOR_FINAL_DECISION = "read_for_final_decision", "Ready for final decision"
        CASE_COMPLETED = "completed", "Completed"

    case = models.ForeignKey(Case, on_delete=models.PROTECT)
    event_type = models.CharField(
        max_length=100, choices=EventType.choices, default=EventType.CREATE
    )
    message = models.TextField(default="Created case", blank=True)
    done_by = models.ForeignKey(
        User,
        on_delete=models.PROTECT,
        related_name="case_event_done_by_user",
    )
    event_time = models.DateTimeField(auto_now_add=True)

    class Meta:
        ordering = ["event_time"]

    def __str__(self) -> str:
        return f"{self.base_case.organisation_name}: {self.message}"


class EqualityBodyCorrespondence(models.Model):
    """
    Model for cases equality body correspondence
    """

    class Type(models.TextChoices):
        QUESTION = "question", "Question"
        RETEST = "retest", "Retest request"

    class Status(models.TextChoices):
        UNRESOLVED = "outstanding", "Unresolved"
        RESOLVED = "resolved", "Resolved"

    case = models.ForeignKey(Case, on_delete=models.PROTECT)
    id_within_case = models.IntegerField(default=1, blank=True)
    type = models.CharField(
        max_length=20,
        choices=Type.choices,
        default=Type.QUESTION,
    )
    message = models.TextField(default="", blank=True)
    notes = models.TextField(default="", blank=True)
    zendesk_url = models.TextField(default="", blank=True)
    status = models.CharField(
        max_length=20,
        choices=Status.choices,
        default=Status.UNRESOLVED,
    )
    created = models.DateTimeField()
    updated = models.DateTimeField()
    is_deleted = models.BooleanField(default=False)

    class Meta:
        ordering = ["-id"]

    def __str__(self) -> str:
        return f"Equality body correspondence #{self.id_within_case}"

    def get_absolute_url(self) -> str:
        return reverse(
            "simplified:list-equality-body-correspondence",
            kwargs={"pk": self.base_case.id},
        )

    def save(self, *args, **kwargs) -> None:
        self.updated = timezone.now()
        if not self.id:
            self.created = timezone.now()
            self.id_within_case = (
                self.base_case.equalitybodycorrespondence_set.all().count() + 1
            )
        super().save(*args, **kwargs)


class ZendeskTicket(models.Model):
    """
    Model for cases ZendeskTicket
    """

    case = models.ForeignKey(Case, on_delete=models.PROTECT)
    id_within_case = models.IntegerField(default=1, blank=True)
    url = models.TextField(default="", blank=True)
    summary = models.TextField(default="", blank=True)
    created = models.DateTimeField(auto_now_add=True)
    is_deleted = models.BooleanField(default=False)

    class Meta:
        ordering = ["-id"]

    def __str__(self) -> str:
        return self.url

    def get_absolute_url(self) -> str:
        return reverse("simplified:update-zendesk-ticket", kwargs={"pk": self.id})

    def save(self, *args, **kwargs) -> None:
        if not self.id:
            self.id_within_case = self.base_case.zendeskticket_set.all().count() + 1
        super().save(*args, **kwargs)


class EventHistory(models.Model):
    """Model to record events on platform"""

    class Type(models.TextChoices):
        UPDATE = "model_update", "Model update"
        CREATE = "model_create", "Model create"

    case = models.ForeignKey(Case, on_delete=models.PROTECT, null=True, blank=True)
    content_type = models.ForeignKey(
        ContentType, on_delete=models.PROTECT, related_name="case_event_content_type"
    )
    object_id = models.PositiveIntegerField()
    parent = GenericForeignKey("content_type", "object_id")
    event_type = models.CharField(
        max_length=100, choices=Type.choices, default=Type.UPDATE
    )
    difference = models.TextField(default="", blank=True)
    created_by = models.ForeignKey(
        User,
        on_delete=models.PROTECT,
        related_name="case_event_created_by_user",
    )
    created = models.DateTimeField(auto_now_add=True)
    is_deleted = models.BooleanField(default=False)

    def __str__(self):
        return f"{self.case} {self.content_type} {self.object_id} {self.event_type} (#{self.id})"

    class Meta:
        ordering = ["-created"]
        verbose_name_plural = "Event histories"

    @property
    def variables(self):
        differences: dict[str, int | str] = json.loads(self.difference)

        variable_list: list[dict[str, int | str]] = []
        for key, value in differences.items():
            if self.event_type == EventHistory.Type.CREATE:
                old_value: str = ""
                new_value: int | str = value
            else:
                old_value, new_value = value.split(UPDATE_SEPARATOR, maxsplit=1)
            variable_list.append(
                {
                    "name": key,
                    "old_value": old_value,
                    "new_value": new_value,
                }
            )
        return variable_list


class BaseCase(VersionModel):
    """
    Model for Case
    """

    class TestType(models.TextChoices):
        SIMPLIFIED = "simplified", "Simplified"
        DETAILED = "detailed", "Detailed"
        MOBILE = "mobile", "Mobile"

    class PsbLocation(models.TextChoices):
        ENGLAND = "england", "England"
        SCOTLAND = "scotland", "Scotland"
        WALES = "wales", "Wales"
        NI = "northern_ireland", "Northern Ireland"
        UK = "uk_wide", "UK-wide"
        UNKNOWN = "unknown", "Unknown"

    class EnforcementBody(models.TextChoices):
        EHRC = "ehrc", "Equality and Human Rights Commission"
        ECNI = "ecni", "Equality Commission Northern Ireland"

    class RecommendationForEnforcement(models.TextChoices):
        NO_FURTHER_ACTION = "no-further-action", "No further action"
        OTHER = "other", "For enforcement consideration"
        UNKNOWN = "unknown", "Not selected"

    class Status(models.TextChoices):
        UNKNOWN = "unknown", "Unknown"
        UNASSIGNED = "unassigned-case", "Unassigned case"
        TEST_IN_PROGRESS = "test-in-progress", "Test in progress"
        REPORT_IN_PROGRESS = "report-in-progress", "Report in progress"
        READY_TO_QA = "unassigned-qa-case", "Report ready to QA"
        QA_IN_PROGRESS = "qa-in-progress", "QA in progress"
        REPORT_READY_TO_SEND = "report-ready-to-send", "Report ready to send"
        IN_REPORT_CORES = "in-report-correspondence", "Report sent"
        AWAITING_12_WEEK_DEADLINE = (
            "in-probation-period",
            "Report acknowledged waiting for 12-week deadline",
        )
        IN_12_WEEK_CORES = "in-12-week-correspondence", "After 12-week correspondence"
        REVIEWING_CHANGES = "reviewing-changes", "Reviewing changes"
        FINAL_DECISION_DUE = "final-decision-due", "Final decision due"
        CASE_CLOSED_WAITING_TO_SEND = (
            "case-closed-waiting-to-be-sent",
            "Case closed and waiting to be sent to equalities body",
        )
        CASE_CLOSED_SENT_TO_ENFORCEMENT_BODY = (
            "case-closed-sent-to-equalities-body",
            "Case closed and sent to equalities body",
        )
        IN_CORES_WITH_ENFORCEMENT_BODY = (
            "in-correspondence-with-equalities-body",
            "In correspondence with equalities body",
        )
        COMPLETE = "complete", "Complete"
        DEACTIVATED = "deactivated", "Deactivated"

    case_number = models.IntegerField(default=1)
    created_by = models.ForeignKey(
        User,
        on_delete=models.PROTECT,
        related_name="basecase_created_by",
        blank=True,
        null=True,
    )
    updated = models.DateTimeField(null=True, blank=True)
    status = models.CharField(
        max_length=200, choices=Status.choices, default=Status.UNASSIGNED
    )

    # Case metadata page
    created = models.DateTimeField(blank=True)
    auditor = models.ForeignKey(
        User,
        on_delete=models.PROTECT,
        related_name="basecase_auditor",
        blank=True,
        null=True,
    )
    test_type = models.CharField(
        max_length=10, choices=TestType.choices, default=TestType.SIMPLIFIED
    )
    home_page_url = models.TextField(default="", blank=True)
    domain = models.TextField(default="", blank=True)
    organisation_name = models.TextField(default="", blank=True)
    psb_location = models.CharField(
        max_length=20,
        choices=PsbLocation.choices,
        default=PsbLocation.UNKNOWN,
    )
    sector = models.ForeignKey(Sector, on_delete=models.PROTECT, null=True, blank=True)
    enforcement_body = models.CharField(
        max_length=20,
        choices=EnforcementBody.choices,
        default=EnforcementBody.EHRC,
    )
    is_complaint = models.CharField(
        max_length=20, choices=Boolean.choices, default=Boolean.NO
    )
    parental_organisation_name = models.TextField(default="", blank=True)
    website_name = models.TextField(default="", blank=True)
    subcategory = models.ForeignKey(
        SubCategory,
        on_delete=models.PROTECT,
        blank=True,
        null=True,
    )
    is_feedback_requested = models.CharField(
        max_length=20, choices=Boolean.choices, default=Boolean.NO
    )
    case_details_complete_date = models.DateField(null=True, blank=True)
    reviewer = models.ForeignKey(
        User,
        on_delete=models.PROTECT,
        related_name="basecase_reviewer",
        blank=True,
        null=True,
    )

    class Meta:
        ordering = ["-id"]

    def __str__(self) -> str:
        if self.organisation_name:
            return f"{self.organisation_name} | {self.case_identifier}"
        return self.case_identifier

    def save(self, *args, **kwargs) -> None:
        now: datetime = timezone.now()
        if not self.created:
            self.created = now
            self.domain = extract_domain_from_url(self.home_page_url)
            max_case_number = BaseCase.objects.aggregate(models.Max("case_number")).get(
                "case_number__max"
            )
            if max_case_number is not None:
                self.case_number = max_case_number + 1
        self.updated = now
        super().save(*args, **kwargs)

    def get_absolute_url(self) -> str:
        return reverse(f"{self.test_type}:case-detail", kwargs={"pk": self.pk})

    @property
    def case_identifier(self) -> str:
        return f"#{self.test_type[0].upper()}-{self.case_number}"<|MERGE_RESOLUTION|>--- conflicted
+++ resolved
@@ -1222,49 +1222,37 @@
 
     def calculate_status(self) -> str:  # noqa: C901
         try:
-            compliance: CaseCompliance = self.base_case.compliance
+            compliance: CaseCompliance = self.case.compliance
         except CaseCompliance.DoesNotExist:
             compliance = None
 
-        if self.base_case.is_deactivated:
+        if self.case.is_deactivated:
             return CaseStatus.Status.DEACTIVATED
         elif (
-            self.base_case.case_completed == Case.CaseCompleted.COMPLETE_NO_SEND
-            or self.base_case.enforcement_body_pursuing
+            self.case.case_completed == Case.CaseCompleted.COMPLETE_NO_SEND
+            or self.case.enforcement_body_pursuing
             == Case.EnforcementBodyPursuing.YES_COMPLETED
-            or self.base_case.enforcement_body_closed_case
+            or self.case.enforcement_body_closed_case
             == Case.EnforcementBodyClosedCase.YES
         ):
             return CaseStatus.Status.COMPLETE
         elif (
-            self.base_case.enforcement_body_pursuing
+            self.case.enforcement_body_pursuing
             == Case.EnforcementBodyPursuing.YES_IN_PROGRESS
-            or self.base_case.enforcement_body_closed_case
+            or self.case.enforcement_body_closed_case
             == Case.EnforcementBodyClosedCase.IN_PROGRESS
         ):
             return CaseStatus.Status.IN_CORES_WITH_ENFORCEMENT_BODY
-        elif self.base_case.sent_to_enforcement_body_sent_date is not None:
+        elif self.case.sent_to_enforcement_body_sent_date is not None:
             return CaseStatus.Status.CASE_CLOSED_SENT_TO_ENFORCEMENT_BODY
-        elif self.base_case.case_completed == Case.CaseCompleted.COMPLETE_SEND:
+        elif self.case.case_completed == Case.CaseCompleted.COMPLETE_SEND:
             return CaseStatus.Status.CASE_CLOSED_WAITING_TO_SEND
-        elif self.base_case.no_psb_contact == Boolean.YES:
+        elif self.case.no_psb_contact == Boolean.YES:
             return CaseStatus.Status.FINAL_DECISION_DUE
-        elif self.base_case.auditor is None:
+        elif self.case.auditor is None:
             return CaseStatus.Status.UNASSIGNED
         elif (
             compliance is None
-<<<<<<< HEAD
-            or self.base_case.compliance.website_compliance_state_initial
-            == CaseCompliance.WebsiteCompliance.UNKNOWN
-            or self.base_case.statement_checks_still_initial
-        ):
-            return CaseStatus.Status.TEST_IN_PROGRESS
-        elif (
-            self.base_case.compliance.website_compliance_state_initial
-            != CaseCompliance.WebsiteCompliance.UNKNOWN
-            and not self.base_case.statement_checks_still_initial
-            and self.base_case.report_review_status != Boolean.YES
-=======
             or compliance.website_compliance_state_initial
             == CaseCompliance.WebsiteCompliance.UNKNOWN
             or bool(
@@ -1275,54 +1263,44 @@
         ):
             return CaseStatus.Status.TEST_IN_PROGRESS
         elif (
-            compliance
-            and compliance.website_compliance_state_initial
+            self.case.compliance.website_compliance_state_initial
             != CaseCompliance.WebsiteCompliance.UNKNOWN
-            and (
-                not self.case.statement_checks_still_initial
-                or self.case.compliance.statement_compliance_state_initial
-                != CaseCompliance.StatementCompliance.UNKNOWN
-            )
+            and not self.case.statement_checks_still_initial
             and self.case.report_review_status != Boolean.YES
->>>>>>> 146aeb95
         ):
             return CaseStatus.Status.REPORT_IN_PROGRESS
         elif (
-            self.base_case.report_review_status == Boolean.YES
-            and self.base_case.report_approved_status
-            != Case.ReportApprovedStatus.APPROVED
+            self.case.report_review_status == Boolean.YES
+            and self.case.report_approved_status != Case.ReportApprovedStatus.APPROVED
         ):
             return CaseStatus.Status.QA_IN_PROGRESS
         elif (
-            self.base_case.report_approved_status == Case.ReportApprovedStatus.APPROVED
-            and self.base_case.report_sent_date is None
+            self.case.report_approved_status == Case.ReportApprovedStatus.APPROVED
+            and self.case.report_sent_date is None
         ):
             return CaseStatus.Status.REPORT_READY_TO_SEND
-        elif (
-            self.base_case.report_sent_date
-            and self.base_case.report_acknowledged_date is None
-        ):
+        elif self.case.report_sent_date and self.case.report_acknowledged_date is None:
             return CaseStatus.Status.IN_REPORT_CORES
-        elif self.base_case.report_acknowledged_date and (
-            self.base_case.twelve_week_update_requested_date is None
-            and self.base_case.twelve_week_correspondence_acknowledged_date is None
+        elif self.case.report_acknowledged_date and (
+            self.case.twelve_week_update_requested_date is None
+            and self.case.twelve_week_correspondence_acknowledged_date is None
         ):
             return CaseStatus.Status.AWAITING_12_WEEK_DEADLINE
-        elif self.base_case.twelve_week_update_requested_date and (
-            self.base_case.twelve_week_correspondence_acknowledged_date is None
-            and self.base_case.organisation_response
+        elif self.case.twelve_week_update_requested_date and (
+            self.case.twelve_week_correspondence_acknowledged_date is None
+            and self.case.organisation_response
             == Case.OrganisationResponse.NOT_APPLICABLE
         ):
             return CaseStatus.Status.IN_12_WEEK_CORES
         elif (
-            self.base_case.twelve_week_correspondence_acknowledged_date
-            or self.base_case.organisation_response
+            self.case.twelve_week_correspondence_acknowledged_date
+            or self.case.organisation_response
             != Case.OrganisationResponse.NOT_APPLICABLE
-        ) and self.base_case.is_ready_for_final_decision == Boolean.NO:
+        ) and self.case.is_ready_for_final_decision == Boolean.NO:
             return CaseStatus.Status.REVIEWING_CHANGES
         elif (
-            self.base_case.is_ready_for_final_decision == Boolean.YES
-            and self.base_case.case_completed == Case.CaseCompleted.NO_DECISION
+            self.case.is_ready_for_final_decision == Boolean.YES
+            and self.case.case_completed == Case.CaseCompleted.NO_DECISION
         ):
             return CaseStatus.Status.FINAL_DECISION_DUE
         return CaseStatus.Status.UNKNOWN
