--- conflicted
+++ resolved
@@ -30,7 +30,6 @@
     ("archived", "Archived"),
 ]
 
-<<<<<<< HEAD
 QA_STATUS_CHOICES: List[Tuple[str, str]] = [
     ("unknown", "Unknown"),
     ("unassigned-qa-case", "Unassigned QA case"),
@@ -46,9 +45,6 @@
 ]
 
 DEFAULT_TEST_TYPE = "simple"
-=======
-DEFAULT_TEST_TYPE = "simplified"
->>>>>>> dee9c4c6
 TEST_TYPE_CHOICES: List[Tuple[str, str]] = [
     (DEFAULT_TEST_TYPE, "Simplified"),
     ("detailed", "Detailed"),
