--- conflicted
+++ resolved
@@ -2594,84 +2594,6 @@
     assertNotContains(response, "Link to final ODT report")
 
 
-<<<<<<< HEAD
-def test_report_corespondence_shows_link_to_create_report(admin_client):
-    """
-    Test that the report correspondence page shows link to create report
-    if one does not exist.
-    """
-    case: Case = Case.objects.create()
-    report_details_url: str = reverse(
-        "cases:edit-report-details", kwargs={"pk": case.id}
-    )
-
-    response: HttpResponse = admin_client.get(
-        reverse("cases:edit-report-correspondence", kwargs={"pk": case.id}),
-    )
-
-    assert response.status_code == 200
-    assertContains(
-        response,
-        f"""<p class="govuk-body-m">
-            A published report does not exist for this case. Create a report in
-            <a href="{report_details_url}" class="govuk-link govuk-link--no-visited-state">
-                Case > Report details
-            </a>
-        </p>""",
-        html=True,
-    )
-
-
-def test_twelve_week_correspondence_psb_contact(admin_client):
-    """
-    Test that the twelve week correspondence page shows full page when
-    contact has been made with the public sector body
-    """
-    case: Case = Case.objects.create()
-
-    response: HttpResponse = admin_client.get(
-        reverse("cases:edit-twelve-week-correspondence", kwargs={"pk": case.id}),
-    )
-
-    assert response.status_code == 200
-    assertNotContains(
-        response,
-        "The public sector body has been as unresponsive to this case.",
-    )
-    assertContains(
-        response,
-        "12-week deadline",
-    )
-
-
-def test_twelve_week_correspondence_no_psb_contact(admin_client):
-    """
-    Test that the twelve week correspondence page shows small page when no
-    contact has been made with the public sector body
-    """
-    case: Case = Case.objects.create(no_psb_contact=Boolean.YES)
-
-    response: HttpResponse = admin_client.get(
-        reverse("cases:edit-twelve-week-correspondence", kwargs={"pk": case.id}),
-    )
-
-    assert response.status_code == 200
-    assertContains(
-        response,
-        "The public sector body has been as unresponsive to this case.",
-    )
-    assertNotContains(
-        response,
-        "Edit 12-week correspondence due dates",
-    )
-    assertNotContains(
-        response,
-        "12-week deadline",
-    )
-
-
-=======
->>>>>>> 5a82eb15
 def test_status_workflow_assign_an_auditor(admin_client, admin_user):
     """
     Test that the status workflow page ticks 'Assign an auditor' only
@@ -2736,27 +2658,6 @@
             Boolean.YES,
         ),
         (
-<<<<<<< HEAD
-            "cases:edit-twelve-week-correspondence",
-            "12-week update requested requires a date",
-            "twelve_week_update_requested_date",
-            TODAY,
-        ),
-        (
-            "cases:edit-twelve-week-correspondence",
-            "12-week update received requires a date or mark the case as having no response",
-            "twelve_week_correspondence_acknowledged_date",
-            TODAY,
-        ),
-        (
-            "cases:edit-twelve-week-correspondence",
-            "12-week update received requires a date or mark the case as having no response",
-            "no_psb_contact",
-            Boolean.YES,
-        ),
-        (
-=======
->>>>>>> 5a82eb15
             "cases:edit-review-changes",
             "Is this case ready for final decision? needs to be Yes",
             "is_ready_for_final_decision",
