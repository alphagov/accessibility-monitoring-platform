"""
Tests for cases views
"""
from datetime import date, datetime, timedelta
import pytest
import pytz
from typing import List

from pytest_django.asserts import assertContains, assertNotContains

from django.contrib.auth.models import User, Group
from django.contrib.contenttypes.models import ContentType
from django.db.models.query import QuerySet
from django.http import HttpResponse
from django.urls import reverse
from django.utils.text import slugify

from ..models import Case, Contact
from ..views import (
    ONE_WEEK_IN_DAYS,
    FOUR_WEEKS_IN_DAYS,
    TWELVE_WEEKS_IN_DAYS,
    find_duplicate_cases,
    calculate_report_followup_dates,
    calculate_twelve_week_chaser_dates,
    format_due_date_help_text,
)
from ...common.models import (
    Event,
    Sector,
    EVENT_TYPE_MODEL_CREATE,
    EVENT_TYPE_MODEL_UPDATE,
)
from ...common.utils import format_date, get_field_names_for_export

CONTACT_EMAIL: str = "test@email.com"
DOMAIN: str = "domain.com"
HOME_PAGE_URL: str = f"https://{DOMAIN}"
ORGANISATION_NAME: str = "Organisation name"
REPORT_SENT_DATE: date = date(2021, 2, 28)
OTHER_DATE: date = date(2020, 12, 31)
ONE_WEEK_FOLLOWUP_DUE_DATE: date = REPORT_SENT_DATE + timedelta(days=ONE_WEEK_IN_DAYS)
FOUR_WEEK_FOLLOWUP_DUE_DATE: date = REPORT_SENT_DATE + timedelta(
    days=FOUR_WEEKS_IN_DAYS
)
TWELVE_WEEK_FOLLOWUP_DUE_DATE: date = REPORT_SENT_DATE + timedelta(
    days=TWELVE_WEEKS_IN_DAYS
)
TODAY: date = date.today()
case_fields_to_export_str: str = ",".join(get_field_names_for_export(Case))


def add_user_to_auditor_groups(user: User) -> None:
    auditor_group: Group = Group.objects.create(name="Auditor")
    qa_auditor_group: Group = Group.objects.create(name="QA auditor")
    auditor_group.user_set.add(user)  # type: ignore
    qa_auditor_group.user_set.add(user)  # type: ignore


def test_case_detail_view_leaves_out_deleted_contact(admin_client):
    """Test that deleted Contacts are not included in context"""
    case: Case = Case.objects.create()
    undeleted_contact: Contact = Contact.objects.create(
        case=case,
        first_name="Undeleted",
        last_name="Contact",
    )
    Contact.objects.create(
        case=case,
        first_name="Deleted",
        last_name="Contact",
        is_deleted=True,
    )

    response: HttpResponse = admin_client.get(
        reverse("cases:case-detail", kwargs={"pk": case.id})  # type: ignore
    )

    assert response.status_code == 200
    assert set(response.context["contacts"]) == set([undeleted_contact])
    assertContains(response, "Undeleted Contact")
    assertNotContains(response, "Deleted Contact")


def test_case_list_view_leaves_out_deleted_case(admin_client):
    """Test that the case list view page does not include deleted cases"""
    Case.objects.create(organisation_name="Not Deleted")
    Case.objects.create(organisation_name="Is Deleted", is_deleted=True)

    response: HttpResponse = admin_client.get(reverse("cases:case-list"))

    assert response.status_code == 200
    assertContains(response, '<h2 class="govuk-heading-m">1 cases found</h2>')
    assertContains(response, "Not Deleted")
    assertNotContains(response, "Is Deleted")


def test_case_list_view_filtering_by_deleted_includes_deleted_contact(admin_client):
    """Test that deleted Cases are included in context when filtering by status 'deleted'"""
    Case.objects.create(organisation_name="Not Deleted")
    Case.objects.create(organisation_name="Is Deleted", is_deleted=True)

    response: HttpResponse = admin_client.get(
        f'{reverse("cases:case-list")}?status=deleted'
    )

    assert response.status_code == 200
    assertContains(response, '<h2 class="govuk-heading-m">1 cases found</h2>')
    assertContains(response, "Is Deleted")
    assertNotContains(response, "Not Deleted")


def test_case_list_view_filters_by_unassigned_qa_case(admin_client):
    """Test that Cases where Report is ready to QA can be filtered by status"""
    Case.objects.create(organisation_name="Excluded")
    Case.objects.create(
        organisation_name="Included", report_review_status="ready-to-review"
    )

    response: HttpResponse = admin_client.get(
        f'{reverse("cases:case-list")}?status=unassigned-qa-case'
    )

    assert response.status_code == 200
    assertContains(response, '<h2 class="govuk-heading-m">1 cases found</h2>')
    assertContains(response, "Included")
    assertNotContains(response, "Excluded")


def test_case_list_view_filters_by_case_number(admin_client):
    """Test that the case list view page can be filtered by case number"""
    included_case: Case = Case.objects.create(organisation_name="Included")
    Case.objects.create(organisation_name="Excluded")

    response: HttpResponse = admin_client.get(
        f"{reverse('cases:case-list')}?search={included_case.id}"  # type: ignore
    )

    assert response.status_code == 200
    assertContains(response, '<h2 class="govuk-heading-m">1 cases found</h2>')
    assertContains(response, "Included")
    assertNotContains(response, "Excluded")


def test_case_list_view_filters_by_psb_location(admin_client):
    """Test that the case list view page can be filtered by case number"""
    Case.objects.create(organisation_name="Included", psb_location="scotland")
    Case.objects.create(organisation_name="Excluded")

    response: HttpResponse = admin_client.get(
        f"{reverse('cases:case-list')}?search=scot"
    )

    assert response.status_code == 200
    assertContains(response, '<h2 class="govuk-heading-m">1 cases found</h2>')
    assertContains(response, "Included")
    assertNotContains(response, "Excluded")


def test_case_list_view_filters_by_sector(admin_client):
    """Test that the case list view page can be filtered by case number"""
    sector: Sector = Sector.objects.create(name="Defence")
    Case.objects.create(organisation_name="Included", sector=sector)
    Case.objects.create(organisation_name="Excluded")

    response: HttpResponse = admin_client.get(
        f"{reverse('cases:case-list')}?search=fence"
    )

    assert response.status_code == 200
    assertContains(response, '<h2 class="govuk-heading-m">1 cases found</h2>')
    assertContains(response, "Included")
    assertNotContains(response, "Excluded")


@pytest.mark.parametrize(
    "field_name,value,url_parameter_name",
    [
        ("home_page_url", "included.com", "search"),
        ("organisation_name", "IncludedOrg", "search"),
    ],
)
def test_case_list_view_string_filters(
    field_name, value, url_parameter_name, admin_client
):
    """Test that the case list view page can be filtered by string"""
    included_case: Case = Case.objects.create(organisation_name="Included")
    setattr(included_case, field_name, value)
    included_case.save()

    Case.objects.create(organisation_name="Excluded")

    response: HttpResponse = admin_client.get(
        f"{reverse('cases:case-list')}?{url_parameter_name}={value}"
    )

    assert response.status_code == 200
    assertContains(response, '<h2 class="govuk-heading-m">1 cases found</h2>')
    assertContains(response, "Included")
    assertNotContains(response, "Excluded")


@pytest.mark.parametrize(
    "field_name,url_parameter_name",
    [
        ("auditor", "auditor"),
        ("reviewer", "reviewer"),
    ],
)
def test_case_list_view_user_filters(field_name, url_parameter_name, admin_client):
    """Test that the case list view page can be filtered by user"""
    user: User = User.objects.create()
    add_user_to_auditor_groups(user)

    included_case: Case = Case.objects.create(organisation_name="Included")
    setattr(included_case, field_name, user)
    included_case.save()

    Case.objects.create(organisation_name="Excluded")

    response: HttpResponse = admin_client.get(
        f"{reverse('cases:case-list')}?{url_parameter_name}={user.id}"  # type: ignore
    )

    assert response.status_code == 200
    assertContains(response, '<h2 class="govuk-heading-m">1 cases found</h2>')
    assertContains(response, "Included")
    assertNotContains(response, "Excluded")


@pytest.mark.parametrize(
    "field_name,url_parameter_name",
    [
        ("auditor", "auditor"),
        ("reviewer", "reviewer"),
    ],
)
def test_case_list_view_user_unassigned_filters(
    field_name, url_parameter_name, admin_client
):
    """Test that the case list view page can be filtered by unassigned user values"""
    Case.objects.create(organisation_name="Included")

    user = User.objects.create()
    excluded_case: Case = Case.objects.create(organisation_name="Excluded")
    setattr(excluded_case, field_name, user)
    excluded_case.save()

    response: HttpResponse = admin_client.get(
        f"{reverse('cases:case-list')}?{url_parameter_name}=none"
    )

    assert response.status_code == 200
    assertContains(response, '<h2 class="govuk-heading-m">1 cases found</h2>')
    assertContains(response, "Included")
    assertNotContains(response, "Excluded")


def test_case_list_view_date_range_filters(admin_client):
    """Test that the case list view page can be filtered by date range"""
    included_created_date: datetime = datetime(
        year=2021, month=6, day=5, tzinfo=pytz.UTC
    )
    excluded_created_date: datetime = datetime(
        year=2021, month=5, day=5, tzinfo=pytz.UTC
    )
    Case.objects.create(organisation_name="Included", created=included_created_date)
    Case.objects.create(organisation_name="Excluded", created=excluded_created_date)

    url_parameters = "start_date_0=1&start_date_1=6&start_date_2=2021&end_date_0=10&end_date_1=6&end_date_2=2021"
    response: HttpResponse = admin_client.get(
        f"{reverse('cases:case-list')}?{url_parameters}"
    )

    assert response.status_code == 200
    assertContains(response, '<h2 class="govuk-heading-m">1 cases found</h2>')
    assertContains(response, "Included")
    assertNotContains(response, "Excluded")


def test_case_export_list_view(admin_client):
    """Test that the case export list view returns csv data"""
    response: HttpResponse = admin_client.get(reverse("cases:case-export-list"))

    assert response.status_code == 200
    assertContains(response, case_fields_to_export_str)


def test_case_export_list_view_respects_filters(admin_client):
    """Test that the case export list view includes only filtered data"""
    user: User = User.objects.create()
    add_user_to_auditor_groups(user)
    Case.objects.create(organisation_name="Included", auditor=user)
    Case.objects.create(organisation_name="Excluded")

    response: HttpResponse = admin_client.get(
        f"{reverse('cases:case-export-list')}?auditor={user.id}"  # type: ignore
    )

    assert response.status_code == 200
    assertContains(response, "Included")
    assertNotContains(response, "Excluded")


def test_case_export_single_view(admin_client):
    """Test that the case export single view returns csv data"""
    case: Case = Case.objects.create()

    response: HttpResponse = admin_client.get(
        reverse("cases:case-export-single", kwargs={"pk": case.id})  # type: ignore
    )

    assert response.status_code == 200
    assertContains(response, case_fields_to_export_str)


def test_delete_case_view(admin_client):
    """Test that delete case view deletes case"""
    case: Case = Case.objects.create()

    response: HttpResponse = admin_client.post(
        reverse("cases:delete-case", kwargs={"pk": case.id})  # type: ignore
    )

    assert response.status_code == 302
    assert response.url == reverse("cases:case-list")

    case_from_db: Case = Case.objects.get(pk=case.id)  # type: ignore

    assert case_from_db.is_deleted


def test_restore_case_view(admin_client):
    """Test that restore case view restores case"""
    case: Case = Case.objects.create(is_deleted=True)

    response: HttpResponse = admin_client.post(
        reverse("cases:restore-case", kwargs={"pk": case.id})  # type: ignore
    )

    assert response.status_code == 302
    assert response.url == reverse("cases:case-detail", kwargs={"pk": case.id})  # type: ignore

    case_from_db: Case = Case.objects.get(pk=case.id)  # type: ignore

    assert case_from_db.is_deleted is False


@pytest.mark.parametrize(
    "path_name, expected_content",
    [
        ("cases:case-list", '<h1 class="govuk-heading-xl">Search</h1>'),
        ("cases:case-create", '<h1 class="govuk-heading-xl">Create case</h1>'),
    ],
)
def test_non_case_specific_page_loads(path_name, expected_content, admin_client):
    """Test that the non-case-specific view page loads"""
    response: HttpResponse = admin_client.get(reverse(path_name))

    assert response.status_code == 200
    assertContains(response, expected_content)


@pytest.mark.parametrize(
    "path_name, expected_content",
    [
        (
            "cases:case-detail",
            '<h1 class="govuk-heading-xl" style="margin-bottom:15px; padding-right: 20px;">View case</h1>',
        ),
        ("cases:edit-case-details", "<li>Case details</li>"),
        ("cases:edit-test-results", "<li>Testing details</li>"),
        ("cases:edit-report-details", "<li>Report details</li>"),
        ("cases:edit-qa-process", "<li>QA process</li>"),
        ("cases:edit-contact-details", "<li>Contact details</li>"),
        ("cases:edit-report-correspondence", "<li>Report correspondence</li>"),
    ],
)
def test_case_specific_page_loads(path_name, expected_content, admin_client):
    """Test that the case-specific view page loads"""
    case: Case = Case.objects.create()

    response: HttpResponse = admin_client.get(
        reverse(path_name, kwargs={"pk": case.id})  # type: ignore
    )

    assert response.status_code == 200

    assertContains(response, expected_content, html=True)


def test_create_case_shows_error_messages(admin_client):
    """
    Test that the create case page shows the expected error messages
    """
    response: HttpResponse = admin_client.post(
        reverse("cases:case-create"),
        {
            "home_page_url": "gov.uk",
            "save_exit": "Save and exit",
        },
    )

    assert response.status_code == 200
    assertContains(
        response,
        """<p class="govuk-error-message">
            <span class="govuk-visually-hidden">Error:</span>
            URL must start with http:// or https://
        </p>""",
        html=True,
    )
    assertContains(
        response,
        """<p class="govuk-error-message">
            <span class="govuk-visually-hidden">Error:</span>
            Choose which equalities body will check the case
        </p>""",
        html=True,
    )


@pytest.mark.parametrize(
    "button_name, expected_redirect_url",
    [
        ("save_continue_case", reverse("cases:edit-case-details", kwargs={"pk": 1})),
        ("save_new_case", reverse("cases:case-create")),
        ("save_exit", reverse("cases:case-list")),
    ],
)
def test_create_case_redirects_based_on_button_pressed(
    button_name, expected_redirect_url, admin_client
):
    """Test that a successful case create redirects based on the button pressed"""
    response: HttpResponse = admin_client.post(
        reverse("cases:case-create"),
        {
            "home_page_url": HOME_PAGE_URL,
            "enforcement_body": "ehrc",
            button_name: "Button value",
        },
    )

    assert response.status_code == 302
    assert response.url == expected_redirect_url


@pytest.mark.django_db
def test_create_case_shows_duplicate_cases(admin_client):
    """Test that create case shows duplicates found"""
    other_url: str = "other_url"
    other_organisation_name: str = "other organisation name"
    Case.objects.create(
        home_page_url=HOME_PAGE_URL,
        organisation_name=other_organisation_name,
    )
    Case.objects.create(
        organisation_name=ORGANISATION_NAME,
        home_page_url=other_url,
    )

    response: HttpResponse = admin_client.post(
        reverse("cases:case-create"),
        {
            "home_page_url": HOME_PAGE_URL,
            "enforcement_body": "ehrc",
            "organisation_name": ORGANISATION_NAME,
        },
    )

    assert response.status_code == 200
    assertContains(response, other_url)
    assertContains(response, other_organisation_name)


@pytest.mark.parametrize(
    "button_name, expected_redirect_url",
    [
        ("save_continue_case", reverse("cases:edit-case-details", kwargs={"pk": 3})),
        ("save_new_case", reverse("cases:case-create")),
        ("save_exit", reverse("cases:case-list")),
    ],
)
@pytest.mark.django_db
def test_create_case_can_create_duplicate_cases(
    button_name, expected_redirect_url, admin_client
):
    """Test that create case can create duplicate cases"""
    Case.objects.create(home_page_url=HOME_PAGE_URL)
    Case.objects.create(organisation_name=ORGANISATION_NAME)

    response: HttpResponse = admin_client.post(
        f"{reverse('cases:case-create')}?allow_duplicate_cases=True",
        {
            "home_page_url": HOME_PAGE_URL,
            "enforcement_body": "ehrc",
            "organisation_name": ORGANISATION_NAME,
            button_name: "Button value",
        },
    )

    assert response.status_code == 302
    assert response.url == expected_redirect_url


@pytest.mark.parametrize(
    "case_edit_path, button_name, expected_redirect_path, expected_page_anchor",
    [
        ("cases:edit-case-details", "save_continue", "cases:edit-test-results", ""),
        ("cases:edit-case-details", "save_exit", "cases:case-detail", "#case-details"),
        ("cases:edit-test-results", "save_continue", "cases:edit-report-details", ""),
        (
            "cases:edit-test-results",
            "save_exit",
            "cases:case-detail",
            "#testing-details",
        ),
        (
            "cases:edit-report-details",
            "save_continue",
            "cases:edit-qa-process",
            "",
        ),
        (
            "cases:edit-report-details",
            "save_exit",
            "cases:case-detail",
            "#report-details",
        ),
        (
            "cases:edit-qa-process",
            "save_continue",
            "cases:edit-contact-details",
            "",
        ),
        (
            "cases:edit-qa-process",
            "save_exit",
            "cases:case-detail",
            "#qa-process",
        ),
        (
            "cases:edit-contact-details",
            "save_continue",
            "cases:edit-report-correspondence",
            "",
        ),
        (
            "cases:edit-contact-details",
            "save_exit",
            "cases:case-detail",
            "#contact-details",
        ),
        (
            "cases:edit-report-correspondence",
            "save_exit",
            "cases:case-detail",
            "#report-correspondence",
        ),
        (
            "cases:edit-report-correspondence",
            "save_continue",
            "cases:edit-twelve-week-correspondence",
            "",
        ),
        (
            "cases:edit-report-followup-due-dates",
            "save_return",
            "cases:edit-report-correspondence",
            "",
        ),
        (
            "cases:edit-twelve-week-correspondence",
            "save_exit",
            "cases:case-detail",
            "#12-week-correspondence",
        ),
        (
            "cases:edit-twelve-week-correspondence",
            "save_continue",
            "cases:edit-final-decision",
            "",
        ),
        (
            "cases:edit-twelve-week-correspondence-due-dates",
            "save_return",
            "cases:edit-twelve-week-correspondence",
            "",
        ),
        (
            "cases:edit-no-psb-response",
            "save_continue",
            "cases:edit-enforcement-body-correspondence",
            "",
        ),
        (
            "cases:edit-final-decision",
            "save_exit",
            "cases:case-detail",
            "#final-decision",
        ),
        (
            "cases:edit-final-decision",
            "save_continue",
            "cases:edit-enforcement-body-correspondence",
            "",
        ),
        (
            "cases:edit-enforcement-body-correspondence",
            "save_exit",
            "cases:case-detail",
            "#equality-body-correspondence",
        ),
    ],
)
def test_case_edit_redirects_based_on_button_pressed(
    case_edit_path,
    button_name,
    expected_redirect_path,
    expected_page_anchor,
    admin_client,
):
    """Test that a successful case update redirects based on the button pressed"""
    case: Case = Case.objects.create()

    response: HttpResponse = admin_client.post(
        reverse(case_edit_path, kwargs={"pk": case.id}),  # type: ignore
        {
            "home_page_url": HOME_PAGE_URL,
            "enforcement_body": "ehrc",
            button_name: "Button value",
        },
    )
    assert response.status_code == 302
    assert (
        response.url
        == f'{reverse(expected_redirect_path, kwargs={"pk": case.id})}{expected_page_anchor}'  # type: ignore
    )


def test_add_contact_form_appears(admin_client):
    """Test that pressing the add contact button adds a new contact form"""
    case: Case = Case.objects.create()

    response: HttpResponse = admin_client.post(
        reverse("cases:edit-contact-details", kwargs={"pk": case.id}),  # type: ignore
        {
            "add_contact": "Button value",
        },
        follow=True,
    )
    assert response.status_code == 200
    assertContains(response, "Contact 1")


def test_add_contact(admin_client):
    """Test adding a contact"""
    case: Case = Case.objects.create()

    response: HttpResponse = admin_client.post(
        reverse("cases:edit-contact-details", kwargs={"pk": case.id}),  # type: ignore
        {
            "form-TOTAL_FORMS": "1",
            "form-INITIAL_FORMS": "0",
            "form-MIN_NUM_FORMS": "0",
            "form-MAX_NUM_FORMS": "1000",
            "form-0-id": "",
            "form-0-first_name": "",
            "form-0-last_name": "",
            "form-0-job_title": "",
            "form-0-email": CONTACT_EMAIL,
            "form-0-notes": "",
            "save_continue": "Save and continue",
        },
        follow=True,
    )
    assert response.status_code == 200

    contacts: QuerySet[Contact] = Contact.objects.filter(case=case)
    assert contacts.count() == 1
    assert list(contacts)[0].email == CONTACT_EMAIL


def test_delete_contact(admin_client):
    """Test that pressing the remove contact button deletes the contact"""
    case: Case = Case.objects.create()
    contact: Contact = Contact.objects.create(case=case)

    response: HttpResponse = admin_client.post(
        reverse("cases:edit-contact-details", kwargs={"pk": case.id}),  # type: ignore
        {
            f"remove_contact_{contact.id}": "Button value",  # type: ignore
        },
        follow=True,
    )
    assert response.status_code == 200
    assertContains(response, "No contacts have been entered")

    contact_on_database = Contact.objects.get(pk=contact.id)  # type: ignore
    assert contact_on_database.is_deleted is True


def test_preferred_contact_not_displayed_on_form(admin_client):
    """
    Test that the preferred contact field is not displayed when there is only one contact
    """
    case: Case = Case.objects.create()
    Contact.objects.create(case=case)

    response: HttpResponse = admin_client.get(
        reverse("cases:edit-contact-details", kwargs={"pk": case.id}),  # type: ignore
    )
    assert response.status_code == 200
    assertNotContains(response, "Preferred contact?")


def test_preferred_contact_displayed_on_form(admin_client):
    """
    Test that the preferred contact field is displayed when there is more than one contact
    """
    case: Case = Case.objects.create()
    Contact.objects.create(case=case)
    Contact.objects.create(case=case)

    response: HttpResponse = admin_client.get(
        reverse("cases:edit-contact-details", kwargs={"pk": case.id}),  # type: ignore
    )
    assert response.status_code == 200
    assertContains(response, "Preferred contact?")


def test_updating_report_sent_date(admin_client):
    """Test that populating the report sent date populates the report followup due dates"""
    case: Case = Case.objects.create()

    response: HttpResponse = admin_client.post(
        reverse("cases:edit-report-correspondence", kwargs={"pk": case.id}),  # type: ignore
        {
            "report_sent_date_0": REPORT_SENT_DATE.day,
            "report_sent_date_1": REPORT_SENT_DATE.month,
            "report_sent_date_2": REPORT_SENT_DATE.year,
            "save_continue": "Button value",
        },
    )
    assert response.status_code == 302

    case_from_db: Case = Case.objects.get(pk=case.id)  # type: ignore

    assert case_from_db.report_followup_week_1_due_date == ONE_WEEK_FOLLOWUP_DUE_DATE
    assert case_from_db.report_followup_week_4_due_date == FOUR_WEEK_FOLLOWUP_DUE_DATE
    assert (
        case_from_db.report_followup_week_12_due_date == TWELVE_WEEK_FOLLOWUP_DUE_DATE
    )


def test_report_followup_due_dates_not_changed(admin_client):
    """
    Test that populating the report sent date updates existing report followup due dates
    """
    case: Case = Case.objects.create(
        report_followup_week_1_due_date=OTHER_DATE,
        report_followup_week_4_due_date=OTHER_DATE,
        report_followup_week_12_due_date=OTHER_DATE,
    )

    response: HttpResponse = admin_client.post(
<<<<<<< HEAD
        reverse("cases:edit-report-correspondence", kwargs={"pk": case.id}),
=======
        reverse("cases:edit-report-details", kwargs={"pk": case.id}),  # type: ignore
>>>>>>> 12c676ae
        {
            "report_sent_date_0": REPORT_SENT_DATE.day,
            "report_sent_date_1": REPORT_SENT_DATE.month,
            "report_sent_date_2": REPORT_SENT_DATE.year,
            "save_continue": "Button value",
        },
    )
    assert response.status_code == 302

    case_from_db: Case = Case.objects.get(pk=case.id)  # type: ignore

    assert case_from_db.report_followup_week_1_due_date != OTHER_DATE
    assert case_from_db.report_followup_week_4_due_date != OTHER_DATE
    assert case_from_db.report_followup_week_12_due_date != OTHER_DATE


def test_report_followup_due_dates_not_changed_if_repot_sent_date_already_set(
    admin_client,
):
    """
    Test that updating the report sent date populates report followup due dates
    """
    case: Case = Case.objects.create(report_sent_date=OTHER_DATE)

    response: HttpResponse = admin_client.post(
<<<<<<< HEAD
        reverse("cases:edit-report-correspondence", kwargs={"pk": case.id}),
=======
        reverse("cases:edit-report-details", kwargs={"pk": case.id}),  # type: ignore
>>>>>>> 12c676ae
        {
            "report_sent_date_0": REPORT_SENT_DATE.day,
            "report_sent_date_1": REPORT_SENT_DATE.month,
            "report_sent_date_2": REPORT_SENT_DATE.year,
            "save_continue": "Button value",
        },
    )
    assert response.status_code == 302

    case_from_db: Case = Case.objects.get(pk=case.id)  # type: ignore

    assert case_from_db.report_followup_week_1_due_date is not None
    assert case_from_db.report_followup_week_4_due_date is not None
    assert case_from_db.report_followup_week_12_due_date is not None


def test_case_report_correspondence_view_contains_followup_due_dates(admin_client):
    """Test that the case report correspondence view contains the followup due dates"""
    case: Case = Case.objects.create(
        report_followup_week_1_due_date=ONE_WEEK_FOLLOWUP_DUE_DATE,
        report_followup_week_4_due_date=FOUR_WEEK_FOLLOWUP_DUE_DATE,
        report_followup_week_12_due_date=TWELVE_WEEK_FOLLOWUP_DUE_DATE,
    )

    response: HttpResponse = admin_client.get(
        reverse("cases:edit-report-correspondence", kwargs={"pk": case.id})  # type: ignore
    )

    assert response.status_code == 200
    assertContains(
        response,
        f'<div class="govuk-hint">Due {format_date(ONE_WEEK_FOLLOWUP_DUE_DATE)}</div>',
    )
    assertContains(
        response,
        f'<div class="govuk-hint">Due {format_date(FOUR_WEEK_FOLLOWUP_DUE_DATE)}</div>',
    )
    assertContains(
        response,
        f'<div class="govuk-hint">Due {format_date(TWELVE_WEEK_FOLLOWUP_DUE_DATE)}</div>',
        html=True,
    )


def test_setting_report_followup_populates_sent_dates(admin_client):
    """Test that ticking the report followup checkboxes populates the report followup sent dates"""
    case: Case = Case.objects.create()

    response: HttpResponse = admin_client.post(
        reverse("cases:edit-report-correspondence", kwargs={"pk": case.id}),  # type: ignore
        {
            "report_followup_week_1_sent_date": "on",
            "report_followup_week_4_sent_date": "on",
            "save_continue": "Button value",
        },
    )
    assert response.status_code == 302

    case_from_db: Case = Case.objects.get(pk=case.id)  # type: ignore

    assert case_from_db.report_followup_week_1_sent_date == TODAY
    assert case_from_db.report_followup_week_4_sent_date == TODAY


def test_setting_report_followup_doesn_not_update_sent_dates(admin_client):
    """Test that ticking the report followup checkboxes does not update the report followup sent dates"""
    case: Case = Case.objects.create(
        report_followup_week_1_sent_date=OTHER_DATE,
        report_followup_week_4_sent_date=OTHER_DATE,
    )

    response: HttpResponse = admin_client.post(
        reverse("cases:edit-report-correspondence", kwargs={"pk": case.id}),  # type: ignore
        {
            "report_followup_week_1_sent_date": "on",
            "report_followup_week_4_sent_date": "on",
            "save_continue": "Button value",
        },
    )
    assert response.status_code == 302

    case_from_db: Case = Case.objects.get(pk=case.id)  # type: ignore

    assert case_from_db.report_followup_week_1_sent_date == OTHER_DATE
    assert case_from_db.report_followup_week_4_sent_date == OTHER_DATE


def test_unsetting_report_followup_sent_dates(admin_client):
    """Test that not ticking the report followup checkboxes clears the report followup sent dates"""
    case: Case = Case.objects.create(
        report_followup_week_1_sent_date=OTHER_DATE,
        report_followup_week_4_sent_date=OTHER_DATE,
    )

    response: HttpResponse = admin_client.post(
        reverse("cases:edit-report-correspondence", kwargs={"pk": case.id}),  # type: ignore
        {
            "save_continue": "Button value",
        },
    )
    assert response.status_code == 302

    case_from_db: Case = Case.objects.get(pk=case.id)  # type: ignore

    assert case_from_db.report_followup_week_1_sent_date is None
    assert case_from_db.report_followup_week_4_sent_date is None


@pytest.mark.parametrize(
    "url, domain, expected_number_of_duplicates",
    [
        (HOME_PAGE_URL, ORGANISATION_NAME, 2),
        (HOME_PAGE_URL, "", 1),
        ("https://domain2.com", "Org name", 0),
        ("https://domain2.com", "", 0),
    ],
)
@pytest.mark.django_db
def test_find_duplicate_cases(url, domain, expected_number_of_duplicates):
    """Test find_duplicate_cases returns matching cases"""
    organisation_name_case: Case = Case.objects.create(
        organisation_name=ORGANISATION_NAME
    )
    domain_case: Case = Case.objects.create(home_page_url=HOME_PAGE_URL)

    duplicate_cases: List[Case] = list(find_duplicate_cases(url, domain))

    assert len(duplicate_cases) == expected_number_of_duplicates

    if expected_number_of_duplicates > 0:
        assert duplicate_cases[0] == domain_case

    if expected_number_of_duplicates > 1:
        assert duplicate_cases[1] == organisation_name_case


def test_preferred_contact_not_displayed(admin_client):
    """
    Test that the preferred contact is not displayed when there is only one contact
    """
    case: Case = Case.objects.create()
    Contact.objects.create(case=case)

    response: HttpResponse = admin_client.get(
        reverse("cases:case-detail", kwargs={"pk": case.id}),  # type: ignore
    )
    assert response.status_code == 200
    assertNotContains(response, "Preferred contact")


def test_preferred_contact_displayed(admin_client):
    """
    Test that the preferred contact is displayed when there is more than one contact
    """
    case: Case = Case.objects.create()
    Contact.objects.create(case=case)
    Contact.objects.create(case=case)

    response: HttpResponse = admin_client.get(
        reverse("cases:case-detail", kwargs={"pk": case.id}),  # type: ignore
    )
    assert response.status_code == 200
    assertContains(response, "Preferred contact")


@pytest.mark.parametrize(
    "flag_name, section_name, edit_url_name",
    [
        ("case_details_complete_date", "Case details", "edit-case-details"),
        ("contact_details_complete_date", "Contact details", "edit-contact-details"),
        ("testing_details_complete_date", "Testing details", "edit-test-results"),
        ("reporting_details_complete_date", "Report details", "edit-report-details"),
        ("qa_process_complete_date", "QA process", "edit-qa-process"),
        (
            "report_correspondence_complete_date",
            "Report correspondence",
            "edit-report-correspondence",
        ),
        (
            "twelve_week_correspondence_complete_date",
            "12 week correspondence",
            "edit-twelve-week-correspondence",
        ),
        ("final_decision_complete_date", "Final decision", "edit-final-decision"),
        (
            "enforcement_correspondence_complete_date",
            "Equality body correspondence",
            "edit-enforcement-body-correspondence",
        ),
    ],
)
def test_section_complete_check_displayed_in_contents(
    flag_name, section_name, edit_url_name, admin_client
):
    """
    Test that the section complete tick is displayed in contents
    """
    case: Case = Case.objects.create()
    setattr(case, flag_name, TODAY)
    case.save()
    edit_url: str = reverse(f"cases:{edit_url_name}", kwargs={"pk": case.id})  # type: ignore

    response: HttpResponse = admin_client.get(
        reverse("cases:case-detail", kwargs={"pk": case.id}),  # type: ignore
    )

    assert response.status_code == 200

    assertContains(
        response,
        f"""<li>
            <a href="#{slugify(section_name)}" class="govuk-link govuk-link--no-visited-state">
            {section_name}<span class="govuk-visually-hidden">complete</span></a>
            |
            <a href="{edit_url}" class="govuk-link govuk-link--no-visited-state">
                Edit<span class="govuk-visually-hidden">complete</span>
            </a>
            &check;
        </li>""",
        html=True,
    )


@pytest.mark.parametrize(
    "step_url, flag_name, step_name",
    [
        ("cases:edit-case-details", "case_details_complete_date", "Case details"),
        ("cases:edit-test-results", "testing_details_complete_date", "Testing details"),
        (
            "cases:edit-report-details",
            "reporting_details_complete_date",
            "Report details",
        ),
        ("cases:edit-qa-process", "qa_process_complete_date", "QA process"),
        (
            "cases:edit-contact-details",
            "contact_details_complete_date",
            "Contact details",
        ),
        (
            "cases:edit-report-correspondence",
            "report_correspondence_complete_date",
            "Report correspondence",
        ),
        (
            "cases:edit-twelve-week-correspondence",
            "twelve_week_correspondence_complete_date",
            "12 week correspondence",
        ),
        ("cases:edit-final-decision", "final_decision_complete_date", "Final decision"),
        (
            "cases:edit-enforcement-body-correspondence",
            "enforcement_correspondence_complete_date",
            "Equality body correspondence",
        ),
    ],
)
def test_section_complete_check_displayed_in_steps(
    step_url, flag_name, step_name, admin_client
):
    """
    Test that the section complete tick is displayed in list of steps
    """
    case: Case = Case.objects.create()
    setattr(case, flag_name, TODAY)
    case.save()

    response: HttpResponse = admin_client.get(
        reverse(step_url, kwargs={"pk": case.id}),  # type: ignore
    )

    assert response.status_code == 200

    assertContains(
        response,
        f'{step_name}<span class="govuk-visually-hidden">complete</span> &check;',
        html=True,
    )


def test_case_final_decision_view_contains_link_to_test_results_url(admin_client):
    """Test that the case final decision view contains the link to the test results"""
    test_results_url: str = "https://test-results-url"
    case: Case = Case.objects.create(test_results_url=test_results_url)

    response: HttpResponse = admin_client.get(
        reverse("cases:edit-final-decision", kwargs={"pk": case.id})  # type: ignore
    )

    assert response.status_code == 200
    assertContains(
        response,
        '<div class="govuk-hint">'
        f'The retest form can be found in the <a href="{test_results_url}"'
        ' class="govuk-link govuk-link--no-visited-state" target="_blank">test results</a>'
        "</div>",
    )


def test_case_final_decision_view_contains_no_link_to_test_results_url(admin_client):
    """Test that the case final decision view contains no link to the test results if none is on case"""
    case: Case = Case.objects.create()

    response: HttpResponse = admin_client.get(
        reverse("cases:edit-final-decision", kwargs={"pk": case.id})  # type: ignore
    )

    assert response.status_code == 200
    assertContains(
        response,
        '<div class="govuk-hint">'
        "There is no test spreadsheet for this case"
        "</div>",
    )


def test_case_final_decision_view_contains_placeholder_no_accessibility_statement_notes(
    admin_client,
):
    """
    Test that the case final decision view contains placeholder text if there are no accessibility statement notes
    """
    case: Case = Case.objects.create()

    response: HttpResponse = admin_client.get(
        reverse("cases:edit-final-decision", kwargs={"pk": case.id})  # type: ignore
    )

    assert response.status_code == 200
    assertContains(
        response,
        """<div class="govuk-form-group">
            <label class="govuk-label"><b>Initial accessibility statement notes</b></label>
            <div class="govuk-hint">
                No notes for this case
            </div>
        </div>""",
        html=True,
    )


def test_case_final_decision_view_contains_placeholder_no_compliance_decision_notes(
    admin_client,
):
    """
    Test that the case final decision view contains placeholder text if there are no compliance decision notes
    """
    case: Case = Case.objects.create()

    response: HttpResponse = admin_client.get(
        reverse("cases:edit-final-decision", kwargs={"pk": case.id})  # type: ignore
    )

    assert response.status_code == 200
    assertContains(
        response,
        """<div class="govuk-form-group">
            <label class="govuk-label"><b>Initial compliance notes</b></label>
            <div class="govuk-hint">
                No notes for this case
            </div>
        </div>""",
        html=True,
    )


def test_calculate_report_followup_dates():
    """
    Test that the report followup dates are calculated correctly.
    """
    case: Case = Case()
    report_sent_date: date = date(2020, 1, 1)

    updated_case = calculate_report_followup_dates(
        case=case, report_sent_date=report_sent_date  # type: ignore
    )

    assert updated_case.report_followup_week_1_due_date == date(2020, 1, 8)  # type: ignore
    assert updated_case.report_followup_week_4_due_date == date(2020, 1, 29)  # type: ignore
    assert updated_case.report_followup_week_12_due_date == date(2020, 3, 25)  # type: ignore


def test_calculate_twelve_week_chaser_dates():
    """
    Test that the twelve week chaser dates are calculated correctly.
    """
    case: Case = Case()
    twelve_week_update_requested_date: date = date(2020, 1, 1)

    updated_case = calculate_twelve_week_chaser_dates(
        case=case, twelve_week_update_requested_date=twelve_week_update_requested_date  # type: ignore
    )

    assert updated_case.twelve_week_1_week_chaser_due_date == date(2020, 1, 8)  # type: ignore
    assert updated_case.twelve_week_4_week_chaser_due_date == date(2020, 1, 29)  # type: ignore


@pytest.mark.parametrize(
    "due_date, expected_help_text",
    [
        (date(2020, 1, 1), "Due 01/01/2020"),
        (None, "None"),
    ],
)
def test_format_due_date_help_text(due_date, expected_help_text):
    """
    Test due date formatting for help text
    """
    assert format_due_date_help_text(due_date) == expected_help_text


def test_case_details_includes_link_to_auditors_cases(admin_client):
    """
    Test that the case details page contains a link to all the auditor's cases
    """
    user: User = User.objects.create(first_name="Joe", last_name="Bloggs")
    case: Case = Case.objects.create(auditor=user)

    response: HttpResponse = admin_client.get(
        reverse("cases:case-detail", kwargs={"pk": case.id}),  # type: ignore
    )
    assert response.status_code == 200
    user_id: int = user.id  # type: ignore
    assertContains(
        response,
        f"""<tr class="govuk-table__row">
            <th scope="row" class="govuk-table__header amp-width-one-half">Auditor</th>
            <td class="govuk-table__cell amp-width-one-half">
                <a href="{reverse("cases:case-list")}?auditor={ user_id }" rel="noreferrer noopener" class="govuk-link">
                    Joe Bloggs
                </a>
            </td>
        </tr>""",
        html=True,
    )


def test_case_details_has_no_link_to_auditors_cases_if_no_auditor(admin_client):
    """
    Test that the case details page contains no link to the auditor's cases if no auditor is set
    """
    case: Case = Case.objects.create()

    response: HttpResponse = admin_client.get(
        reverse("cases:case-detail", kwargs={"pk": case.id}),  # type: ignore
    )
    assert response.status_code == 200
    assertContains(
        response,
        """<tr class="govuk-table__row">
            <th scope="row" class="govuk-table__header amp-width-one-half">Auditor</th>
            <td class="govuk-table__cell amp-width-one-half">None</td>
        </tr>""",
        html=True,
    )


def test_case_details_includes_link_to_report(admin_client):
    """
    Test that the case details page contains a link to the report
    """
    report_final_pdf_url: str = "https://report-final-pdf-url.com"
    case: Case = Case.objects.create(report_final_pdf_url=report_final_pdf_url)

    response: HttpResponse = admin_client.get(
        reverse("cases:case-detail", kwargs={"pk": case.id}),  # type: ignore
    )
    assert response.status_code == 200
    assertContains(
        response,
        f"""<tr class="govuk-table__row">
            <th scope="row" class="govuk-table__header amp-width-one-half">Link to final PDF report</th>
            <td class="govuk-table__cell amp-width-one-half">
                <a href="{report_final_pdf_url}" rel="noreferrer noopener" target="_blank" class="govuk-link">
                    Final PDF draft
                </a>
            </td>
        </tr>""",
        html=True,
    )


def test_case_details_includes_no_link_to_report(admin_client):
    """
    Test that the case details page contains no link to the report if none is set
    """
    case: Case = Case.objects.create()

    response: HttpResponse = admin_client.get(
        reverse("cases:case-detail", kwargs={"pk": case.id}),  # type: ignore
    )
    assert response.status_code == 200
    assertContains(
        response,
        """<tr class="govuk-table__row">
            <th scope="row" class="govuk-table__header amp-width-one-half">Link to final PDF report</th>
            <td class="govuk-table__cell amp-width-one-half">None</td>
        </tr>""",
        html=True,
    )


def test_status_change_message_shown(admin_client):
    """Test updating the case status causes a message to be shown on the next page"""
    user: User = User.objects.create()
    add_user_to_auditor_groups(user)

    case: Case = Case.objects.create()

    response: HttpResponse = admin_client.post(
        reverse("cases:edit-case-details", kwargs={"pk": case.id}),  # type: ignore
        {
            "auditor": user.id,  # type: ignore
            "home_page_url": HOME_PAGE_URL,
            "enforcement_body": "ehrc",
            "save_continue": "Save and continue",
        },
        follow=True,
    )

    assert response.status_code == 200
    assertContains(
        response,
        """<div class="govuk-inset-text">
            Status changed from 'Unassigned case' to 'Test in progress'
        </div>""",
        html=True,
    )


def test_report_ready_to_review_with_no_report_error_messages(admin_client):
    """
    Test that the report details page shows the expected error messages
    when the report is set to ready to review while the link to report draft is empty
    """
    case: Case = Case.objects.create()

    response: HttpResponse = admin_client.post(
        reverse("cases:edit-report-details", kwargs={"pk": case.id}),  # type: ignore
        {
            "report_draft_url": "",
            "report_review_status": "ready-to-review",
            "save_continue": "Save and continue",
        },
    )

    assert response.status_code == 200
    assertContains(
        response,
        """<ul class="govuk-list govuk-error-summary__list">
            <li><a href="#id_report_draft_url-label">Add link to report draft, if report is ready to be reviewed</a></li>
            <li><a href="#id_report_review_status-label">Report cannot be ready to be reviewed without a link to report draft</a></li>
        </ul>""",
        html=True,
    )
    assertContains(
        response,
        """<p class="govuk-error-message">
            <span class="govuk-visually-hidden">Error:</span>
            Add link to report draft, if report is ready to be reviewed
        </p>""",
        html=True,
    )
    assertContains(
        response,
        """<p class="govuk-error-message">
            <span class="govuk-visually-hidden">Error:</span>
            Report cannot be ready to be reviewed without a link to report draft
        </p>""",
        html=True,
    )


@pytest.mark.parametrize(
    "useful_link, edit_url_name",
    [
        ("zendesk_url", "edit-case-details"),
        ("trello_url", "edit-contact-details"),
        ("zendesk_url", "edit-test-results"),
        ("trello_url", "edit-report-details"),
        ("trello_url", "edit-qa-process"),
        ("zendesk_url", "edit-report-correspondence"),
        ("trello_url", "edit-twelve-week-correspondence"),
        ("zendesk_url", "edit-final-decision"),
        ("trello_url", "edit-enforcement-body-correspondence"),
    ],
)
def test_useful_links_displayed_in_edit(useful_link, edit_url_name, admin_client):
    """
    Test that the useful links are displayed on all edit pages
    """
    case: Case = Case.objects.create(home_page_url="https://home_page_url.com")
    setattr(case, useful_link, f"https://{useful_link}.com")
    case.save()

    response: HttpResponse = admin_client.get(
        reverse(f"cases:{edit_url_name}", kwargs={"pk": case.id}),  # type: ignore
    )

    assert response.status_code == 200

    assertContains(
        response,
        """<h2 class="govuk-heading-m bottom-margin-5">Case status</h2>
            <p class="govuk-body-m">Unassigned case</p>""",
        html=True,
    )

    assertContains(
        response,
        """<li>
            <a href="https://home_page_url.com" rel="noreferrer noopener" target="_blank" class="govuk-link">
                Link to website
            </a>
        </li>""",
        html=True,
    )

    if useful_link == "trello_url":
        assertContains(
            response,
            """<li>
                <a href="https://trello_url.com" rel="noreferrer noopener" target="_blank" class="govuk-link">
                    Trello
                </a>
            </li>""",
            html=True,
        )
        assertNotContains(
            response,
            """<li>
                <a href="https://zendesk_url.com" rel="noreferrer noopener" target="_blank" class="govuk-link">
                    Zendesk
                </a>
            </li>""",
            html=True,
        )
    else:
        assertNotContains(
            response,
            """<li>
                <a href="https://trello_url.com" rel="noreferrer noopener" target="_blank" class="govuk-link">
                    Trello
                </a>
            </li>""",
            html=True,
        )
        assertContains(
            response,
            """<li>
                <a href="https://zendesk_url.com" rel="noreferrer noopener" target="_blank" class="govuk-link">
                    Zendesk
                </a>
            </li>""",
            html=True,
        )


def test_case_reviewer_updated_when_report_approved(
    admin_client, admin_user
):
    """
    Test that the case QA auditor is set to the current user when report is approved
    """
    case: Case = Case.objects.create()

    response: HttpResponse = admin_client.post(
        reverse("cases:edit-qa-process", kwargs={"pk": case.id}),
        {
            "report_approved_status": "yes",
            "save_continue": "Save and continue",
        },
    )

    assert response.status_code == 302
    updated_case: Case = Case.objects.get(pk=case.id)
    assert updated_case.reviewer == admin_user


def test_case_final_decision_view_shows_warning_when_no_problems_found(admin_client):
    """
    Test that the case final decision view contains a warning if the website and accessibility statement
    are compliant
    """
    case: Case = Case.objects.create(
        is_website_compliant="compliant", accessibility_statement_state="compliant"
    )

    response: HttpResponse = admin_client.get(
        reverse("cases:edit-final-decision", kwargs={"pk": case.id})  # type: ignore
    )

    assert response.status_code == 200
    assertContains(
        response,
        """<div class="govuk-warning-text">
            <span class="govuk-warning-text__icon" aria-hidden="true">!</span>
            <strong class="govuk-warning-text__text">
                <span class="govuk-warning-text__assistive">Warning</span>
                The public sector body website is compliant and has no issues with the accessibility statement.
                The case can be marked as completed with no further action.
            </strong>
        </div>""",
        html=True,
    )


@pytest.mark.django_db
def test_create_case_also_creates_event(admin_client):
    """Test that create case also creates event"""
    response: HttpResponse = admin_client.post(
        f"{reverse('cases:case-create')}?allow_duplicate_cases=True",
        {
            "home_page_url": HOME_PAGE_URL,
            "enforcement_body": "ehrc",
            "organisation_name": ORGANISATION_NAME,
            "save_exit": "Button value",
        },
    )

    assert response.status_code == 302

    case: Case = Case.objects.get(pk=1)
    content_type: ContentType = ContentType.objects.get_for_model(Case)
    event: Event = Event.objects.get(content_type=content_type, object_id=case.id)  # type: ignore

    assert event.type == EVENT_TYPE_MODEL_CREATE


def test_delete_case_creates_update_event(admin_client):
    """Test that delete case also creates update event"""
    case: Case = Case.objects.create()

    response: HttpResponse = admin_client.post(
        reverse("cases:delete-case", kwargs={"pk": case.id})  # type: ignore
    )

    assert response.status_code == 302

    content_type: ContentType = ContentType.objects.get_for_model(Case)
    event: Event = Event.objects.get(content_type=content_type, object_id=case.id)  # type: ignore

    assert event.type == EVENT_TYPE_MODEL_UPDATE


def test_updating_case_create_event(admin_client):
    """Test that updating a case also creates an event"""
    case: Case = Case.objects.create()

    response: HttpResponse = admin_client.post(
        reverse("cases:edit-report-correspondence", kwargs={"pk": case.id}),  # type: ignore
        {
            "report_followup_week_1_sent_date": "on",
            "report_followup_week_4_sent_date": "on",
            "save_continue": "Button value",
        },
    )
    assert response.status_code == 302

    content_type: ContentType = ContentType.objects.get_for_model(Case)
    event: Event = Event.objects.get(content_type=content_type, object_id=case.id)  # type: ignore

    assert event.type == EVENT_TYPE_MODEL_UPDATE


def test_add_contact_also_creates_event(admin_client):
    """Test adding a contact also creates an event"""
    case: Case = Case.objects.create()

    response: HttpResponse = admin_client.post(
        reverse("cases:edit-contact-details", kwargs={"pk": case.id}),  # type: ignore
        {
            "form-TOTAL_FORMS": "1",
            "form-INITIAL_FORMS": "0",
            "form-MIN_NUM_FORMS": "0",
            "form-MAX_NUM_FORMS": "1000",
            "form-0-id": "",
            "form-0-first_name": "",
            "form-0-last_name": "",
            "form-0-job_title": "",
            "form-0-email": CONTACT_EMAIL,
            "form-0-notes": "",
            "save_continue": "Save and continue",
        },
        follow=True,
    )
    assert response.status_code == 200
    contacts: QuerySet[Contact] = Contact.objects.filter(case=case)
    assert contacts.count() == 1
    contact: Contact = list(contacts)[0]

    content_type: ContentType = ContentType.objects.get_for_model(Contact)
    event: Event = Event.objects.get(content_type=content_type, object_id=contact.id)  # type: ignore

    assert event.type == EVENT_TYPE_MODEL_CREATE


def test_delete_contact_adds_update_event(admin_client):
    """Test that pressing the remove contact button adds an update event"""
    case: Case = Case.objects.create()
    contact: Contact = Contact.objects.create(case=case)

    response: HttpResponse = admin_client.post(
        reverse("cases:edit-contact-details", kwargs={"pk": case.id}),  # type: ignore
        {
            f"remove_contact_{contact.id}": "Button value",  # type: ignore
        },
        follow=True,
    )
    assert response.status_code == 200

    content_type: ContentType = ContentType.objects.get_for_model(Contact)
    event: Event = Event.objects.get(content_type=content_type, object_id=contact.id)  # type: ignore

    assert event.type == EVENT_TYPE_MODEL_UPDATE<|MERGE_RESOLUTION|>--- conflicted
+++ resolved
@@ -764,11 +764,7 @@
     )
 
     response: HttpResponse = admin_client.post(
-<<<<<<< HEAD
-        reverse("cases:edit-report-correspondence", kwargs={"pk": case.id}),
-=======
-        reverse("cases:edit-report-details", kwargs={"pk": case.id}),  # type: ignore
->>>>>>> 12c676ae
+        reverse("cases:edit-report-correspondence", kwargs={"pk": case.id}),  # type: ignore
         {
             "report_sent_date_0": REPORT_SENT_DATE.day,
             "report_sent_date_1": REPORT_SENT_DATE.month,
@@ -794,11 +790,7 @@
     case: Case = Case.objects.create(report_sent_date=OTHER_DATE)
 
     response: HttpResponse = admin_client.post(
-<<<<<<< HEAD
-        reverse("cases:edit-report-correspondence", kwargs={"pk": case.id}),
-=======
-        reverse("cases:edit-report-details", kwargs={"pk": case.id}),  # type: ignore
->>>>>>> 12c676ae
+        reverse("cases:edit-report-correspondence", kwargs={"pk": case.id}),  # type: ignore
         {
             "report_sent_date_0": REPORT_SENT_DATE.day,
             "report_sent_date_1": REPORT_SENT_DATE.month,
@@ -1466,7 +1458,7 @@
     case: Case = Case.objects.create()
 
     response: HttpResponse = admin_client.post(
-        reverse("cases:edit-qa-process", kwargs={"pk": case.id}),
+        reverse("cases:edit-qa-process", kwargs={"pk": case.id}),  # type: ignore
         {
             "report_approved_status": "yes",
             "save_continue": "Save and continue",
@@ -1474,7 +1466,7 @@
     )
 
     assert response.status_code == 302
-    updated_case: Case = Case.objects.get(pk=case.id)
+    updated_case: Case = Case.objects.get(pk=case.id)  # type: ignore
     assert updated_case.reviewer == admin_user
 
 
