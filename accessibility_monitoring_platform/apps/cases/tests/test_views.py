"""
Tests for cases views
"""
from datetime import date, datetime, timedelta
import pytest
from typing import Dict, List, Optional
from backports.zoneinfo import ZoneInfo

from pytest_django.asserts import assertContains, assertNotContains

from django.contrib.auth.models import User, Group
from django.contrib.contenttypes.models import ContentType
from django.db.models.query import QuerySet
from django.http import HttpResponse
from django.urls import reverse

from ...notifications.models import Notifications
from ..models import (
    REPORT_METHODOLOGY_PLATFORM,
    Case,
    Contact,
    TESTING_METHODOLOGY_PLATFORM,
    REPORT_APPROVED_STATUS_APPROVED,
)
from ..views import (
    ONE_WEEK_IN_DAYS,
    FOUR_WEEKS_IN_DAYS,
    TWELVE_WEEKS_IN_DAYS,
    find_duplicate_cases,
    calculate_report_followup_dates,
    calculate_twelve_week_chaser_dates,
    format_due_date_help_text,
    CaseQAProcessUpdateView,
)
from ...audits.models import Audit
from ...common.models import (
    Event,
    Sector,
    EVENT_TYPE_MODEL_CREATE,
    EVENT_TYPE_MODEL_UPDATE,
)
from ...common.utils import format_date, get_field_names_for_export
<<<<<<< HEAD
from ...reports.models import Report, PublishedReport
=======
from ...reports.models import PublishedReport, Report
>>>>>>> 36a80cf2

CONTACT_EMAIL: str = "test@email.com"
DOMAIN: str = "domain.com"
HOME_PAGE_URL: str = f"https://{DOMAIN}"
ORGANISATION_NAME: str = "Organisation name"
REPORT_SENT_DATE: date = date(2021, 2, 28)
OTHER_DATE: date = date(2020, 12, 31)
ONE_WEEK_FOLLOWUP_DUE_DATE: date = REPORT_SENT_DATE + timedelta(days=ONE_WEEK_IN_DAYS)
FOUR_WEEK_FOLLOWUP_DUE_DATE: date = REPORT_SENT_DATE + timedelta(
    days=FOUR_WEEKS_IN_DAYS
)
TWELVE_WEEK_FOLLOWUP_DUE_DATE: date = REPORT_SENT_DATE + timedelta(
    days=TWELVE_WEEKS_IN_DAYS
)
SUSPEND_NOTES: str = """I am
a suspend note,
I am"""
COMPLIANCE_DECISION_NOTES: str = "Compliant decision note"
ACCESSIBILITY_STATEMENT_NOTES: str = "Accessibility Statement note"
TODAY: date = date.today()
DRAFT_REPORT_URL: str = "https://draft-report-url.com"
case_fields_to_export_str: str = ",".join(get_field_names_for_export(Case))


def add_user_to_auditor_groups(user: User) -> None:
    auditor_group: Group = Group.objects.create(name="Auditor")
    qa_auditor_group: Group = Group.objects.create(name="QA auditor")
    auditor_group.user_set.add(user)  # type: ignore
    qa_auditor_group.user_set.add(user)  # type: ignore


def test_case_detail_view_leaves_out_deleted_contact(admin_client):
    """Test that deleted Contacts are not included in context"""
    case: Case = Case.objects.create()
    undeleted_contact: Contact = Contact.objects.create(
        case=case,
        first_name="Undeleted",
        last_name="Contact",
    )
    Contact.objects.create(
        case=case,
        first_name="Deleted",
        last_name="Contact",
        is_deleted=True,
    )

    response: HttpResponse = admin_client.get(reverse("cases:case-detail", kwargs={"pk": case.id}))  # type: ignore

    assert response.status_code == 200
    assert set(response.context["contacts"]) == set([undeleted_contact])
    assertContains(response, "Undeleted Contact")
    assertNotContains(response, "Deleted Contact")


def test_case_list_view_leaves_out_deleted_case(admin_client):
    """Test that the case list view page does not include deleted cases"""
    Case.objects.create(organisation_name="Not Deleted")
    Case.objects.create(organisation_name="Is Deleted", is_deleted=True)

    response: HttpResponse = admin_client.get(reverse("cases:case-list"))

    assert response.status_code == 200
    assertContains(response, '<h2 class="govuk-heading-m">1 cases found</h2>')
    assertContains(response, "Not Deleted")
    assertNotContains(response, "Is Deleted")


def test_case_list_view_filtering_by_deleted_includes_deleted_contact(admin_client):
    """Test that deleted Cases are included in context when filtering by status 'deleted'"""
    Case.objects.create(organisation_name="Not Deleted")
    Case.objects.create(organisation_name="Is Deleted", is_deleted=True)

    response: HttpResponse = admin_client.get(
        f'{reverse("cases:case-list")}?status=deleted'
    )

    assert response.status_code == 200
    assertContains(response, '<h2 class="govuk-heading-m">1 cases found</h2>')
    assertContains(response, "Is Deleted")
    assertNotContains(response, "Not Deleted")


def test_case_list_view_filters_by_unassigned_qa_case(admin_client):
    """Test that Cases where Report is ready to QA can be filtered by status"""
    Case.objects.create(organisation_name="Excluded")
    Case.objects.create(
        organisation_name="Included", report_review_status="ready-to-review"
    )

    response: HttpResponse = admin_client.get(
        f'{reverse("cases:case-list")}?status=unassigned-qa-case'
    )

    assert response.status_code == 200
    assertContains(response, '<h2 class="govuk-heading-m">1 cases found</h2>')
    assertContains(response, "Included")
    assertNotContains(response, "Excluded")


def test_case_list_view_filters_by_case_number(admin_client):
    """Test that the case list view page can be filtered by case number"""
    included_case: Case = Case.objects.create(organisation_name="Included")
    Case.objects.create(organisation_name="Excluded")

    response: HttpResponse = admin_client.get(f"{reverse('cases:case-list')}?search={included_case.id}")  # type: ignore

    assert response.status_code == 200
    assertContains(response, '<h2 class="govuk-heading-m">1 cases found</h2>')
    assertContains(response, "Included")
    assertNotContains(response, "Excluded")


def test_case_list_view_filters_by_psb_location(admin_client):
    """Test that the case list view page can be filtered by case number"""
    Case.objects.create(organisation_name="Included", psb_location="scotland")
    Case.objects.create(organisation_name="Excluded")

    response: HttpResponse = admin_client.get(
        f"{reverse('cases:case-list')}?search=scot"
    )

    assert response.status_code == 200
    assertContains(response, '<h2 class="govuk-heading-m">1 cases found</h2>')
    assertContains(response, "Included")
    assertNotContains(response, "Excluded")


def test_case_list_view_filters_by_sector(admin_client):
    """Test that the case list view page can be filtered by case number"""
    sector: Sector = Sector.objects.create(name="Defence")
    Case.objects.create(organisation_name="Included", sector=sector)
    Case.objects.create(organisation_name="Excluded")

    response: HttpResponse = admin_client.get(
        f"{reverse('cases:case-list')}?search=fence"
    )

    assert response.status_code == 200
    assertContains(response, '<h2 class="govuk-heading-m">1 cases found</h2>')
    assertContains(response, "Included")
    assertNotContains(response, "Excluded")


@pytest.mark.parametrize(
    "field_name,value,url_parameter_name",
    [
        ("home_page_url", "included.com", "search"),
        ("organisation_name", "IncludedOrg", "search"),
    ],
)
def test_case_list_view_string_filters(
    field_name, value, url_parameter_name, admin_client
):
    """Test that the case list view page can be filtered by string"""
    included_case: Case = Case.objects.create(organisation_name="Included")
    setattr(included_case, field_name, value)
    included_case.save()

    Case.objects.create(organisation_name="Excluded")

    response: HttpResponse = admin_client.get(
        f"{reverse('cases:case-list')}?{url_parameter_name}={value}"
    )

    assert response.status_code == 200
    assertContains(response, '<h2 class="govuk-heading-m">1 cases found</h2>')
    assertContains(response, "Included")
    assertNotContains(response, "Excluded")


@pytest.mark.parametrize(
    "field_name,url_parameter_name",
    [
        ("auditor", "auditor"),
        ("reviewer", "reviewer"),
    ],
)
def test_case_list_view_user_filters(field_name, url_parameter_name, admin_client):
    """Test that the case list view page can be filtered by user"""
    user: User = User.objects.create()
    add_user_to_auditor_groups(user)

    included_case: Case = Case.objects.create(organisation_name="Included")
    setattr(included_case, field_name, user)
    included_case.save()

    Case.objects.create(organisation_name="Excluded")

    response: HttpResponse = admin_client.get(
        f"{reverse('cases:case-list')}?{url_parameter_name}={user.id}"  # type: ignore
    )

    assert response.status_code == 200
    assertContains(response, '<h2 class="govuk-heading-m">1 cases found</h2>')
    assertContains(response, "Included")
    assertNotContains(response, "Excluded")


@pytest.mark.parametrize(
    "field_name,url_parameter_name",
    [
        ("auditor", "auditor"),
        ("reviewer", "reviewer"),
    ],
)
def test_case_list_view_user_unassigned_filters(
    field_name, url_parameter_name, admin_client
):
    """Test that the case list view page can be filtered by unassigned user values"""
    Case.objects.create(organisation_name="Included")

    user = User.objects.create()
    excluded_case: Case = Case.objects.create(organisation_name="Excluded")
    setattr(excluded_case, field_name, user)
    excluded_case.save()

    response: HttpResponse = admin_client.get(
        f"{reverse('cases:case-list')}?{url_parameter_name}=none"
    )

    assert response.status_code == 200
    assertContains(response, '<h2 class="govuk-heading-m">1 cases found</h2>')
    assertContains(response, "Included")
    assertNotContains(response, "Excluded")


def test_case_list_view_date_range_filters(admin_client):
    """Test that the case list view page can be filtered by date range"""
    included_created_date: datetime = datetime(
        year=2021, month=6, day=5, tzinfo=ZoneInfo("UTC")
    )
    excluded_created_date: datetime = datetime(
        year=2021, month=5, day=5, tzinfo=ZoneInfo("UTC")
    )
    Case.objects.create(organisation_name="Included", created=included_created_date)
    Case.objects.create(organisation_name="Excluded", created=excluded_created_date)

    url_parameters = "start_date_0=1&start_date_1=6&start_date_2=2021&end_date_0=10&end_date_1=6&end_date_2=2021"
    response: HttpResponse = admin_client.get(
        f"{reverse('cases:case-list')}?{url_parameters}"
    )

    assert response.status_code == 200
    assertContains(response, '<h2 class="govuk-heading-m">1 cases found</h2>')
    assertContains(response, "Included")
    assertNotContains(response, "Excluded")


def test_case_export_list_view(admin_client):
    """Test that the case export list view returns csv data"""
    response: HttpResponse = admin_client.get(reverse("cases:case-export-list"))

    assert response.status_code == 200
    assertContains(response, case_fields_to_export_str)


def test_case_export_list_view_respects_filters(admin_client):
    """Test that the case export list view includes only filtered data"""
    user: User = User.objects.create()
    add_user_to_auditor_groups(user)
    Case.objects.create(organisation_name="Included", auditor=user)
    Case.objects.create(organisation_name="Excluded")

    response: HttpResponse = admin_client.get(f"{reverse('cases:case-export-list')}?auditor={user.id}")  # type: ignore

    assert response.status_code == 200
    assertContains(response, "Included")
    assertNotContains(response, "Excluded")


def test_case_export_single_view(admin_client):
    """Test that the case export single view returns csv data"""
    case: Case = Case.objects.create()

    response: HttpResponse = admin_client.get(
        reverse("cases:case-export-single", kwargs={"pk": case.id})  # type: ignore
    )

    assert response.status_code == 200
    assertContains(response, case_fields_to_export_str)


def test_delete_case_view(admin_client):
    """Test that delete case view deletes case"""
    case: Case = Case.objects.create()

    response: HttpResponse = admin_client.post(
        reverse("cases:delete-case", kwargs={"pk": case.id}),  # type: ignore
        {
            "version": case.version,
        },
    )

    assert response.status_code == 302
    assert response.url == reverse("cases:case-list")  # type: ignore

    case_from_db: Case = Case.objects.get(pk=case.id)  # type: ignore

    assert case_from_db.is_deleted


def test_restore_case_view(admin_client):
    """Test that restore case view restores case"""
    case: Case = Case.objects.create(is_deleted=True)

    response: HttpResponse = admin_client.post(
        reverse("cases:restore-case", kwargs={"pk": case.id}),  # type: ignore
        {
            "version": case.version,
        },
    )

    assert response.status_code == 302
    assert response.url == reverse("cases:case-detail", kwargs={"pk": case.id})  # type: ignore

    case_from_db: Case = Case.objects.get(pk=case.id)  # type: ignore

    assert case_from_db.is_deleted is False


def test_suspend_case_view(admin_client):
    """Test that suspend case view suspends case"""
    case: Case = Case.objects.create()
    case_pk: Dict[str, int] = {"pk": case.id}  # type: ignore

    response: HttpResponse = admin_client.post(
        reverse("cases:suspend-case", kwargs=case_pk),
        {
            "version": case.version,
            "suspend_notes": SUSPEND_NOTES,
        },
    )

    assert response.status_code == 302
    assert response.url == reverse("cases:case-detail", kwargs=case_pk)  # type: ignore

    case_from_db: Case = Case.objects.get(pk=case.id)  # type: ignore

    assert case_from_db.is_suspended
    assert case_from_db.suspend_date == TODAY
    assert case_from_db.suspend_notes == SUSPEND_NOTES


def test_unsuspend_case_view(admin_client):
    """Test that unsuspend case view unsuspends case"""
    case: Case = Case.objects.create()
    case_pk: Dict[str, int] = {"pk": case.id}  # type: ignore

    response: HttpResponse = admin_client.post(
        reverse("cases:unsuspend-case", kwargs=case_pk),
        {
            "version": case.version,
        },
    )

    assert response.status_code == 302
    assert response.url == reverse("cases:case-detail", kwargs=case_pk)  # type: ignore

    case_from_db: Case = Case.objects.get(pk=case.id)  # type: ignore

    assert not case_from_db.is_suspended


@pytest.mark.parametrize(
    "path_name, expected_content",
    [
        ("cases:case-list", '<h1 class="govuk-heading-xl">Search</h1>'),
        ("cases:case-create", '<h1 class="govuk-heading-xl">Create case</h1>'),
    ],
)
def test_non_case_specific_page_loads(path_name, expected_content, admin_client):
    """Test that the non-case-specific view page loads"""
    response: HttpResponse = admin_client.get(reverse(path_name))

    assert response.status_code == 200
    assertContains(response, expected_content)


@pytest.mark.parametrize(
    "path_name, expected_content",
    [
        (
            "cases:case-detail",
            '<h1 class="govuk-heading-xl" style="margin-bottom:15px; padding-right: 20px;">View case</h1>',
        ),
        ("cases:edit-case-details", "<li>Case details</li>"),
        ("cases:edit-test-results", "<li>Testing details</li>"),
        ("cases:edit-report-details", "<li>Report details</li>"),
        ("cases:edit-qa-process", "<li>QA process</li>"),
        ("cases:edit-contact-details", "<li>Contact details</li>"),
        ("cases:edit-report-correspondence", "<li>Report correspondence</li>"),
    ],
)
def test_case_specific_page_loads(path_name, expected_content, admin_client):
    """Test that the case-specific view page loads"""
    case: Case = Case.objects.create()

    response: HttpResponse = admin_client.get(reverse(path_name, kwargs={"pk": case.id}))  # type: ignore

    assert response.status_code == 200

    assertContains(response, expected_content, html=True)


def test_create_case_shows_error_messages(admin_client):
    """
    Test that the create case page shows the expected error messages
    """
    response: HttpResponse = admin_client.post(
        reverse("cases:case-create"),
        {
            "home_page_url": "gov.uk",
            "save_exit": "Save and exit",
        },
    )

    assert response.status_code == 200
    assertContains(
        response,
        """<p class="govuk-error-message">
            <span class="govuk-visually-hidden">Error:</span>
            URL must start with http:// or https://
        </p>""",
        html=True,
    )
    assertContains(
        response,
        """<p class="govuk-error-message">
            <span class="govuk-visually-hidden">Error:</span>
            Choose which equalities body will check the case
        </p>""",
        html=True,
    )


@pytest.mark.parametrize(
    "button_name, expected_redirect_url",
    [
        ("save_continue_case", reverse("cases:edit-case-details", kwargs={"pk": 1})),
        ("save_new_case", reverse("cases:case-create")),
        ("save_exit", reverse("cases:case-list")),
    ],
)
def test_create_case_redirects_based_on_button_pressed(
    button_name, expected_redirect_url, admin_client
):
    """Test that a successful case create redirects based on the button pressed"""
    response: HttpResponse = admin_client.post(
        reverse("cases:case-create"),
        {
            "home_page_url": HOME_PAGE_URL,
            "enforcement_body": "ehrc",
            button_name: "Button value",
        },
    )

    assert response.status_code == 302
    assert response.url == expected_redirect_url  # type: ignore


@pytest.mark.django_db
def test_create_case_shows_duplicate_cases(admin_client):
    """Test that create case shows duplicates found"""
    other_url: str = "other_url"
    other_organisation_name: str = "other organisation name"
    Case.objects.create(
        home_page_url=HOME_PAGE_URL,
        organisation_name=other_organisation_name,
    )
    Case.objects.create(
        organisation_name=ORGANISATION_NAME,
        home_page_url=other_url,
    )

    response: HttpResponse = admin_client.post(
        reverse("cases:case-create"),
        {
            "home_page_url": HOME_PAGE_URL,
            "enforcement_body": "ehrc",
            "organisation_name": ORGANISATION_NAME,
        },
    )

    assert response.status_code == 200
    assertContains(response, other_url)
    assertContains(response, other_organisation_name)


@pytest.mark.parametrize(
    "button_name, expected_redirect_url",
    [
        ("save_continue_case", reverse("cases:edit-case-details", kwargs={"pk": 3})),
        ("save_new_case", reverse("cases:case-create")),
        ("save_exit", reverse("cases:case-list")),
    ],
)
@pytest.mark.django_db
def test_create_case_can_create_duplicate_cases(
    button_name, expected_redirect_url, admin_client
):
    """Test that create case can create duplicate cases"""
    Case.objects.create(home_page_url=HOME_PAGE_URL)
    Case.objects.create(organisation_name=ORGANISATION_NAME)

    response: HttpResponse = admin_client.post(
        f"{reverse('cases:case-create')}?allow_duplicate_cases=True",
        {
            "home_page_url": HOME_PAGE_URL,
            "enforcement_body": "ehrc",
            "organisation_name": ORGANISATION_NAME,
            button_name: "Button value",
        },
    )

    assert response.status_code == 302
    assert response.url == expected_redirect_url  # type: ignore


@pytest.mark.parametrize(
    "case_edit_path, button_name, expected_redirect_path",
    [
        ("cases:edit-case-details", "save", "cases:edit-case-details"),
        ("cases:edit-case-details", "save_continue", "cases:edit-test-results"),
        ("cases:edit-test-results", "save", "cases:edit-test-results"),
        ("cases:edit-test-results", "save_continue", "cases:edit-report-details"),
        ("cases:edit-report-details", "save", "cases:edit-report-details"),
        ("cases:edit-report-details", "save_continue", "cases:edit-qa-process"),
        ("cases:edit-qa-process", "save", "cases:edit-qa-process"),
        ("cases:edit-qa-process", "save_continue", "cases:edit-contact-details"),
        ("cases:edit-contact-details", "save", "cases:edit-contact-details"),
        (
            "cases:edit-contact-details",
            "save_continue",
            "cases:edit-report-correspondence",
        ),
        (
            "cases:edit-report-correspondence",
            "save",
            "cases:edit-report-correspondence",
        ),
        (
            "cases:edit-report-correspondence",
            "save_continue",
            "cases:edit-twelve-week-correspondence",
        ),
        (
            "cases:edit-report-followup-due-dates",
            "save_return",
            "cases:edit-report-correspondence",
        ),
        (
            "cases:edit-twelve-week-correspondence",
            "save",
            "cases:edit-twelve-week-correspondence",
        ),
        (
            "cases:edit-twelve-week-correspondence",
            "save_continue",
            "cases:edit-review-changes",
        ),
        (
            "cases:edit-twelve-week-correspondence-due-dates",
            "save_return",
            "cases:edit-twelve-week-correspondence",
        ),
        (
            "cases:edit-no-psb-response",
            "save",
            "cases:edit-case-close",
        ),
        ("cases:edit-review-changes", "save", "cases:edit-review-changes"),
        (
            "cases:edit-review-changes",
            "save_continue",
            "cases:edit-twelve-week-retest",
        ),
        ("cases:edit-twelve-week-retest", "save", "cases:edit-twelve-week-retest"),
        (
            "cases:edit-twelve-week-retest",
            "save_continue",
            "cases:edit-case-close",
        ),
        ("cases:edit-case-close", "save", "cases:edit-case-close"),
        (
            "cases:edit-case-close",
            "save_continue",
            "cases:edit-post-case",
        ),
        ("cases:edit-post-case", "save", "cases:edit-post-case"),
        (
            "cases:edit-post-case",
            "save_continue",
            "cases:edit-enforcement-body-correspondence",
        ),
        (
            "cases:edit-enforcement-body-correspondence",
            "save",
            "cases:edit-enforcement-body-correspondence",
        ),
        (
            "cases:edit-enforcement-body-correspondence",
            "save_exit",
            "cases:case-detail",
        ),
    ],
)
def test_platform_case_edit_redirects_based_on_button_pressed(
    case_edit_path,
    button_name,
    expected_redirect_path,
    admin_client,
):
    """
    Test that a successful case update redirects based on the button pressed
    when the case testing methodology is platform
    """
    case: Case = Case.objects.create(testing_methodology=TESTING_METHODOLOGY_PLATFORM)

    response: HttpResponse = admin_client.post(
        reverse(case_edit_path, kwargs={"pk": case.id}),  # type: ignore
        {
            "form-TOTAL_FORMS": "0",
            "form-INITIAL_FORMS": "0",
            "form-MIN_NUM_FORMS": "0",
            "form-MAX_NUM_FORMS": "1000",
            "home_page_url": HOME_PAGE_URL,
            "enforcement_body": "ehrc",
            "version": case.version,
            button_name: "Button value",
        },
    )
    assert response.status_code == 302
    assert (
        response.url  # type: ignore
        == f'{reverse(expected_redirect_path, kwargs={"pk": case.id})}'  # type: ignore
    )


@pytest.mark.parametrize(
    "case_edit_path, button_name, expected_redirect_path",
    [
        (
            "cases:edit-review-changes",
            "save_continue",
            "cases:edit-final-website",
        ),
        ("cases:edit-final-website", "save", "cases:edit-final-website"),
        (
            "cases:edit-final-website",
            "save_continue",
            "cases:edit-final-statement",
        ),
        ("cases:edit-final-statement", "save", "cases:edit-final-statement"),
        (
            "cases:edit-final-statement",
            "save_continue",
            "cases:edit-case-close",
        ),
    ],
)
def test_spreadsheet_case_edit_redirects_based_on_button_pressed(
    case_edit_path,
    button_name,
    expected_redirect_path,
    admin_client,
):
    """
    Test that a successful case update redirects based on the button pressed
    when the case testing methodology is spreadsheet
    """
    case: Case = Case.objects.create()

    response: HttpResponse = admin_client.post(
        reverse(case_edit_path, kwargs={"pk": case.id}),  # type: ignore
        {
            "form-TOTAL_FORMS": "0",
            "form-INITIAL_FORMS": "0",
            "form-MIN_NUM_FORMS": "0",
            "form-MAX_NUM_FORMS": "1000",
            "home_page_url": HOME_PAGE_URL,
            "enforcement_body": "ehrc",
            "version": case.version,
            button_name: "Button value",
        },
    )
    assert response.status_code == 302
    assert (
        response.url  # type: ignore
        == f'{reverse(expected_redirect_path, kwargs={"pk": case.id})}'  # type: ignore
    )


def test_add_contact_form_appears(admin_client):
    """Test that pressing the add contact button adds a new contact form"""
    case: Case = Case.objects.create()

    response: HttpResponse = admin_client.post(
        reverse("cases:edit-contact-details", kwargs={"pk": case.id}),  # type: ignore
        {
            "form-TOTAL_FORMS": "0",
            "form-INITIAL_FORMS": "0",
            "form-MIN_NUM_FORMS": "0",
            "form-MAX_NUM_FORMS": "1000",
            "version": case.version,
            "add_contact": "Button value",
        },
        follow=True,
    )
    assert response.status_code == 200
    assertContains(response, "Contact 1")


def test_add_contact(admin_client):
    """Test adding a contact"""
    case: Case = Case.objects.create()

    response: HttpResponse = admin_client.post(
        reverse("cases:edit-contact-details", kwargs={"pk": case.id}),  # type: ignore
        {
            "form-TOTAL_FORMS": "1",
            "form-INITIAL_FORMS": "0",
            "form-MIN_NUM_FORMS": "0",
            "form-MAX_NUM_FORMS": "1000",
            "form-0-id": "",
            "form-0-first_name": "",
            "form-0-last_name": "",
            "form-0-job_title": "",
            "form-0-email": CONTACT_EMAIL,
            "form-0-notes": "",
            "version": case.version,
            "save": "Save",
        },
        follow=True,
    )
    assert response.status_code == 200

    contacts: QuerySet[Contact] = Contact.objects.filter(case=case)
    assert contacts.count() == 1
    assert list(contacts)[0].email == CONTACT_EMAIL


def test_delete_contact(admin_client):
    """Test that pressing the remove contact button deletes the contact"""
    case: Case = Case.objects.create()
    contact: Contact = Contact.objects.create(case=case)

    response: HttpResponse = admin_client.post(
        reverse("cases:edit-contact-details", kwargs={"pk": case.id}),  # type: ignore
        {
            "form-TOTAL_FORMS": "0",
            "form-INITIAL_FORMS": "0",
            "form-MIN_NUM_FORMS": "0",
            "form-MAX_NUM_FORMS": "1000",
            "version": case.version,
            f"remove_contact_{contact.id}": "Button value",  # type: ignore
        },
        follow=True,
    )
    assert response.status_code == 200
    assertContains(response, "No contacts have been entered")

    contact_on_database = Contact.objects.get(pk=contact.id)  # type: ignore
    assert contact_on_database.is_deleted is True


def test_preferred_contact_not_displayed_on_form(admin_client):
    """
    Test that the preferred contact field is not displayed when there is only one contact
    """
    case: Case = Case.objects.create()
    Contact.objects.create(case=case)

    response: HttpResponse = admin_client.get(
        reverse("cases:edit-contact-details", kwargs={"pk": case.id}),  # type: ignore
    )
    assert response.status_code == 200
    assertNotContains(response, "Preferred contact?")


def test_preferred_contact_displayed_on_form(admin_client):
    """
    Test that the preferred contact field is displayed when there is more than one contact
    """
    case: Case = Case.objects.create()
    Contact.objects.create(case=case)
    Contact.objects.create(case=case)

    response: HttpResponse = admin_client.get(
        reverse("cases:edit-contact-details", kwargs={"pk": case.id}),  # type: ignore
    )
    assert response.status_code == 200
    assertContains(response, "Preferred contact?")


def test_updating_report_sent_date(admin_client):
    """Test that populating the report sent date populates the report followup due dates"""
    case: Case = Case.objects.create()

    response: HttpResponse = admin_client.post(
        reverse("cases:edit-report-correspondence", kwargs={"pk": case.id}),  # type: ignore
        {
            "report_sent_date_0": REPORT_SENT_DATE.day,
            "report_sent_date_1": REPORT_SENT_DATE.month,
            "report_sent_date_2": REPORT_SENT_DATE.year,
            "version": case.version,
            "save": "Button value",
        },
    )
    assert response.status_code == 302

    case_from_db: Case = Case.objects.get(pk=case.id)  # type: ignore

    assert case_from_db.report_followup_week_1_due_date == ONE_WEEK_FOLLOWUP_DUE_DATE
    assert case_from_db.report_followup_week_4_due_date == FOUR_WEEK_FOLLOWUP_DUE_DATE
    assert (
        case_from_db.report_followup_week_12_due_date == TWELVE_WEEK_FOLLOWUP_DUE_DATE
    )


def test_report_followup_due_dates_not_changed(admin_client):
    """
    Test that populating the report sent date updates existing report followup due dates
    """
    case: Case = Case.objects.create(
        report_followup_week_1_due_date=OTHER_DATE,
        report_followup_week_4_due_date=OTHER_DATE,
        report_followup_week_12_due_date=OTHER_DATE,
    )

    response: HttpResponse = admin_client.post(
        reverse("cases:edit-report-correspondence", kwargs={"pk": case.id}),  # type: ignore
        {
            "report_sent_date_0": REPORT_SENT_DATE.day,
            "report_sent_date_1": REPORT_SENT_DATE.month,
            "report_sent_date_2": REPORT_SENT_DATE.year,
            "version": case.version,
            "save": "Button value",
        },
    )
    assert response.status_code == 302

    case_from_db: Case = Case.objects.get(pk=case.id)  # type: ignore

    assert case_from_db.report_followup_week_1_due_date != OTHER_DATE
    assert case_from_db.report_followup_week_4_due_date != OTHER_DATE
    assert case_from_db.report_followup_week_12_due_date != OTHER_DATE


def test_report_followup_due_dates_not_changed_if_repot_sent_date_already_set(
    admin_client,
):
    """
    Test that updating the report sent date populates report followup due dates
    """
    case: Case = Case.objects.create(report_sent_date=OTHER_DATE)

    response: HttpResponse = admin_client.post(
        reverse("cases:edit-report-correspondence", kwargs={"pk": case.id}),  # type: ignore
        {
            "report_sent_date_0": REPORT_SENT_DATE.day,
            "report_sent_date_1": REPORT_SENT_DATE.month,
            "report_sent_date_2": REPORT_SENT_DATE.year,
            "version": case.version,
            "save": "Button value",
        },
    )
    assert response.status_code == 302

    case_from_db: Case = Case.objects.get(pk=case.id)  # type: ignore

    assert case_from_db.report_followup_week_1_due_date is not None
    assert case_from_db.report_followup_week_4_due_date is not None
    assert case_from_db.report_followup_week_12_due_date is not None


def test_case_report_correspondence_view_contains_followup_due_dates(admin_client):
    """Test that the case report correspondence view contains the followup due dates"""
    case: Case = Case.objects.create(
        report_followup_week_1_due_date=ONE_WEEK_FOLLOWUP_DUE_DATE,
        report_followup_week_4_due_date=FOUR_WEEK_FOLLOWUP_DUE_DATE,
        report_followup_week_12_due_date=TWELVE_WEEK_FOLLOWUP_DUE_DATE,
    )

    response: HttpResponse = admin_client.get(
        reverse("cases:edit-report-correspondence", kwargs={"pk": case.id})  # type: ignore
    )

    assert response.status_code == 200
    assertContains(
        response,
        f'<div class="govuk-hint">Due {format_date(ONE_WEEK_FOLLOWUP_DUE_DATE)}</div>',
    )
    assertContains(
        response,
        f'<div class="govuk-hint">Due {format_date(FOUR_WEEK_FOLLOWUP_DUE_DATE)}</div>',
    )
    assertContains(
        response,
        f'<div class="govuk-hint">Due {format_date(TWELVE_WEEK_FOLLOWUP_DUE_DATE)}</div>',
        html=True,
    )


def test_setting_report_followup_populates_sent_dates(admin_client):
    """Test that ticking the report followup checkboxes populates the report followup sent dates"""
    case: Case = Case.objects.create()

    response: HttpResponse = admin_client.post(
        reverse("cases:edit-report-correspondence", kwargs={"pk": case.id}),  # type: ignore
        {
            "report_followup_week_1_sent_date": "on",
            "report_followup_week_4_sent_date": "on",
            "version": case.version,
            "save": "Button value",
        },
    )
    assert response.status_code == 302

    case_from_db: Case = Case.objects.get(pk=case.id)  # type: ignore

    assert case_from_db.report_followup_week_1_sent_date == TODAY
    assert case_from_db.report_followup_week_4_sent_date == TODAY


def test_setting_report_followup_does_not_update_sent_dates(admin_client):
    """Test that ticking the report followup checkboxes does not update the report followup sent dates"""
    case: Case = Case.objects.create(
        report_followup_week_1_sent_date=OTHER_DATE,
        report_followup_week_4_sent_date=OTHER_DATE,
    )

    response: HttpResponse = admin_client.post(
        reverse("cases:edit-report-correspondence", kwargs={"pk": case.id}),  # type: ignore
        {
            "report_followup_week_1_sent_date": "on",
            "report_followup_week_4_sent_date": "on",
            "version": case.version,
            "save": "Button value",
        },
    )
    assert response.status_code == 302

    case_from_db: Case = Case.objects.get(pk=case.id)  # type: ignore

    assert case_from_db.report_followup_week_1_sent_date == OTHER_DATE
    assert case_from_db.report_followup_week_4_sent_date == OTHER_DATE


def test_unsetting_report_followup_sent_dates(admin_client):
    """Test that not ticking the report followup checkboxes clears the report followup sent dates"""
    case: Case = Case.objects.create(
        report_followup_week_1_sent_date=OTHER_DATE,
        report_followup_week_4_sent_date=OTHER_DATE,
    )

    response: HttpResponse = admin_client.post(
        reverse("cases:edit-report-correspondence", kwargs={"pk": case.id}),  # type: ignore
        {
            "version": case.version,
            "save": "Button value",
        },
    )
    assert response.status_code == 302

    case_from_db: Case = Case.objects.get(pk=case.id)  # type: ignore

    assert case_from_db.report_followup_week_1_sent_date is None
    assert case_from_db.report_followup_week_4_sent_date is None


@pytest.mark.parametrize(
    "url, domain, expected_number_of_duplicates",
    [
        (HOME_PAGE_URL, ORGANISATION_NAME, 2),
        (HOME_PAGE_URL, "", 1),
        ("https://domain2.com", "Org name", 0),
        ("https://domain2.com", "", 0),
    ],
)
@pytest.mark.django_db
def test_find_duplicate_cases(url, domain, expected_number_of_duplicates):
    """Test find_duplicate_cases returns matching cases"""
    organisation_name_case: Case = Case.objects.create(
        organisation_name=ORGANISATION_NAME
    )
    domain_case: Case = Case.objects.create(home_page_url=HOME_PAGE_URL)

    duplicate_cases: List[Case] = list(find_duplicate_cases(url, domain))

    assert len(duplicate_cases) == expected_number_of_duplicates

    if expected_number_of_duplicates > 0:
        assert duplicate_cases[0] == domain_case

    if expected_number_of_duplicates > 1:
        assert duplicate_cases[1] == organisation_name_case


def test_preferred_contact_not_displayed(admin_client):
    """
    Test that the preferred contact is not displayed when there is only one contact
    """
    case: Case = Case.objects.create()
    Contact.objects.create(case=case)

    response: HttpResponse = admin_client.get(
        reverse("cases:case-detail", kwargs={"pk": case.id}),  # type: ignore
    )
    assert response.status_code == 200
    assertNotContains(response, "Preferred contact")


def test_preferred_contact_displayed(admin_client):
    """
    Test that the preferred contact is displayed when there is more than one contact
    """
    case: Case = Case.objects.create()
    Contact.objects.create(case=case)
    Contact.objects.create(case=case)

    response: HttpResponse = admin_client.get(
        reverse("cases:case-detail", kwargs={"pk": case.id}),  # type: ignore
    )
    assert response.status_code == 200
    assertContains(response, "Preferred contact")


@pytest.mark.parametrize(
    "flag_name, section_name, edit_url_name",
    [
        ("case_details_complete_date", "Case details", "edit-case-details"),
        ("contact_details_complete_date", "Contact details", "edit-contact-details"),
        ("testing_details_complete_date", "Testing details", "edit-test-results"),
        ("reporting_details_complete_date", "Report details", "edit-report-details"),
        ("qa_process_complete_date", "QA process", "edit-qa-process"),
        (
            "report_correspondence_complete_date",
            "Report correspondence",
            "edit-report-correspondence",
        ),
        (
            "twelve_week_correspondence_complete_date",
            "12-week correspondence",
            "edit-twelve-week-correspondence",
        ),
        ("review_changes_complete_date", "Reviewing changes", "edit-review-changes"),
        (
            "twelve_week_retest_complete_date",
            "12-week retest",
            "edit-twelve-week-retest",
        ),
        ("case_close_complete_date", "Closing the case", "edit-case-close"),
        ("post_case_complete_date", "Post case summary", "edit-post-case"),
        (
            "enforcement_correspondence_complete_date",
            "Equality body summary",
            "edit-enforcement-body-correspondence",
        ),
    ],
)
def test_section_complete_check_displayed_in_contents_platform_methodology(
    flag_name, section_name, edit_url_name, admin_client
):
    """
    Test that the section complete tick is displayed in contents
    when case testing methodology is platform
    """
    case: Case = Case.objects.create(testing_methodology=TESTING_METHODOLOGY_PLATFORM)
    setattr(case, flag_name, TODAY)
    case.save()
    edit_url: str = reverse(f"cases:{edit_url_name}", kwargs={"pk": case.id})  # type: ignore

    response: HttpResponse = admin_client.get(
        reverse("cases:case-detail", kwargs={"pk": case.id}),  # type: ignore
    )

    assert response.status_code == 200

    assertContains(
        response,
        f"""<li>
            <a href="#{edit_url_name[5:]}" class="govuk-link govuk-link--no-visited-state">
            {section_name}<span class="govuk-visually-hidden">complete</span></a>
            |
            <a href="{edit_url}" class="govuk-link govuk-link--no-visited-state">
                Edit<span class="govuk-visually-hidden">complete</span>
            </a>
            &check;
        </li>""",
        html=True,
    )


@pytest.mark.parametrize(
    "flag_name, section_name, edit_url_name",
    [
        (
            "final_website_complete_date",
            "Final website compliance decision",
            "edit-final-website",
        ),
        (
            "final_statement_complete_date",
            "Final accessibility statement compliance decision",
            "edit-final-statement",
        ),
    ],
)
def test_section_complete_check_displayed_in_contents_spreadsheet_methodology(
    flag_name, section_name, edit_url_name, admin_client
):
    """
    Test that the section complete tick is displayed in contents
    when case testing methodology is spreadsheet
    """
    case: Case = Case.objects.create()
    setattr(case, flag_name, TODAY)
    case.save()
    edit_url: str = reverse(f"cases:{edit_url_name}", kwargs={"pk": case.id})  # type: ignore

    response: HttpResponse = admin_client.get(
        reverse("cases:case-detail", kwargs={"pk": case.id}),  # type: ignore
    )

    assert response.status_code == 200

    assertContains(
        response,
        f"""<li>
            <a href="#{edit_url_name[5:]}" class="govuk-link govuk-link--no-visited-state">
            {section_name}<span class="govuk-visually-hidden">complete</span></a>
            |
            <a href="{edit_url}" class="govuk-link govuk-link--no-visited-state">
                Edit<span class="govuk-visually-hidden">complete</span>
            </a>
            &check;
        </li>""",
        html=True,
    )


@pytest.mark.parametrize(
    "step_url, flag_name, step_name",
    [
        ("cases:edit-case-details", "case_details_complete_date", "Case details"),
        ("cases:edit-test-results", "testing_details_complete_date", "Testing details"),
        (
            "cases:edit-report-details",
            "reporting_details_complete_date",
            "Report details",
        ),
        ("cases:edit-qa-process", "qa_process_complete_date", "QA process"),
        (
            "cases:edit-contact-details",
            "contact_details_complete_date",
            "Contact details",
        ),
        (
            "cases:edit-report-correspondence",
            "report_correspondence_complete_date",
            "Report correspondence",
        ),
        (
            "cases:edit-twelve-week-correspondence",
            "twelve_week_correspondence_complete_date",
            "12-week correspondence",
        ),
        (
            "cases:edit-twelve-week-retest",
            "twelve_week_retest_complete_date",
            "12-week retest",
        ),
        (
            "cases:edit-review-changes",
            "review_changes_complete_date",
            "Reviewing changes",
        ),
        ("cases:edit-case-close", "case_close_complete_date", "Closing the case"),
        ("cases:edit-post-case", "post_case_complete_date", "Post case summary"),
        (
            "cases:edit-enforcement-body-correspondence",
            "enforcement_correspondence_complete_date",
            "Equality body summary",
        ),
    ],
)
def test_section_complete_check_displayed_in_steps_platform_methodology(
    step_url, flag_name, step_name, admin_client
):
    """
    Test that the section complete tick is displayed in list of steps
    when case testing methodology is platform
    """
    case: Case = Case.objects.create(testing_methodology=TESTING_METHODOLOGY_PLATFORM)
    setattr(case, flag_name, TODAY)
    case.save()

    response: HttpResponse = admin_client.get(
        reverse(step_url, kwargs={"pk": case.id}),  # type: ignore
    )

    assert response.status_code == 200

    assertContains(
        response,
        f'{step_name}<span class="govuk-visually-hidden">complete</span> &check;',
        html=True,
    )


@pytest.mark.parametrize(
    "step_url, flag_name, step_name",
    [
        (
            "cases:edit-final-website",
            "final_website_complete_date",
            "Final website compliance decision",
        ),
        (
            "cases:edit-final-statement",
            "final_statement_complete_date",
            "Final accessibility statement compliance decision",
        ),
    ],
)
def test_section_complete_check_displayed_in_steps_spreadsheet_methodology(
    step_url, flag_name, step_name, admin_client
):
    """
    Test that the section complete tick is displayed in list of steps
    when case testing methodology is spreadsheet
    """
    case: Case = Case.objects.create()
    setattr(case, flag_name, TODAY)
    case.save()

    response: HttpResponse = admin_client.get(
        reverse(step_url, kwargs={"pk": case.id}),  # type: ignore
    )

    assert response.status_code == 200

    assertContains(
        response,
        f'{step_name}<span class="govuk-visually-hidden">complete</span> &check;',
        html=True,
    )


def test_twelve_week_retest_page_shows_link_to_create_test_page_if_none_found(
    admin_client,
):
    """
    Test that the twelve week retest page shows the link to the test results page
    when no test exists on the case.
    """
    case: Case = Case.objects.create(testing_methodology="platform")

    response: HttpResponse = admin_client.get(
        reverse("cases:edit-twelve-week-retest", kwargs={"pk": case.id}),  # type: ignore
    )

    assert response.status_code == 200

    assertContains(response, "This case does not have a test.")

    edit_test_results_url: str = reverse("cases:edit-test-results", kwargs={"pk": case.id})  # type: ignore
    assertContains(
        response,
        f"""<a href="{edit_test_results_url}"
            class="govuk-link govuk-link--no-visited-state">
                testing details
        </a>""",
        html=True,
    )


def test_twelve_week_retest_page_shows_start_retest_button_if_no_retest_exists(
    admin_client,
):
    """
    Test that the twelve week retest page shows start retest button when a
    test exists with no retest.
    """
    case: Case = Case.objects.create(testing_methodology="platform")
    audit: Audit = Audit.objects.create(case=case)

    response: HttpResponse = admin_client.get(
        reverse("cases:edit-twelve-week-retest", kwargs={"pk": case.id}),  # type: ignore
    )

    assert response.status_code == 200

    assertContains(response, "This case does not have a retest.")
    assertContains(response, "Click Start retest to move to the testing environment.")

    start_retest_url: str = reverse("audits:audit-retest-start", kwargs={"pk": audit.id})  # type: ignore
    assertContains(
        response,
        f"""<a href="{start_retest_url}"
            role="button" draggable="false" class="govuk-button govuk-button--secondary"
            data-module="govuk-button">
            Start retest
        </a>""",
        html=True,
    )


def test_twelve_week_retest_page_shows_view_retest_button_if_retest_exists(
    admin_client,
):
    """
    Test that the twelve week retest page shows view retest button when a
    test with a retest exists.
    """
    case: Case = Case.objects.create(testing_methodology="platform")
    audit: Audit = Audit.objects.create(case=case, retest_date=date.today())

    response: HttpResponse = admin_client.get(
        reverse("cases:edit-twelve-week-retest", kwargs={"pk": case.id}),  # type: ignore
    )

    assert response.status_code == 200

    view_retest_url: str = reverse("audits:audit-retest-detail", kwargs={"pk": audit.id})  # type: ignore
    assertContains(
        response,
        f"""<a href="{view_retest_url}"
            role="button" draggable="false" class="govuk-button govuk-button--secondary"
            data-module="govuk-button">
            View retest
        </a>""",
        html=True,
    )


def test_case_review_changes_view_contains_link_to_test_results_url(admin_client):
    """Test that the case review changes view contains the link to the test results"""
    test_results_url: str = "https://test-results-url"
    case: Case = Case.objects.create(test_results_url=test_results_url)

    response: HttpResponse = admin_client.get(
        reverse("cases:edit-review-changes", kwargs={"pk": case.id})  # type: ignore
    )

    assert response.status_code == 200
    assertContains(
        response,
        '<div class="govuk-hint">'
        f'The retest form can be found in the <a href="{test_results_url}"'
        ' class="govuk-link govuk-link--no-visited-state" target="_blank">test results</a>'
        "</div>",
    )


def test_case_review_changes_view_contains_no_link_to_test_results_url(admin_client):
    """
    Test that the case review changes view contains no link to the test results if none is on case
    """
    case: Case = Case.objects.create()

    response: HttpResponse = admin_client.get(
        reverse("cases:edit-review-changes", kwargs={"pk": case.id})  # type: ignore
    )

    assert response.status_code == 200
    assertContains(
        response,
        '<div class="govuk-hint">'
        "There is no test spreadsheet for this case"
        "</div>",
    )


@pytest.mark.parametrize(
    "step_url", ["cases:edit-final-statement", "cases:edit-final-website"]
)
def test_case_final_views_contain_placeholder_no_accessibility_statement_notes(
    step_url,
    admin_client,
):
    """
    Test that the case final statement and website views
    contain placeholder text if there are no accessibility statement notes
    """
    case: Case = Case.objects.create()

    response: HttpResponse = admin_client.get(
        reverse(step_url, kwargs={"pk": case.id})  # type: ignore
    )

    assert response.status_code == 200
    assertContains(
        response,
        """<div class="govuk-form-group">
            <label class="govuk-label"><b>Initial accessibility statement notes</b></label>
            <div class="govuk-hint">
                No notes for this case
            </div>
        </div>""",
        html=True,
    )


@pytest.mark.parametrize(
    "step_url", ["cases:edit-final-statement", "cases:edit-final-website"]
)
def test_case_final_views_contains_placeholder_no_compliance_decision_notes(
    step_url,
    admin_client,
):
    """
    Test that the case final views contain placeholder text
    if there are no compliance decision notes
    """
    case: Case = Case.objects.create()

    response: HttpResponse = admin_client.get(
        reverse(step_url, kwargs={"pk": case.id})  # type: ignore
    )

    assert response.status_code == 200
    assertContains(
        response,
        """<div class="govuk-form-group">
            <label class="govuk-label"><b>Initial compliance notes</b></label>
            <div class="govuk-hint">
                No notes for this case
            </div>
        </div>""",
        html=True,
    )


def test_calculate_report_followup_dates():
    """
    Test that the report followup dates are calculated correctly.
    """
    case: Case = Case()
    report_sent_date: date = date(2020, 1, 1)

    updated_case = calculate_report_followup_dates(case=case, report_sent_date=report_sent_date)  # type: ignore

    assert updated_case.report_followup_week_1_due_date == date(2020, 1, 8)  # type: ignore
    assert updated_case.report_followup_week_4_due_date == date(2020, 1, 29)  # type: ignore
    assert updated_case.report_followup_week_12_due_date == date(2020, 3, 25)  # type: ignore


def test_calculate_twelve_week_chaser_dates():
    """
    Test that the twelve week chaser dates are calculated correctly.
    """
    case: Case = Case()
    twelve_week_update_requested_date: date = date(2020, 1, 1)

    updated_case = calculate_twelve_week_chaser_dates(
        case=case, twelve_week_update_requested_date=twelve_week_update_requested_date  # type: ignore
    )

    assert updated_case.twelve_week_1_week_chaser_due_date == date(2020, 1, 8)  # type: ignore
    assert updated_case.twelve_week_4_week_chaser_due_date == date(2020, 1, 29)  # type: ignore


@pytest.mark.parametrize(
    "due_date, expected_help_text",
    [
        (date(2020, 1, 1), "Due 01/01/2020"),
        (None, "None"),
    ],
)
def test_format_due_date_help_text(due_date, expected_help_text):
    """
    Test due date formatting for help text
    """
    assert format_due_date_help_text(due_date) == expected_help_text


def test_case_details_includes_link_to_auditors_cases(admin_client):
    """
    Test that the case details page contains a link to all the auditor's cases
    """
    user: User = User.objects.create(first_name="Joe", last_name="Bloggs")
    case: Case = Case.objects.create(auditor=user)

    response: HttpResponse = admin_client.get(
        reverse("cases:case-detail", kwargs={"pk": case.id}),  # type: ignore
    )
    assert response.status_code == 200
    user_id: int = user.id  # type: ignore
    assertContains(
        response,
        f"""<tr class="govuk-table__row">
            <th scope="row" class="govuk-table__header amp-width-one-half">Auditor</th>
            <td class="govuk-table__cell amp-width-one-half">
                <a href="{reverse("cases:case-list")}?auditor={ user_id }" rel="noreferrer noopener" class="govuk-link">
                    Joe Bloggs
                </a>
            </td>
        </tr>""",
        html=True,
    )


def test_case_details_has_no_link_to_auditors_cases_if_no_auditor(admin_client):
    """
    Test that the case details page contains no link to the auditor's cases if no auditor is set
    """
    case: Case = Case.objects.create()

    response: HttpResponse = admin_client.get(
        reverse("cases:case-detail", kwargs={"pk": case.id}),  # type: ignore
    )
    assert response.status_code == 200
    assertContains(
        response,
        """<tr class="govuk-table__row">
            <th scope="row" class="govuk-table__header amp-width-one-half">Auditor</th>
            <td class="govuk-table__cell amp-width-one-half">None</td>
        </tr>""",
        html=True,
    )


def test_case_details_includes_link_to_report(admin_client):
    """
    Test that the case details page contains a link to the report
    """
    report_final_pdf_url: str = "https://report-final-pdf-url.com"
    case: Case = Case.objects.create(report_final_pdf_url=report_final_pdf_url)

    response: HttpResponse = admin_client.get(
        reverse("cases:case-detail", kwargs={"pk": case.id}),  # type: ignore
    )
    assert response.status_code == 200
    assertContains(
        response,
        f"""<tr class="govuk-table__row">
            <th scope="row" class="govuk-table__header amp-width-one-half">Link to final PDF report</th>
            <td class="govuk-table__cell amp-width-one-half">
                <a href="{report_final_pdf_url}" rel="noreferrer noopener" target="_blank" class="govuk-link">
                    Final draft (PDF)
                </a>
            </td>
        </tr>""",
        html=True,
    )


def test_case_details_includes_no_link_to_report(admin_client):
    """
    Test that the case details page contains no link to the report if none is set
    """
    case: Case = Case.objects.create()

    response: HttpResponse = admin_client.get(
        reverse("cases:case-detail", kwargs={"pk": case.id}),  # type: ignore
    )
    assert response.status_code == 200
    assertContains(
        response,
        """<tr class="govuk-table__row">
            <th scope="row" class="govuk-table__header amp-width-one-half">Link to final PDF report</th>
            <td class="govuk-table__cell amp-width-one-half">None</td>
        </tr>""",
        html=True,
    )


def test_status_change_message_shown(admin_client):
    """Test updating the case status causes a message to be shown on the next page"""
    user: User = User.objects.create()
    add_user_to_auditor_groups(user)

    case: Case = Case.objects.create()

    response: HttpResponse = admin_client.post(
        reverse("cases:edit-case-details", kwargs={"pk": case.id}),  # type: ignore
        {
            "auditor": user.id,  # type: ignore
            "home_page_url": HOME_PAGE_URL,
            "enforcement_body": "ehrc",
            "version": case.version,
            "save": "Save and continue",
        },
        follow=True,
    )

    assert response.status_code == 200
    assertContains(
        response,
        """<div class="govuk-inset-text">
            Status changed from 'Unassigned case' to 'Test in progress'
        </div>""",
        html=True,
    )


@pytest.mark.django_db
def test_qa_process_approval_notifies_auditor(rf):
    """Test approving the report on the QA process page notifies the auditor"""
    user: User = User.objects.create()
    case: Case = Case.objects.create(organisation_name=ORGANISATION_NAME, auditor=user)

    request_user: User = User.objects.create(
        username="johnsmith", first_name="John", last_name="Smith"
    )
    request = rf.post(
        reverse("cases:edit-qa-process", kwargs={"pk": case.id}),  # type: ignore
        {
            "version": case.version,
            "report_approved_status": REPORT_APPROVED_STATUS_APPROVED,
            "save": "Button value",
        },
    )
    request.user = request_user

    response: HttpResponse = CaseQAProcessUpdateView.as_view()(request, pk=case.id)  # type: ignore

    assert response.status_code == 302

    notification: Optional[Notifications] = Notifications.objects.filter(
        user=user
    ).first()

    assert notification is not None
    assert (
        notification.body == f"{request_user.get_full_name()} QA approved Case {case}"
    )


@pytest.mark.parametrize(
    "useful_link, edit_url_name",
    [
        ("zendesk_url", "edit-case-details"),
        ("trello_url", "edit-contact-details"),
        ("zendesk_url", "edit-test-results"),
        ("trello_url", "edit-report-details"),
        ("trello_url", "edit-qa-process"),
        ("zendesk_url", "edit-report-correspondence"),
        ("trello_url", "edit-twelve-week-correspondence"),
        ("zendesk_url", "edit-review-changes"),
        ("zendesk_url", "edit-final-website"),
        ("zendesk_url", "edit-final-statement"),
        ("zendesk_url", "edit-case-close"),
        ("zendesk_url", "edit-post-case"),
        ("trello_url", "edit-enforcement-body-correspondence"),
    ],
)
def test_useful_links_displayed_in_edit(useful_link, edit_url_name, admin_client):
    """
    Test that the useful links are displayed on all edit pages
    """
    case: Case = Case.objects.create(home_page_url="https://home_page_url.com")
    setattr(case, useful_link, f"https://{useful_link}.com")
    case.save()

    response: HttpResponse = admin_client.get(
        reverse(f"cases:{edit_url_name}", kwargs={"pk": case.id}),  # type: ignore
    )

    assert response.status_code == 200

    assertContains(
        response,
        """<h2 class="govuk-heading-m bottom-margin-5">Case status</h2>
            <p class="govuk-body-m">Unassigned case</p>""",
        html=True,
    )

    assertContains(
        response,
        """<li>
            <a href="https://home_page_url.com" rel="noreferrer noopener" target="_blank" class="govuk-link">
                Link to website
            </a>
        </li>""",
        html=True,
    )

    if useful_link == "trello_url":
        assertContains(
            response,
            """<li>
                <a href="https://trello_url.com" rel="noreferrer noopener" target="_blank" class="govuk-link">
                    Trello
                </a>
            </li>""",
            html=True,
        )
        assertNotContains(
            response,
            """<li>
                <a href="https://zendesk_url.com" rel="noreferrer noopener" target="_blank" class="govuk-link">
                    Zendesk
                </a>
            </li>""",
            html=True,
        )
    else:
        assertNotContains(
            response,
            """<li>
                <a href="https://trello_url.com" rel="noreferrer noopener" target="_blank" class="govuk-link">
                    Trello
                </a>
            </li>""",
            html=True,
        )
        assertContains(
            response,
            """<li>
                <a href="https://zendesk_url.com" rel="noreferrer noopener" target="_blank" class="govuk-link">
                    Zendesk
                </a>
            </li>""",
            html=True,
        )


def test_case_reviewer_updated_when_report_approved(admin_client, admin_user):
    """
    Test that the case QA auditor is set to the current user when report is approved
    """
    case: Case = Case.objects.create()

    response: HttpResponse = admin_client.post(
        reverse("cases:edit-qa-process", kwargs={"pk": case.id}),  # type: ignore
        {
            "report_approved_status": "yes",
            "version": case.version,
            "save": "Save and continue",
        },
    )

    assert response.status_code == 302
    updated_case: Case = Case.objects.get(pk=case.id)  # type: ignore
    assert updated_case.reviewer == admin_user


@pytest.mark.parametrize(
    "step_url",
    [
        "cases:edit-review-changes",
        "cases:edit-final-website",
        "cases:edit-final-statement",
        "cases:edit-case-close",
    ],
)
def test_case_final_views_show_warning_when_no_problems_found(step_url, admin_client):
    """
    Test that the case final views contain a warning if the website and accessibility statement
    are compliant
    """
    case: Case = Case.objects.create(
        is_website_compliant="compliant", accessibility_statement_state="compliant"
    )

    response: HttpResponse = admin_client.get(
        reverse(step_url, kwargs={"pk": case.id})  # type: ignore
    )

    assert response.status_code == 200
    assertContains(
        response,
        """<div class="govuk-warning-text">
            <span class="govuk-warning-text__icon" aria-hidden="true">!</span>
            <strong class="govuk-warning-text__text">
                <span class="govuk-warning-text__assistive">Warning</span>
                The public sector body website is compliant and has no issues with the accessibility statement.
                The case can be marked as completed with no further action.
            </strong>
        </div>""",
        html=True,
    )


@pytest.mark.django_db
def test_create_case_also_creates_event(admin_client):
    """Test that create case also creates event"""
    response: HttpResponse = admin_client.post(
        f"{reverse('cases:case-create')}?allow_duplicate_cases=True",
        {
            "home_page_url": HOME_PAGE_URL,
            "enforcement_body": "ehrc",
            "organisation_name": ORGANISATION_NAME,
            "save_exit": "Button value",
        },
    )

    assert response.status_code == 302

    case: Case = Case.objects.get(pk=1)
    content_type: ContentType = ContentType.objects.get_for_model(Case)
    event: Event = Event.objects.get(content_type=content_type, object_id=case.id)  # type: ignore

    assert event.type == EVENT_TYPE_MODEL_CREATE


def test_delete_case_creates_update_event(admin_client):
    """Test that delete case also creates update event"""
    case: Case = Case.objects.create()

    response: HttpResponse = admin_client.post(
        reverse("cases:delete-case", kwargs={"pk": case.id}),  # type: ignore
        {"version": 1},
    )

    assert response.status_code == 302

    content_type: ContentType = ContentType.objects.get_for_model(Case)
    event: Event = Event.objects.get(content_type=content_type, object_id=case.id)  # type: ignore

    assert event.type == EVENT_TYPE_MODEL_UPDATE


def test_updating_case_create_event(admin_client):
    """Test that updating a case also creates an event"""
    case: Case = Case.objects.create()

    response: HttpResponse = admin_client.post(
        reverse("cases:edit-report-correspondence", kwargs={"pk": case.id}),  # type: ignore
        {
            "version": case.version,
            "report_correspondence_complete_date": "on",
            "save": "Button value",
        },
    )
    assert response.status_code == 302

    content_type: ContentType = ContentType.objects.get_for_model(Case)
    event: Event = Event.objects.get(content_type=content_type, object_id=case.id)  # type: ignore

    assert event.type == EVENT_TYPE_MODEL_UPDATE


def test_add_contact_also_creates_event(admin_client):
    """Test adding a contact also creates an event"""
    case: Case = Case.objects.create()

    response: HttpResponse = admin_client.post(
        reverse("cases:edit-contact-details", kwargs={"pk": case.id}),  # type: ignore
        {
            "form-TOTAL_FORMS": "1",
            "form-INITIAL_FORMS": "0",
            "form-MIN_NUM_FORMS": "0",
            "form-MAX_NUM_FORMS": "1000",
            "form-0-id": "",
            "form-0-first_name": "",
            "form-0-last_name": "",
            "form-0-job_title": "",
            "form-0-email": CONTACT_EMAIL,
            "form-0-notes": "",
            "version": case.version,
            "save": "Save",
        },
        follow=True,
    )
    assert response.status_code == 200
    contacts: QuerySet[Contact] = Contact.objects.filter(case=case)
    assert contacts.count() == 1
    contact: Contact = list(contacts)[0]

    content_type: ContentType = ContentType.objects.get_for_model(Contact)
    event: Event = Event.objects.get(content_type=content_type, object_id=contact.id)  # type: ignore

    assert event.type == EVENT_TYPE_MODEL_CREATE


def test_delete_contact_adds_update_event(admin_client):
    """Test that pressing the remove contact button adds an update event"""
    case: Case = Case.objects.create()
    contact: Contact = Contact.objects.create(case=case)

    response: HttpResponse = admin_client.post(
        reverse("cases:edit-contact-details", kwargs={"pk": case.id}),  # type: ignore
        {
            "form-TOTAL_FORMS": "0",
            "form-INITIAL_FORMS": "0",
            "form-MIN_NUM_FORMS": "0",
            "form-MAX_NUM_FORMS": "1000",
            "version": case.version,
            f"remove_contact_{contact.id}": "Button value",  # type: ignore
        },
        follow=True,
    )
    assert response.status_code == 200

    content_type: ContentType = ContentType.objects.get_for_model(Contact)
    event: Event = Event.objects.get(content_type=content_type, object_id=contact.id)  # type: ignore

    assert event.type == EVENT_TYPE_MODEL_UPDATE


def test_update_case_checks_version(admin_client):
    """Test that updating a case shows an error if the version of the case has changed"""
    case: Case = Case.objects.create(organisation_name=ORGANISATION_NAME)

    response: HttpResponse = admin_client.post(
        reverse("cases:edit-report-correspondence", kwargs={"pk": case.id}),  # type: ignore
        {
            "version": case.version - 1,
            "save": "Button value",
        },
    )
    assert response.status_code == 200

    assertContains(
        response,
        f"""<div class="govuk-error-summary__body">
            <ul class="govuk-list govuk-error-summary__list">
                <li class="govuk-error-message">
                    {ORGANISATION_NAME} | #1 has changed since this page loaded
                </li>
            </ul>
        </div>""",
        html=True,
    )


def test_testing_details_shows_audits_version_if_methodology_is_platform(admin_client):
    """
    Test that the edit testing details page shows the start test button
    and does not show the link to test results field when testing methodology is platform.
    """
    case: Case = Case.objects.create(testing_methodology="platform")

    response: HttpResponse = admin_client.get(
        reverse("cases:edit-test-results", kwargs={"pk": case.id}),  # type: ignore
    )

    assert response.status_code == 200

    create_audit_url: str = reverse("audits:audit-create", kwargs={"case_id": case.id})  # type: ignore
    assertContains(
        response,
        f"""<a href="{create_audit_url}"
            role="button" draggable="false" class="govuk-button govuk-button--secondary"
            data-module="govuk-button">
                Start test
        </a>""",
        html=True,
    )
    assertNotContains(
        response,
        """<label id="id_test_results_url-label" class="govuk-label" for="id_test_results_url">
            <b>Link to test results</b>
        </label>""",
        html=True,
    )


def test_testing_details_shows_spreadsheet_version_if_methodology_is_spreadsheet(
    admin_client,
):
    """
    Test that the edit testing details page does not show the start test button
    and does show the link to test results field when testing methodology is spreadsheet.
    """
    case: Case = Case.objects.create(testing_methodology="spreadsheet")

    response: HttpResponse = admin_client.get(
        reverse("cases:edit-test-results", kwargs={"pk": case.id}),  # type: ignore
    )

    assert response.status_code == 200

    create_audit_url: str = reverse("audits:audit-create", kwargs={"case_id": case.id})  # type: ignore
    assertNotContains(
        response,
        f"""<a href="{create_audit_url}"
            role="button" draggable="false" class="govuk-button govuk-button--secondary"
            data-module="govuk-button">
                Start test
        </a>""",
        html=True,
    )
    assertContains(
        response,
        """<label id="id_test_results_url-label" class="govuk-label" for="id_test_results_url">
            <b>Link to test results</b>
        </label>""",
        html=True,
    )


def test_testing_details_shows_test_results_if_methodology_is_platform(admin_client):
    """
    Test that the edit testing details page shows the view test button
    and test results when testing methodology is platform and audit exists.
    """
    case: Case = Case.objects.create(
        testing_methodology="platform",
        is_website_compliant="partially-compliant",
        compliance_decision_notes=COMPLIANCE_DECISION_NOTES,
        accessibility_statement_state="not-compliant",
        accessibility_statement_notes=ACCESSIBILITY_STATEMENT_NOTES,
    )
    audit: Audit = Audit.objects.create(case=case)

    response: HttpResponse = admin_client.get(
        reverse("cases:edit-test-results", kwargs={"pk": case.id}),  # type: ignore
    )

    assert response.status_code == 200

    view_audit_url: str = reverse("audits:audit-detail", kwargs={"pk": audit.id})  # type: ignore
    assertContains(
        response,
        f"""<a href="{view_audit_url}"
            role="button" draggable="false" class="govuk-button govuk-button--secondary"
            data-module="govuk-button">
                View test
        </a>""",
        html=True,
    )
    assertContains(
        response,
        """<tr class="govuk-table__row">
            <th scope="row" class="govuk-table__header amp-width-one-half">Initial website compliance decision</th>
            <td class="govuk-table__cell amp-width-one-half">Partially compliant</td>
        </tr>""",
        html=True,
    )
    assertContains(
        response,
        f"""<tr class="govuk-table__row">
            <th scope="row" class="govuk-table__header amp-width-one-half">
                Website compliance notes
            </th>
            <td class="govuk-table__cell amp-width-one-half amp-notes">
                <p>{COMPLIANCE_DECISION_NOTES}</p>
            </td>
        </tr>""",
        html=True,
    )
    assertContains(
        response,
        """<tr class="govuk-table__row">
            <th scope="row" class="govuk-table__header amp-width-one-half">
                Initial accessibility statement compliance decision
            </th>
            <td class="govuk-table__cell amp-width-one-half">Not compliant</td>
        </tr>""",
        html=True,
    )
    assertContains(
        response,
        f"""<tr class="govuk-table__row">
            <th scope="row" class="govuk-table__header amp-width-one-half">
                Initial accessibility statement compliance notes
            </th>
            <td class="govuk-table__cell amp-width-one-half amp-notes">
                <p>{ACCESSIBILITY_STATEMENT_NOTES}</p>
            </td>
        </tr>""",
        html=True,
    )


<<<<<<< HEAD
def test_platform_report_correspondence_shows_link_to_report_if_none_published(
    admin_client,
):
    """
    Test cases using platform-based reports show a link to report details if no
    report has been published.
    """
    case: Case = Case.objects.create(report_methodology=REPORT_METHODOLOGY_PLATFORM)
    report: Report = Report.objects.create(case=case)
    report_detail_url: str = reverse("reports:report-detail", kwargs={"pk": report.id})  # type: ignore

    response: HttpResponse = admin_client.get(
        reverse("cases:edit-report-correspondence", kwargs={"pk": case.id}),  # type: ignore
    )
    assert response.status_code == 200

    assertContains(
        response,
        f"""<p class="govuk-body-m">
            A published report does not exist for this case. Create a report in
            <a href="{report_detail_url}" class="govuk-link govuk-link--no-visited-state">
                case > report
            </a>
        </p>""",
=======
def test_non_platform_qa_process_shows_no_link_to_draft_report(admin_client):
    """
    Test that the QA process page shows that the link to report draft is none
    when none is set and the report methodology is not platform.
    """
    case: Case = Case.objects.create()

    response: HttpResponse = admin_client.get(
        reverse("cases:edit-qa-process", kwargs={"pk": case.id}),  # type: ignore
    )

    assert response.status_code == 200
    assertContains(
        response,
        """<div class="govuk-form-group">
            <label class="govuk-label"><b>Link to report draft</b></label>
            <div class="govuk-hint">None</div>
        </div>""",
        html=True,
    )


def test_non_platform_qa_process_shows_link_to_draft_report(admin_client):
    """
    Test that the QA process page shows the link to report draft
    when the report methodology is not platform.
    """
    case: Case = Case.objects.create(report_draft_url=DRAFT_REPORT_URL)

    response: HttpResponse = admin_client.get(
        reverse("cases:edit-qa-process", kwargs={"pk": case.id}),  # type: ignore
    )

    assert response.status_code == 200
    assertContains(
        response,
        f"""<div class="govuk-form-group">
            <label class="govuk-label"><b>Link to report draft</b></label>
            <div class="govuk-hint">
                <a href="{DRAFT_REPORT_URL}" rel="noreferrer noopener" target="_blank" class="govuk-link">
                    Link to report draft
                </a>
            </div>
        </div>""",
>>>>>>> 36a80cf2
        html=True,
    )


<<<<<<< HEAD
def test_non_platform_report_correspondence_shows_no_link_to_report(admin_client):
    """
    Test cases using platform-based reports show no link to report details if no
    report has been published.
    """
    case: Case = Case.objects.create(report_methodology=REPORT_METHODOLOGY_PLATFORM)
    Report.objects.create(case=case)

    response: HttpResponse = admin_client.get(
        reverse("cases:edit-report-correspondence", kwargs={"pk": case.id}),  # type: ignore
    )
    assert response.status_code == 200

    assertNotContains(
        response, "A published report does not exist for this case.", html=True
    )


def test_platform_report_correspondence_shows_published_reports_field(
    admin_client,
):
    """
    Test cases using platform-based reports shows a field report has been published.
    """
    case: Case = Case.objects.create(report_methodology=REPORT_METHODOLOGY_PLATFORM)
    report: Report = Report.objects.create(case=case)
    PublishedReport.objects.create(report=report)

    response: HttpResponse = admin_client.get(
        reverse("cases:edit-report-correspondence", kwargs={"pk": case.id}),  # type: ignore
    )
    assert response.status_code == 200

    assertContains(response, "Select which report is sent to PSB")
=======
def test_platform_qa_process_shows_no_link_to_preview_report(admin_client):
    """
    Test that the QA process page shows that the link to report draft is none
    when no report exists and the report methodology is platform.
    """
    case: Case = Case.objects.create(report_methodology=REPORT_METHODOLOGY_PLATFORM)

    response: HttpResponse = admin_client.get(
        reverse("cases:edit-qa-process", kwargs={"pk": case.id}),  # type: ignore
    )

    assert response.status_code == 200
    assertContains(
        response,
        """<div class="govuk-form-group">
            <label class="govuk-label"><b>Link to report draft</b></label>
            <div class="govuk-hint">None</div>
        </div>""",
        html=True,
    )


def test_platform_qa_process_shows_link_to_preview_report(admin_client):
    """
    Test that the QA process page shows the link to preview draft
    when the report methodology is platform.
    """
    case: Case = Case.objects.create(report_methodology=REPORT_METHODOLOGY_PLATFORM)

    report: Report = Report.objects.create(case=case)
    report_preview_url: str = reverse("reports:report-preview", kwargs={"pk": report.id})  # type: ignore

    response: HttpResponse = admin_client.get(
        reverse("cases:edit-qa-process", kwargs={"pk": case.id}),  # type: ignore
    )

    assert response.status_code == 200
    assertContains(
        response,
        f"""<div class="govuk-form-group">
            <label class="govuk-label"><b>Link to report draft</b></label>
            <div class="govuk-hint">
                <a href="{report_preview_url}" rel="noreferrer noopener" target="_blank" class="govuk-link">
                    Report preview
                </a>
            </div>
        </div>""",
        html=True,
    )


def test_platform_qa_process_shows_link_to_publish_report(admin_client):
    """
    Test that the QA process page shows the link to publish the report
    when the report methodology is platform and report has not been published.
    """
    case: Case = Case.objects.create(report_methodology=REPORT_METHODOLOGY_PLATFORM)

    report: Report = Report.objects.create(case=case)
    report_url: str = reverse("reports:report-detail", kwargs={"pk": report.id})  # type: ignore

    response: HttpResponse = admin_client.get(
        reverse("cases:edit-qa-process", kwargs={"pk": case.id}),  # type: ignore
    )

    assert response.status_code == 200
    assertContains(
        response,
        f"""<div class="govuk-form-group">
            <label class="govuk-label"><b>Published report</b></label>
            <div class="govuk-hint">
                HTML report has not been published. Publish report in
                <a href="{report_url}" rel="noreferrer noopener" class="govuk-link">
                    case > report
                </a>
            </div>
        </div>""",
        html=True,
    )


def test_platform_qa_process_shows_link_to_published_report(admin_client):
    """
    Test that the QA process page shows the link to published report
    when the report methodology is platform and report has been published.
    """
    case: Case = Case.objects.create(report_methodology=REPORT_METHODOLOGY_PLATFORM)

    report: Report = Report.objects.create(case=case)
    published_report: PublishedReport = PublishedReport.objects.create(report=report)
    published_report_url: str = reverse("reports:published-report-detail", kwargs={"pk": published_report.id})  # type: ignore

    response: HttpResponse = admin_client.get(
        reverse("cases:edit-qa-process", kwargs={"pk": case.id}),  # type: ignore
    )

    assert response.status_code == 200
    assertContains(
        response,
        f"""<div class="govuk-form-group">
            <label class="govuk-label"><b>Published report</b></label>
            <div class="govuk-hint">
                <a href="{published_report_url}" rel="noreferrer noopener"
                    target="_blank" class="govuk-link">
                    View final HTML report
                </a>
            </div>
        </div>""",
        html=True,
    )


def test_non_platform_qa_process_shows_final_report_fields(admin_client):
    """
    Test that the QA process page shows the final report fields
    when the report methodology is not platform.
    """
    case: Case = Case.objects.create()

    response: HttpResponse = admin_client.get(
        reverse("cases:edit-qa-process", kwargs={"pk": case.id}),  # type: ignore
    )

    assert response.status_code == 200
    assertContains(response, "Link to final PDF report")
    assertContains(response, "Link to final ODT report")


def test_platform_qa_process_does_not_show_final_report_fields(admin_client):
    """
    Test that the QA process page does not show the final report fields
    when the report methodology is platform.
    """
    case: Case = Case.objects.create(report_methodology=REPORT_METHODOLOGY_PLATFORM)

    response: HttpResponse = admin_client.get(
        reverse("cases:edit-qa-process", kwargs={"pk": case.id}),  # type: ignore
    )

    assert response.status_code == 200
    assertNotContains(response, "Link to final PDF report")
    assertNotContains(response, "Link to final ODT report")
>>>>>>> 36a80cf2
<|MERGE_RESOLUTION|>--- conflicted
+++ resolved
@@ -40,11 +40,7 @@
     EVENT_TYPE_MODEL_UPDATE,
 )
 from ...common.utils import format_date, get_field_names_for_export
-<<<<<<< HEAD
-from ...reports.models import Report, PublishedReport
-=======
 from ...reports.models import PublishedReport, Report
->>>>>>> 36a80cf2
 
 CONTACT_EMAIL: str = "test@email.com"
 DOMAIN: str = "domain.com"
@@ -2104,7 +2100,6 @@
     )
 
 
-<<<<<<< HEAD
 def test_platform_report_correspondence_shows_link_to_report_if_none_published(
     admin_client,
 ):
@@ -2129,7 +2124,10 @@
                 case > report
             </a>
         </p>""",
-=======
+        html=True,
+    )
+
+
 def test_non_platform_qa_process_shows_no_link_to_draft_report(admin_client):
     """
     Test that the QA process page shows that the link to report draft is none
@@ -2174,12 +2172,10 @@
                 </a>
             </div>
         </div>""",
->>>>>>> 36a80cf2
-        html=True,
-    )
-
-
-<<<<<<< HEAD
+        html=True,
+    )
+
+
 def test_non_platform_report_correspondence_shows_no_link_to_report(admin_client):
     """
     Test cases using platform-based reports show no link to report details if no
@@ -2214,7 +2210,8 @@
     assert response.status_code == 200
 
     assertContains(response, "Select which report is sent to PSB")
-=======
+
+
 def test_platform_qa_process_shows_no_link_to_preview_report(admin_client):
     """
     Test that the QA process page shows that the link to report draft is none
@@ -2356,5 +2353,4 @@
 
     assert response.status_code == 200
     assertNotContains(response, "Link to final PDF report")
-    assertNotContains(response, "Link to final ODT report")
->>>>>>> 36a80cf2
+    assertNotContains(response, "Link to final ODT report")