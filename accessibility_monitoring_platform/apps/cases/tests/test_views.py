"""
Tests for cases views
"""
from datetime import date, datetime, timedelta
import pytest
from typing import Dict, List, Optional
from zoneinfo import ZoneInfo

from pytest_django.asserts import assertContains, assertNotContains

from django.conf import settings
from django.contrib.auth.models import User, Group
from django.contrib.contenttypes.models import ContentType
from django.db.models.query import QuerySet
from django.http import HttpResponse
from django.urls import reverse

from ...notifications.models import Notification
from ...s3_read_write.models import S3Report
from ...audits.models import Audit, Page, PAGE_TYPE_STATEMENT, PAGE_TYPE_CONTACT
from ...comments.models import Comment
from ...common.models import (
    BOOLEAN_TRUE,
    Event,
    Sector,
    EVENT_TYPE_MODEL_CREATE,
    EVENT_TYPE_MODEL_UPDATE,
)
from ...common.utils import amp_format_date
from ...reports.models import Report

from ..models import (
    REPORT_METHODOLOGY_ODT,
    REPORT_METHODOLOGY_PLATFORM,
    TESTING_METHODOLOGY_SPREADSHEET,
    Case,
    CaseEvent,
    Contact,
    REPORT_APPROVED_STATUS_APPROVED,
    IS_WEBSITE_COMPLIANT_COMPLIANT,
    ACCESSIBILITY_STATEMENT_DECISION_COMPLIANT,
    REPORT_READY_TO_REVIEW,
    CASE_COMPLETED_SEND,
    ENFORCEMENT_BODY_PURSUING_YES_IN_PROGRESS,
    ENFORCEMENT_BODY_PURSUING_YES_COMPLETED,
    CASE_EVENT_TYPE_CREATE,
    CASE_EVENT_CASE_COMPLETED,
    CASE_COMPLETED_NO_SEND,
)
from ..utils import (
    FEEDBACK_SURVEY_COLUMNS_FOR_EXPORT,
    COLUMNS_FOR_EQUALITY_BODY,
    EXTRA_AUDIT_COLUMNS_FOR_EQUALITY_BODY,
    CASE_COLUMNS_FOR_EXPORT,
    CONTACT_COLUMNS_FOR_EXPORT,
)
from ..views import (
    ONE_WEEK_IN_DAYS,
    FOUR_WEEKS_IN_DAYS,
    TWELVE_WEEKS_IN_DAYS,
    find_duplicate_cases,
    calculate_report_followup_dates,
    calculate_twelve_week_chaser_dates,
    format_due_date_help_text,
    CaseQAProcessUpdateView,
)

CONTACT_EMAIL: str = "test@email.com"
DOMAIN: str = "domain.com"
HOME_PAGE_URL: str = f"https://{DOMAIN}"
ORGANISATION_NAME: str = "Organisation name"
REPORT_SENT_DATE: date = date(2021, 2, 28)
OTHER_DATE: date = date(2020, 12, 31)
ONE_WEEK_FOLLOWUP_DUE_DATE: date = REPORT_SENT_DATE + timedelta(days=ONE_WEEK_IN_DAYS)
FOUR_WEEK_FOLLOWUP_DUE_DATE: date = REPORT_SENT_DATE + timedelta(
    days=FOUR_WEEKS_IN_DAYS
)
TWELVE_WEEK_FOLLOWUP_DUE_DATE: date = REPORT_SENT_DATE + timedelta(
    days=TWELVE_WEEKS_IN_DAYS
)
DEACTIVATE_NOTES: str = """I am
a deactivate note,
I am"""
COMPLIANCE_DECISION_NOTES: str = "Compliant decision note"
ACCESSIBILITY_STATEMENT_NOTES: str = "Accessibility Statement note"
TODAY: date = date.today()
DRAFT_REPORT_URL: str = "https://draft-report-url.com"
case_feedback_survey_columns_to_export_str: str = ",".join(
    column.column_name
    for column in FEEDBACK_SURVEY_COLUMNS_FOR_EXPORT + CONTACT_COLUMNS_FOR_EXPORT
)
case_equality_body_columns_to_export_str: str = ",".join(
    column.column_name
    for column in COLUMNS_FOR_EQUALITY_BODY + EXTRA_AUDIT_COLUMNS_FOR_EQUALITY_BODY
)
case_columns_to_export_str: str = ",".join(
    column.column_name
    for column in CASE_COLUMNS_FOR_EXPORT + CONTACT_COLUMNS_FOR_EXPORT
)
ACCESSIBILITY_STATEMENT_URL: str = "https://example.com/accessibility-statement"
CONTACT_STATEMENT_URL: str = "https://example.com/contact"
TODAY: date = date.today()
QA_COMMENT_BODY: str = "QA comment body"


def add_user_to_auditor_groups(user: User) -> None:
    auditor_group: Group = Group.objects.create(name="Auditor")
    historic_auditor_group: Group = Group.objects.create(name="Historic auditor")
    qa_auditor_group: Group = Group.objects.create(name="QA auditor")
    auditor_group.user_set.add(user)
    historic_auditor_group.user_set.add(user)
    qa_auditor_group.user_set.add(user)


def test_case_detail_view_leaves_out_deleted_contact(admin_client):
    """Test that deleted Contacts are not included in context"""
    case: Case = Case.objects.create()
    undeleted_contact: Contact = Contact.objects.create(
        case=case,
        name="Undeleted Contact",
    )
    Contact.objects.create(
        case=case,
        name="Deleted Contact",
        is_deleted=True,
    )

    response: HttpResponse = admin_client.get(
        reverse("cases:case-detail", kwargs={"pk": case.id})
    )

    assert response.status_code == 200
    assert set(response.context["contacts"]) == set([undeleted_contact])
    assertContains(response, "Undeleted Contact")
    assertNotContains(response, "Deleted Contact")


def test_case_list_view_filters_by_unassigned_qa_case(admin_client):
    """Test that Cases where Report is ready to QA can be filtered by status"""
    Case.objects.create(organisation_name="Excluded")
    Case.objects.create(
        organisation_name="Included", report_review_status="ready-to-review"
    )

    response: HttpResponse = admin_client.get(
        f'{reverse("cases:case-list")}?status=unassigned-qa-case'
    )

    assert response.status_code == 200
    assertContains(response, '<h2 class="govuk-heading-m">1 case found</h2>')
    assertContains(response, "Included")
    assertNotContains(response, "Excluded")


def test_case_list_view_filters_by_case_number(admin_client):
    """Test that the case list view page can be filtered by case number"""
    included_case: Case = Case.objects.create(organisation_name="Included")
    Case.objects.create(organisation_name="Excluded")

    response: HttpResponse = admin_client.get(
        f"{reverse('cases:case-list')}?search={included_case.id}"
    )

    assert response.status_code == 200
    assertContains(response, '<h2 class="govuk-heading-m">1 case found</h2>')
    assertContains(response, "Included")
    assertNotContains(response, "Excluded")


def test_case_list_view_filters_by_psb_location(admin_client):
    """Test that the case list view page can be filtered by case number"""
    Case.objects.create(organisation_name="Included", psb_location="scotland")
    Case.objects.create(organisation_name="Excluded")

    response: HttpResponse = admin_client.get(
        f"{reverse('cases:case-list')}?search=scot"
    )

    assert response.status_code == 200
    assertContains(response, '<h2 class="govuk-heading-m">1 case found</h2>')
    assertContains(response, "Included")
    assertNotContains(response, "Excluded")


def test_case_list_view_filters_by_sector_name(admin_client):
    """Test that the case list view page can be filtered by sector name"""
    sector: Sector = Sector.objects.create(name="Defence")
    Case.objects.create(organisation_name="Included", sector=sector)
    Case.objects.create(organisation_name="Excluded")

    response: HttpResponse = admin_client.get(
        f"{reverse('cases:case-list')}?search=fence"
    )

    assert response.status_code == 200
    assertContains(response, '<h2 class="govuk-heading-m">1 case found</h2>')
    assertContains(response, "Included")
    assertNotContains(response, "Excluded")


@pytest.mark.parametrize(
    "field_name,value,url_parameter_name",
    [
        ("home_page_url", "included.com", "case_search"),
        ("organisation_name", "IncludedOrg", "case_search"),
    ],
)
def test_case_list_view_string_filters(
    field_name, value, url_parameter_name, admin_client
):
    """Test that the case list view page can be filtered by string"""
    included_case: Case = Case.objects.create(organisation_name="Included")
    setattr(included_case, field_name, value)
    included_case.save()

    Case.objects.create(organisation_name="Excluded")

    response: HttpResponse = admin_client.get(
        f"{reverse('cases:case-list')}?{url_parameter_name}={value}"
    )

    assert response.status_code == 200
    assertContains(response, '<h2 class="govuk-heading-m">1 case found</h2>')
    assertContains(response, "Included")
    assertNotContains(response, "Excluded")


@pytest.mark.parametrize(
    "field_name,url_parameter_name",
    [
        ("auditor", "auditor"),
        ("reviewer", "reviewer"),
    ],
)
def test_case_list_view_user_filters(field_name, url_parameter_name, admin_client):
    """Test that the case list view page can be filtered by user"""
    user: User = User.objects.create()
    add_user_to_auditor_groups(user)

    included_case: Case = Case.objects.create(organisation_name="Included")
    setattr(included_case, field_name, user)
    included_case.save()

    Case.objects.create(organisation_name="Excluded")

    response: HttpResponse = admin_client.get(
        f"{reverse('cases:case-list')}?{url_parameter_name}={user.id}"
    )

    assert response.status_code == 200
    assertContains(response, '<h2 class="govuk-heading-m">1 case found</h2>')
    assertContains(response, "Included")
    assertNotContains(response, "Excluded")


@pytest.mark.parametrize(
    "field_name,url_parameter_name",
    [
        ("auditor", "auditor"),
        ("reviewer", "reviewer"),
    ],
)
def test_case_list_view_user_unassigned_filters(
    field_name, url_parameter_name, admin_client
):
    """Test that the case list view page can be filtered by unassigned user values"""
    Case.objects.create(organisation_name="Included")

    user = User.objects.create()
    excluded_case: Case = Case.objects.create(organisation_name="Excluded")
    setattr(excluded_case, field_name, user)
    excluded_case.save()

    response: HttpResponse = admin_client.get(
        f"{reverse('cases:case-list')}?{url_parameter_name}=none"
    )

    assert response.status_code == 200
    assertContains(response, '<h2 class="govuk-heading-m">1 case found</h2>')
    assertContains(response, "Included")
    assertNotContains(response, "Excluded")


def test_case_list_view_date_range_filters(admin_client):
    """Test that the case list view page can be filtered by date range"""
    included_sent_to_enforcement_body_sent_date: datetime = datetime(
        year=2021, month=6, day=5, tzinfo=ZoneInfo("UTC")
    )
    excluded_sent_to_enforcement_body_sent_date: datetime = datetime(
        year=2021, month=5, day=5, tzinfo=ZoneInfo("UTC")
    )
    Case.objects.create(
        organisation_name="Included",
        sent_to_enforcement_body_sent_date=included_sent_to_enforcement_body_sent_date,
    )
    Case.objects.create(
        organisation_name="Excluded",
        sent_to_enforcement_body_sent_date=excluded_sent_to_enforcement_body_sent_date,
    )

    url_parameters = "date_start_0=1&date_start_1=6&date_start_2=2021&date_end_0=10&date_end_1=6&date_end_2=2021"
    response: HttpResponse = admin_client.get(
        f"{reverse('cases:case-list')}?{url_parameters}"
    )

    assert response.status_code == 200
    assertContains(response, '<h2 class="govuk-heading-m">1 case found</h2>')
    assertContains(response, "Included")
    assertNotContains(response, "Excluded")


def test_case_list_view_sector_filter(admin_client):
    """Test that the case list view page can be filtered by sector"""
    sector: Sector = Sector.objects.create(name="test sector")

    included_case: Case = Case.objects.create(organisation_name="Included")
    included_case.sector = sector
    included_case.save()

    Case.objects.create(organisation_name="Excluded")

    response: HttpResponse = admin_client.get(
        f"{reverse('cases:case-list')}?sector={sector.id}"
    )

    assert response.status_code == 200
    assertContains(response, '<h2 class="govuk-heading-m">1 case found</h2>')
    assertContains(response, "Included")
    assertNotContains(response, "Excluded")


def test_case_feedback_survey_export_list_view(admin_client):
    """Test that the case feedback survey export list view returns csv data"""
    response: HttpResponse = admin_client.get(
        reverse("cases:export-feedback-survey-cases")
    )

    assert response.status_code == 200
    assertContains(response, case_feedback_survey_columns_to_export_str)


def test_case_equality_body_export_list_view(admin_client):
    """Test that the case equality body export list view returns csv data"""
    response: HttpResponse = admin_client.get(
        reverse("cases:export-equality-body-cases")
    )

    assert response.status_code == 200
    assertContains(response, case_equality_body_columns_to_export_str)


def test_case_export_list_view(admin_client):
    """Test that the case export list view returns csv data"""
    response: HttpResponse = admin_client.get(reverse("cases:case-export-list"))

    assert response.status_code == 200
    assertContains(response, case_columns_to_export_str)


def test_case_export_list_view_respects_filters(admin_client):
    """Test that the case export list view includes only filtered data"""
    user: User = User.objects.create()
    add_user_to_auditor_groups(user)
    Case.objects.create(organisation_name="Included", auditor=user)
    Case.objects.create(organisation_name="Excluded")

    response: HttpResponse = admin_client.get(
        f"{reverse('cases:case-export-list')}?auditor={user.id}"
    )

    assert response.status_code == 200
    assertContains(response, "Included")
    assertNotContains(response, "Excluded")


def test_case_export_single_view(admin_client):
    """Test that the case export single view returns csv data"""
    case: Case = Case.objects.create()

    response: HttpResponse = admin_client.get(
        reverse("cases:case-export-single", kwargs={"pk": case.id})
    )

    assert response.status_code == 200
    assertContains(response, case_columns_to_export_str)


def test_deactivate_case_view(admin_client):
    """Test that deactivate case view deactivates the case"""
    case: Case = Case.objects.create()
    case_pk: Dict[str, int] = {"pk": case.id}

    response: HttpResponse = admin_client.post(
        reverse("cases:deactivate-case", kwargs=case_pk),
        {
            "version": case.version,
            "deactivate_notes": DEACTIVATE_NOTES,
        },
    )

    assert response.status_code == 302
    assert response.url == reverse("cases:case-detail", kwargs=case_pk)

    case_from_db: Case = Case.objects.get(pk=case.id)

    assert case_from_db.is_deactivated
    assert case_from_db.deactivate_date == TODAY
    assert case_from_db.deactivate_notes == DEACTIVATE_NOTES


def test_reactivate_case_view(admin_client):
    """Test that reactivate case view reactivates the case"""
    case: Case = Case.objects.create()
    case_pk: Dict[str, int] = {"pk": case.id}

    response: HttpResponse = admin_client.post(
        reverse("cases:reactivate-case", kwargs=case_pk),
        {
            "version": case.version,
        },
    )

    assert response.status_code == 302
    assert response.url == reverse("cases:case-detail", kwargs=case_pk)

    case_from_db: Case = Case.objects.get(pk=case.id)

    assert not case_from_db.is_deactivated


@pytest.mark.parametrize(
    "path_name, expected_content",
    [
        ("cases:case-list", '<h1 class="govuk-heading-xl">Search</h1>'),
        ("cases:case-create", '<h1 class="govuk-heading-xl">Create case</h1>'),
    ],
)
def test_non_case_specific_page_loads(path_name, expected_content, admin_client):
    """Test that the non-case-specific view page loads"""
    response: HttpResponse = admin_client.get(reverse(path_name))

    assert response.status_code == 200
    assertContains(response, expected_content)


@pytest.mark.parametrize(
    "path_name, expected_content",
    [
        (
            "cases:case-detail",
            '<h1 class="govuk-heading-xl amp-margin-bottom-15 amp-padding-right-20">View case</h1>',
        ),
        ("cases:edit-case-details", "<li>Case details</li>"),
        ("cases:edit-test-results", "<li>Testing details</li>"),
        ("cases:edit-report-details", "<li>Report details</li>"),
        ("cases:edit-qa-process", "<li>QA process</li>"),
        ("cases:edit-contact-details", "<li>Contact details</li>"),
        ("cases:edit-report-correspondence", "<li>Report correspondence</li>"),
    ],
)
def test_case_specific_page_loads(path_name, expected_content, admin_client):
    """Test that the case-specific view page loads"""
    case: Case = Case.objects.create()

    response: HttpResponse = admin_client.get(
        reverse(path_name, kwargs={"pk": case.id})
    )

    assert response.status_code == 200

    assertContains(response, expected_content, html=True)


def test_create_case_shows_error_messages(admin_client):
    """
    Test that the create case page shows the expected error messages
    """
    response: HttpResponse = admin_client.post(
        reverse("cases:case-create"),
        {
            "home_page_url": "gov.uk",
            "save_exit": "Save and exit",
        },
    )

    assert response.status_code == 200
    assertContains(
        response,
        """<p class="govuk-error-message">
            <span class="govuk-visually-hidden">Error:</span>
            URL must start with http:// or https://
        </p>""",
        html=True,
    )
    assertContains(
        response,
        """<p class="govuk-error-message">
            <span class="govuk-visually-hidden">Error:</span>
            Choose which equalities body will check the case
        </p>""",
        html=True,
    )


@pytest.mark.parametrize(
    "button_name, expected_redirect_url",
    [
        ("save_continue_case", reverse("cases:edit-case-details", kwargs={"pk": 1})),
        ("save_new_case", reverse("cases:case-create")),
        ("save_exit", reverse("cases:case-list")),
    ],
)
def test_create_case_redirects_based_on_button_pressed(
    button_name, expected_redirect_url, admin_client
):
    """Test that a successful case create redirects based on the button pressed"""
    response: HttpResponse = admin_client.post(
        reverse("cases:case-create"),
        {
            "home_page_url": HOME_PAGE_URL,
            "enforcement_body": "ehrc",
            button_name: "Button value",
        },
    )

    assert response.status_code == 302
    assert response.url == expected_redirect_url


@pytest.mark.django_db
def test_create_case_shows_duplicate_cases(admin_client):
    """Test that create case shows duplicates found"""
    other_url: str = "other_url"
    other_organisation_name: str = "other organisation name"
    Case.objects.create(
        home_page_url=HOME_PAGE_URL,
        organisation_name=other_organisation_name,
    )
    Case.objects.create(
        organisation_name=ORGANISATION_NAME,
        home_page_url=other_url,
    )

    response: HttpResponse = admin_client.post(
        reverse("cases:case-create"),
        {
            "home_page_url": HOME_PAGE_URL,
            "enforcement_body": "ehrc",
            "organisation_name": ORGANISATION_NAME,
        },
    )

    assert response.status_code == 200
    assertContains(response, other_url)
    assertContains(response, other_organisation_name)


@pytest.mark.parametrize(
    "button_name, expected_redirect_url",
    [
        ("save_continue_case", reverse("cases:edit-case-details", kwargs={"pk": 3})),
        ("save_new_case", reverse("cases:case-create")),
        ("save_exit", reverse("cases:case-list")),
    ],
)
@pytest.mark.django_db
def test_create_case_can_create_duplicate_cases(
    button_name, expected_redirect_url, admin_client
):
    """Test that create case can create duplicate cases"""
    Case.objects.create(home_page_url=HOME_PAGE_URL)
    Case.objects.create(organisation_name=ORGANISATION_NAME)

    response: HttpResponse = admin_client.post(
        f"{reverse('cases:case-create')}?allow_duplicate_cases=True",
        {
            "home_page_url": HOME_PAGE_URL,
            "enforcement_body": "ehrc",
            "organisation_name": ORGANISATION_NAME,
            button_name: "Button value",
        },
    )

    assert response.status_code == 302
    assert response.url == expected_redirect_url


def test_create_case_creates_case_event(admin_client):
    """Test that a successful case create also creates a case event"""
    response: HttpResponse = admin_client.post(
        reverse("cases:case-create"),
        {
            "home_page_url": HOME_PAGE_URL,
            "enforcement_body": "ehrc",
            "save_exit": "Button value",
        },
    )

    assert response.status_code == 302

    case: Case = Case.objects.get(home_page_url=HOME_PAGE_URL)
    case_events: QuerySet[CaseEvent] = CaseEvent.objects.filter(case=case)
    assert case_events.count() == 1

    case_event: CaseEvent = case_events[0]
    assert case_event.event_type == CASE_EVENT_TYPE_CREATE
    assert case_event.message == "Created case"


def test_updating_case_creates_case_event(admin_client):
    """
    Test that updating a case (changing case completed) creates a case event
    """
    case: Case = Case.objects.create()

    response: HttpResponse = admin_client.post(
        reverse("cases:edit-case-close", kwargs={"pk": case.id}),
        {
            "case_completed": CASE_COMPLETED_NO_SEND,
            "version": case.version,
            "save": "Button value",
        },
    )
    assert response.status_code == 302

    case_events: QuerySet[CaseEvent] = CaseEvent.objects.filter(case=case)
    assert case_events.count() == 1

    case_event: CaseEvent = case_events[0]
    assert case_event.event_type == CASE_EVENT_CASE_COMPLETED
    assert (
        case_event.message
        == "Case completed changed from 'Case still in progress' to 'Case should not be sent to the equality body'"
    )


@pytest.mark.parametrize(
    "case_edit_path, button_name, expected_redirect_path",
    [
        ("cases:edit-case-details", "save", "cases:edit-case-details"),
        ("cases:edit-case-details", "save_continue", "cases:edit-test-results"),
        ("cases:edit-test-results", "save", "cases:edit-test-results"),
        ("cases:edit-test-results", "save_continue", "cases:edit-report-details"),
        ("cases:edit-report-details", "save", "cases:edit-report-details"),
        ("cases:edit-report-details", "save_continue", "cases:edit-qa-process"),
        ("cases:edit-qa-process", "save", "cases:edit-qa-process"),
        ("cases:edit-qa-process", "save_continue", "cases:edit-contact-details"),
        ("cases:edit-contact-details", "save", "cases:edit-contact-details"),
        (
            "cases:edit-contact-details",
            "save_continue",
            "cases:edit-report-correspondence",
        ),
        (
            "cases:edit-report-correspondence",
            "save",
            "cases:edit-report-correspondence",
        ),
        (
            "cases:edit-report-correspondence",
            "save_continue",
            "cases:edit-twelve-week-correspondence",
        ),
        (
            "cases:edit-report-followup-due-dates",
            "save_return",
            "cases:edit-report-correspondence",
        ),
        (
            "cases:edit-twelve-week-correspondence",
            "save",
            "cases:edit-twelve-week-correspondence",
        ),
        (
            "cases:edit-twelve-week-correspondence",
            "save_continue",
            "cases:edit-twelve-week-retest",
        ),
        (
            "cases:edit-twelve-week-correspondence-due-dates",
            "save_return",
            "cases:edit-twelve-week-correspondence",
        ),
        (
            "cases:edit-no-psb-response",
            "save_continue",
            "cases:edit-twelve-week-correspondence",
        ),
        ("cases:edit-twelve-week-retest", "save", "cases:edit-twelve-week-retest"),
        (
            "cases:edit-twelve-week-retest",
            "save_continue",
            "cases:edit-review-changes",
        ),
        ("cases:edit-review-changes", "save", "cases:edit-review-changes"),
        (
            "cases:edit-review-changes",
            "save_continue",
            "cases:edit-case-close",
        ),
        ("cases:edit-case-close", "save", "cases:edit-case-close"),
        (
            "cases:edit-case-close",
            "save_continue",
            "cases:edit-enforcement-body-correspondence",
        ),
        (
            "cases:edit-enforcement-body-correspondence",
            "save",
            "cases:edit-enforcement-body-correspondence",
        ),
        (
            "cases:edit-enforcement-body-correspondence",
            "save_continue",
            "cases:edit-post-case",
        ),
        ("cases:edit-post-case", "save", "cases:edit-post-case"),
        (
            "cases:edit-post-case",
            "save_exit",
            "cases:case-detail",
        ),
    ],
)
def test_platform_case_edit_redirects_based_on_button_pressed(
    case_edit_path,
    button_name,
    expected_redirect_path,
    admin_client,
):
    """
    Test that a successful case update redirects based on the button pressed
    when the case testing methodology is platform
    """
    case: Case = Case.objects.create()

    response: HttpResponse = admin_client.post(
        reverse(case_edit_path, kwargs={"pk": case.id}),
        {
            "form-TOTAL_FORMS": "0",
            "form-INITIAL_FORMS": "0",
            "form-MIN_NUM_FORMS": "0",
            "form-MAX_NUM_FORMS": "1000",
            "home_page_url": HOME_PAGE_URL,
            "enforcement_body": "ehrc",
            "version": case.version,
            button_name: "Button value",
        },
    )
    assert response.status_code == 302
    assert response.url == f'{reverse(expected_redirect_path, kwargs={"pk": case.id})}'
<<<<<<< HEAD
=======


def test_add_qa_comment(admin_client, admin_user):
    """Test adding a QA comment"""
    case: Case = Case.objects.create()

    response: HttpResponse = admin_client.post(
        reverse("cases:add-qa-comment", kwargs={"case_id": case.id}),
        {
            "save_return": "Button value",
            "body": QA_COMMENT_BODY,
        },
    )
    assert response.status_code == 302

    comment: Comment = Comment.objects.get(case=case)

    assert comment.body == QA_COMMENT_BODY
    assert comment.user == admin_user

    content_type: ContentType = ContentType.objects.get_for_model(Comment)
    event: Event = Event.objects.get(content_type=content_type, object_id=comment.id)

    assert event.type == EVENT_TYPE_MODEL_CREATE


def test_add_qa_comment_redirects_to_qa_process(admin_client):
    """Test adding a QA comment redirects to QA process page"""
    case: Case = Case.objects.create()

    response: HttpResponse = admin_client.post(
        reverse("cases:add-qa-comment", kwargs={"case_id": case.id}),
        {
            "save_return": "Button value",
        },
    )
    assert response.status_code == 302
    assert (
        response.url
        == f'{reverse("cases:edit-qa-process", kwargs={"pk": case.id})}?discussion=open#qa-discussion'
    )
>>>>>>> a0755a4a


def test_add_contact_form_appears(admin_client):
    """Test that pressing the add contact button adds a new contact form"""
    case: Case = Case.objects.create()

    response: HttpResponse = admin_client.post(
        reverse("cases:edit-contact-details", kwargs={"pk": case.id}),
        {
            "form-TOTAL_FORMS": "0",
            "form-INITIAL_FORMS": "0",
            "form-MIN_NUM_FORMS": "0",
            "form-MAX_NUM_FORMS": "1000",
            "version": case.version,
            "add_contact": "Button value",
        },
        follow=True,
    )
    assert response.status_code == 200
    assertContains(response, "Contact 1")


def test_add_contact(admin_client):
    """Test adding a contact"""
    case: Case = Case.objects.create()

    response: HttpResponse = admin_client.post(
        reverse("cases:edit-contact-details", kwargs={"pk": case.id}),
        {
            "form-TOTAL_FORMS": "1",
            "form-INITIAL_FORMS": "0",
            "form-MIN_NUM_FORMS": "0",
            "form-MAX_NUM_FORMS": "1000",
            "form-0-id": "",
            "form-0-name": "",
            "form-0-job_title": "",
            "form-0-email": CONTACT_EMAIL,
            "form-0-notes": "",
            "version": case.version,
            "save": "Save",
        },
        follow=True,
    )
    assert response.status_code == 200

    contacts: QuerySet[Contact] = Contact.objects.filter(case=case)
    assert contacts.count() == 1
    assert list(contacts)[0].email == CONTACT_EMAIL


def test_delete_contact(admin_client):
    """Test that pressing the remove contact button deletes the contact"""
    case: Case = Case.objects.create()
    contact: Contact = Contact.objects.create(case=case)

    response: HttpResponse = admin_client.post(
        reverse("cases:edit-contact-details", kwargs={"pk": case.id}),
        {
            "form-TOTAL_FORMS": "0",
            "form-INITIAL_FORMS": "0",
            "form-MIN_NUM_FORMS": "0",
            "form-MAX_NUM_FORMS": "1000",
            "version": case.version,
            f"remove_contact_{contact.id}": "Button value",
        },
        follow=True,
    )
    assert response.status_code == 200
    assertContains(response, "No contacts have been entered")

    contact_on_database = Contact.objects.get(pk=contact.id)
    assert contact_on_database.is_deleted is True


def test_preferred_contact_not_displayed_on_form(admin_client):
    """
    Test that the preferred contact field is not displayed when there is only one contact
    """
    case: Case = Case.objects.create()
    Contact.objects.create(case=case)

    response: HttpResponse = admin_client.get(
        reverse("cases:edit-contact-details", kwargs={"pk": case.id}),
    )
    assert response.status_code == 200
    assertNotContains(response, "Preferred contact?")


def test_preferred_contact_displayed_on_form(admin_client):
    """
    Test that the preferred contact field is displayed when there is more than one contact
    """
    case: Case = Case.objects.create()
    Contact.objects.create(case=case)
    Contact.objects.create(case=case)

    response: HttpResponse = admin_client.get(
        reverse("cases:edit-contact-details", kwargs={"pk": case.id}),
    )
    assert response.status_code == 200
    assertContains(response, "Preferred contact?")


def test_link_to_accessibility_statement_displayed(admin_client):
    """
    Test that the link to the accessibility statement is displayed.
    """
    case: Case = Case.objects.create()
    audit: Audit = Audit.objects.create(case=case)
    Page.objects.create(
        audit=audit, page_type=PAGE_TYPE_STATEMENT, url=ACCESSIBILITY_STATEMENT_URL
    )

    response: HttpResponse = admin_client.get(
        reverse("cases:edit-contact-details", kwargs={"pk": case.id}),
    )
    assert response.status_code == 200
    assertContains(
        response,
        f"""<a href="{ACCESSIBILITY_STATEMENT_URL}"
            rel="noreferrer noopener" target="_blank" class="govuk-link">
                Link to accessibility statement
        </a>""",
        html=True,
    )


def test_link_to_accessibility_statement_not_displayed(admin_client):
    """
    Test that the link to the accessibility statement is not displayed
    if none has been entered
    """
    case: Case = Case.objects.create()

    response: HttpResponse = admin_client.get(
        reverse("cases:edit-contact-details", kwargs={"pk": case.id}),
    )
    assert response.status_code == 200
    assertContains(response, "No accessibility statement")


def test_updating_report_sent_date(admin_client):
    """Test that populating the report sent date populates the report followup due dates"""
    case: Case = Case.objects.create()

    response: HttpResponse = admin_client.post(
        reverse("cases:edit-report-correspondence", kwargs={"pk": case.id}),
        {
            "report_sent_date_0": REPORT_SENT_DATE.day,
            "report_sent_date_1": REPORT_SENT_DATE.month,
            "report_sent_date_2": REPORT_SENT_DATE.year,
            "version": case.version,
            "save": "Button value",
        },
    )
    assert response.status_code == 302

    case_from_db: Case = Case.objects.get(pk=case.id)

    assert case_from_db.report_followup_week_1_due_date == ONE_WEEK_FOLLOWUP_DUE_DATE
    assert case_from_db.report_followup_week_4_due_date == FOUR_WEEK_FOLLOWUP_DUE_DATE
    assert (
        case_from_db.report_followup_week_12_due_date == TWELVE_WEEK_FOLLOWUP_DUE_DATE
    )


def test_report_followup_due_dates_not_changed(admin_client):
    """
    Test that populating the report sent date updates existing report followup due dates
    """
    case: Case = Case.objects.create(
        report_followup_week_1_due_date=OTHER_DATE,
        report_followup_week_4_due_date=OTHER_DATE,
        report_followup_week_12_due_date=OTHER_DATE,
    )

    response: HttpResponse = admin_client.post(
        reverse("cases:edit-report-correspondence", kwargs={"pk": case.id}),
        {
            "report_sent_date_0": REPORT_SENT_DATE.day,
            "report_sent_date_1": REPORT_SENT_DATE.month,
            "report_sent_date_2": REPORT_SENT_DATE.year,
            "version": case.version,
            "save": "Button value",
        },
    )
    assert response.status_code == 302

    case_from_db: Case = Case.objects.get(pk=case.id)

    assert case_from_db.report_followup_week_1_due_date != OTHER_DATE
    assert case_from_db.report_followup_week_4_due_date != OTHER_DATE
    assert case_from_db.report_followup_week_12_due_date != OTHER_DATE


def test_report_followup_due_dates_not_changed_if_repot_sent_date_already_set(
    admin_client,
):
    """
    Test that updating the report sent date populates report followup due dates
    """
    case: Case = Case.objects.create(report_sent_date=OTHER_DATE)

    response: HttpResponse = admin_client.post(
        reverse("cases:edit-report-correspondence", kwargs={"pk": case.id}),
        {
            "report_sent_date_0": REPORT_SENT_DATE.day,
            "report_sent_date_1": REPORT_SENT_DATE.month,
            "report_sent_date_2": REPORT_SENT_DATE.year,
            "version": case.version,
            "save": "Button value",
        },
    )
    assert response.status_code == 302

    case_from_db: Case = Case.objects.get(pk=case.id)

    assert case_from_db.report_followup_week_1_due_date is not None
    assert case_from_db.report_followup_week_4_due_date is not None
    assert case_from_db.report_followup_week_12_due_date is not None


def test_case_report_correspondence_view_contains_followup_due_dates(admin_client):
    """Test that the case report correspondence view contains the followup due dates"""
    case: Case = Case.objects.create(
        report_followup_week_1_due_date=ONE_WEEK_FOLLOWUP_DUE_DATE,
        report_followup_week_4_due_date=FOUR_WEEK_FOLLOWUP_DUE_DATE,
        report_followup_week_12_due_date=TWELVE_WEEK_FOLLOWUP_DUE_DATE,
    )

    response: HttpResponse = admin_client.get(
        reverse("cases:edit-report-correspondence", kwargs={"pk": case.id})
    )

    assert response.status_code == 200

    assertContains(
        response,
        f'<div class="govuk-hint">Due {amp_format_date(ONE_WEEK_FOLLOWUP_DUE_DATE)}</div>',
    )
    assertContains(
        response,
        f'<div class="govuk-hint">Due {amp_format_date(FOUR_WEEK_FOLLOWUP_DUE_DATE)}</div>',
    )
    assertContains(
        response,
        f'<span class="govuk-hint">Due {amp_format_date(TWELVE_WEEK_FOLLOWUP_DUE_DATE)}</span>',
        html=True,
    )


def test_setting_report_followup_populates_sent_dates(admin_client):
    """Test that ticking the report followup checkboxes populates the report followup sent dates"""
    case: Case = Case.objects.create()

    response: HttpResponse = admin_client.post(
        reverse("cases:edit-report-correspondence", kwargs={"pk": case.id}),
        {
            "report_followup_week_1_sent_date": "on",
            "report_followup_week_4_sent_date": "on",
            "version": case.version,
            "save": "Button value",
        },
    )
    assert response.status_code == 302

    case_from_db: Case = Case.objects.get(pk=case.id)

    assert case_from_db.report_followup_week_1_sent_date == TODAY
    assert case_from_db.report_followup_week_4_sent_date == TODAY


def test_setting_report_followup_does_not_update_sent_dates(admin_client):
    """Test that ticking the report followup checkboxes does not update the report followup sent dates"""
    case: Case = Case.objects.create(
        report_followup_week_1_sent_date=OTHER_DATE,
        report_followup_week_4_sent_date=OTHER_DATE,
    )

    response: HttpResponse = admin_client.post(
        reverse("cases:edit-report-correspondence", kwargs={"pk": case.id}),
        {
            "report_followup_week_1_sent_date": "on",
            "report_followup_week_4_sent_date": "on",
            "version": case.version,
            "save": "Button value",
        },
    )
    assert response.status_code == 302

    case_from_db: Case = Case.objects.get(pk=case.id)

    assert case_from_db.report_followup_week_1_sent_date == OTHER_DATE
    assert case_from_db.report_followup_week_4_sent_date == OTHER_DATE


def test_unsetting_report_followup_sent_dates(admin_client):
    """Test that not ticking the report followup checkboxes clears the report followup sent dates"""
    case: Case = Case.objects.create(
        report_followup_week_1_sent_date=OTHER_DATE,
        report_followup_week_4_sent_date=OTHER_DATE,
    )

    response: HttpResponse = admin_client.post(
        reverse("cases:edit-report-correspondence", kwargs={"pk": case.id}),
        {
            "version": case.version,
            "save": "Button value",
        },
    )
    assert response.status_code == 302

    case_from_db: Case = Case.objects.get(pk=case.id)

    assert case_from_db.report_followup_week_1_sent_date is None
    assert case_from_db.report_followup_week_4_sent_date is None


@pytest.mark.parametrize(
    "url, domain, expected_number_of_duplicates",
    [
        (HOME_PAGE_URL, ORGANISATION_NAME, 2),
        (HOME_PAGE_URL, "", 1),
        ("https://domain2.com", "Org name", 0),
        ("https://domain2.com", "", 0),
    ],
)
@pytest.mark.django_db
def test_find_duplicate_cases(url, domain, expected_number_of_duplicates):
    """Test find_duplicate_cases returns matching cases"""
    organisation_name_case: Case = Case.objects.create(
        organisation_name=ORGANISATION_NAME
    )
    domain_case: Case = Case.objects.create(home_page_url=HOME_PAGE_URL)

    duplicate_cases: List[Case] = list(find_duplicate_cases(url, domain))

    assert len(duplicate_cases) == expected_number_of_duplicates

    if expected_number_of_duplicates > 0:
        assert duplicate_cases[0] == domain_case

    if expected_number_of_duplicates > 1:
        assert duplicate_cases[1] == organisation_name_case


def test_preferred_contact_not_displayed(admin_client):
    """
    Test that the preferred contact is not displayed when there is only one contact
    """
    case: Case = Case.objects.create()
    Contact.objects.create(case=case)

    response: HttpResponse = admin_client.get(
        reverse("cases:case-detail", kwargs={"pk": case.id}),
    )
    assert response.status_code == 200
    assertNotContains(response, "Preferred contact")


def test_audit_shows_link_to_create_audit_when_no_audit_exists_and_audit_is_platform(
    admin_client,
):
    """
    Test that audit details shows link to create when no audit exists
    """
    case: Case = Case.objects.create()

    response: HttpResponse = admin_client.get(
        reverse("cases:case-detail", kwargs={"pk": case.id}),
    )
    assert response.status_code == 200
    assertContains(response, "A test does not exist for this case.")


@pytest.mark.parametrize(
    "audit_table_row",
    [
        ("Link to test"),
        ("Test created"),
        ("Screen size"),
        ("Exemptions"),
        ("Exemptions notes"),
        ("Initial website compliance decision"),
        ("Initial website compliance notes"),
        ("Initial accessibility statement compliance decision"),
        ("Initial accessibility statement compliance notes"),
    ],
)
def test_audit_shows_table_when_audit_exists_and_audit_is_platform(
    admin_client, audit_table_row
):
    """
    Test that audit details shows link to create when no audit exists
    """
    case: Case = Case.objects.create()
    Audit.objects.create(case=case)
    response: HttpResponse = admin_client.get(
        reverse("cases:case-detail", kwargs={"pk": case.id}),
    )
    assert response.status_code == 200
    assertContains(response, audit_table_row)


def test_report_details_shows_link_to_create_report_when_no_report_exists_and_report_is_platform(
    admin_client,
):
    """
    Test that audit details shows link to create when no audit exists
    """
    case: Case = Case.objects.create()

    response: HttpResponse = admin_client.get(
        reverse("cases:case-detail", kwargs={"pk": case.id}),
    )
    assert response.status_code == 200
    assertContains(
        response, "A report does not exist for this case. Create a report in"
    )


@pytest.mark.parametrize(
    "audit_table_row",
    [
        ("Link to report"),
        ("Notes"),
        ("View final HTML report"),
        ("Report views"),
        ("Unique visitors to report"),
    ],
)
def test_report_shows_table_when_report_exists_and_report_is_platform(
    admin_client, audit_table_row
):
    """
    Test that audit details shows link to create when no audit exists
    """
    case: Case = Case.objects.create()
    Audit.objects.create(case=case)
    Report.objects.create(case=case)
    response: HttpResponse = admin_client.get(
        reverse("cases:case-detail", kwargs={"pk": case.id}),
    )
    assert response.status_code == 200
    assertContains(response, audit_table_row)


def test_preferred_contact_displayed(admin_client):
    """
    Test that the preferred contact is displayed when there is more than one contact
    """
    case: Case = Case.objects.create()
    Contact.objects.create(case=case)
    Contact.objects.create(case=case)

    response: HttpResponse = admin_client.get(
        reverse("cases:case-detail", kwargs={"pk": case.id}),
    )
    assert response.status_code == 200
    assertContains(response, "Preferred contact")


@pytest.mark.parametrize(
    "flag_name, section_name, edit_url_name",
    [
        ("case_details_complete_date", "Case details", "edit-case-details"),
        ("contact_details_complete_date", "Contact details", "edit-contact-details"),
        ("testing_details_complete_date", "Testing details", "edit-test-results"),
        ("reporting_details_complete_date", "Report details", "edit-report-details"),
        ("qa_process_complete_date", "QA process", "edit-qa-process"),
        (
            "report_correspondence_complete_date",
            "Report correspondence",
            "edit-report-correspondence",
        ),
        (
            "twelve_week_correspondence_complete_date",
            "12-week correspondence",
            "edit-twelve-week-correspondence",
        ),
        ("review_changes_complete_date", "Reviewing changes", "edit-review-changes"),
        (
            "twelve_week_retest_complete_date",
            "12-week retest",
            "edit-twelve-week-retest",
        ),
        ("case_close_complete_date", "Closing the case", "edit-case-close"),
        (
            "enforcement_correspondence_complete_date",
            "Equality body summary",
            "edit-enforcement-body-correspondence",
        ),
        ("post_case_complete_date", "Post case summary", "edit-post-case"),
    ],
)
def test_section_complete_check_displayed_in_platform_testing_methodology(
    flag_name, section_name, edit_url_name, admin_client
):
    """
    Test that the section complete tick is displayed in contents
    when case testing methodology is platform
    """
    case: Case = Case.objects.create()
    setattr(case, flag_name, TODAY)
    case.save()
    edit_url: str = reverse(f"cases:{edit_url_name}", kwargs={"pk": case.id})

    response: HttpResponse = admin_client.get(
        reverse("cases:case-detail", kwargs={"pk": case.id}),
    )

    assert response.status_code == 200

    assertContains(
        response,
        f"""<li>
            <a href="#{edit_url_name[5:]}" class="govuk-link govuk-link--no-visited-state">
            {section_name}<span class="govuk-visually-hidden">complete</span></a>
            |
            <a href="{edit_url}" class="govuk-link govuk-link--no-visited-state">
                Edit<span class="govuk-visually-hidden">complete</span>
            </a>
            &check;
        </li>""",
        html=True,
    )


@pytest.mark.parametrize(
    "flag_name, section_name, section_id",
    [
        ("case_details_complete_date", "Case details", "case-details"),
        ("testing_details_complete_date", "Testing details", "test-results"),
        ("reporting_details_complete_date", "Report details", "report-details"),
        ("qa_process_complete_date", "QA process", "qa-process"),
        ("contact_details_complete_date", "Contact details", "contact-details"),
        (
            "report_correspondence_complete_date",
            "Report correspondence",
            "report-correspondence",
        ),
        (
            "twelve_week_correspondence_complete_date",
            "12-week correspondence",
            "twelve-week-correspondence",
        ),
        (
            "review_changes_complete_date",
            "Reviewing changes",
            "review-changes",
        ),
        (
            "final_website_complete_date",
            "Final website compliance decision",
            "final-website",
        ),
        (
            "final_statement_complete_date",
            "Final accessibility statement compliance decision",
            "final-statement",
        ),
        (
            "case_close_complete_date",
            "Closing the case",
            "case-close",
        ),
    ],
)
def test_section_complete_check_displayed_in_testing_spreadsheet_methodology(
    flag_name, section_name, section_id, admin_client
):
    """
    Test that the section complete tick is displayed in contents
    when case testing methodology is spreadsheet
    """
    case: Case = Case.objects.create(
        testing_methodology=TESTING_METHODOLOGY_SPREADSHEET
    )
    setattr(case, flag_name, TODAY)
    case.save()

    response: HttpResponse = admin_client.get(
        reverse("cases:case-detail", kwargs={"pk": case.id}),
    )

    assert response.status_code == 200

    assertContains(
        response,
        f"""<li>
            <a href="#{section_id}" class="govuk-link govuk-link--no-visited-state">
            {section_name}<span class="govuk-visually-hidden">complete</span></a>
            &check;
        </li>""",
        html=True,
    )


@pytest.mark.parametrize(
    "step_url, flag_name, step_name",
    [
        ("cases:edit-case-details", "case_details_complete_date", "Case details"),
        ("cases:edit-test-results", "testing_details_complete_date", "Testing details"),
        (
            "cases:edit-report-details",
            "reporting_details_complete_date",
            "Report details",
        ),
        ("cases:edit-qa-process", "qa_process_complete_date", "QA process"),
        (
            "cases:edit-contact-details",
            "contact_details_complete_date",
            "Contact details",
        ),
        (
            "cases:edit-report-correspondence",
            "report_correspondence_complete_date",
            "Report correspondence",
        ),
        (
            "cases:edit-twelve-week-correspondence",
            "twelve_week_correspondence_complete_date",
            "12-week correspondence",
        ),
        (
            "cases:edit-twelve-week-retest",
            "twelve_week_retest_complete_date",
            "12-week retest",
        ),
        (
            "cases:edit-review-changes",
            "review_changes_complete_date",
            "Reviewing changes",
        ),
        ("cases:edit-case-close", "case_close_complete_date", "Closing the case"),
        (
            "cases:edit-enforcement-body-correspondence",
            "enforcement_correspondence_complete_date",
            "Equality body summary",
        ),
        ("cases:edit-post-case", "post_case_complete_date", "Post case summary"),
    ],
)
def test_section_complete_check_displayed_in_steps_platform_methodology(
    step_url, flag_name, step_name, admin_client
):
    """
    Test that the section complete tick is displayed in list of steps
    when case testing methodology is platform
    """
    case: Case = Case.objects.create()
    setattr(case, flag_name, TODAY)
    case.save()

    response: HttpResponse = admin_client.get(
        reverse(step_url, kwargs={"pk": case.id}),
    )

    assert response.status_code == 200

    assertContains(
        response,
        f'{step_name}<span class="govuk-visually-hidden">complete</span> &check;',
        html=True,
    )


def test_twelve_week_retest_page_shows_link_to_create_test_page_if_none_found(
    admin_client,
):
    """
    Test that the twelve week retest page shows the link to the test results page
    when no test exists on the case.
    """
    case: Case = Case.objects.create(testing_methodology="platform")

    response: HttpResponse = admin_client.get(
        reverse("cases:edit-twelve-week-retest", kwargs={"pk": case.id}),
    )

    assert response.status_code == 200

    assertContains(response, "This case does not have a test.")

    edit_test_results_url: str = reverse(
        "cases:edit-test-results", kwargs={"pk": case.id}
    )
    assertContains(
        response,
        f"""<a href="{edit_test_results_url}"
            class="govuk-link govuk-link--no-visited-state">
                testing details
        </a>""",
        html=True,
    )


def test_twelve_week_retest_page_shows_start_retest_button_if_no_retest_exists(
    admin_client,
):
    """
    Test that the twelve week retest page shows start retest button when a
    test exists with no retest.
    """
    case: Case = Case.objects.create(testing_methodology="platform")
    audit: Audit = Audit.objects.create(case=case)

    response: HttpResponse = admin_client.get(
        reverse("cases:edit-twelve-week-retest", kwargs={"pk": case.id}),
    )

    assert response.status_code == 200

    assertContains(response, "This case does not have a retest.")
    assertContains(response, "Click Start retest to move to the testing environment.")

    start_retest_url: str = reverse(
        "audits:audit-retest-start", kwargs={"pk": audit.id}
    )
    assertContains(
        response,
        f"""<a href="{start_retest_url}"
            role="button" draggable="false" class="govuk-button govuk-button--secondary"
            data-module="govuk-button">
            Start retest
        </a>""",
        html=True,
    )


def test_twelve_week_retest_page_shows_view_retest_button_if_retest_exists(
    admin_client,
):
    """
    Test that the twelve week retest page shows view retest button when a
    test with a retest exists.
    """
    case: Case = Case.objects.create(testing_methodology="platform")
    audit: Audit = Audit.objects.create(case=case, retest_date=date.today())

    response: HttpResponse = admin_client.get(
        reverse("cases:edit-twelve-week-retest", kwargs={"pk": case.id}),
    )

    assert response.status_code == 200

    view_retest_url: str = reverse(
        "audits:audit-retest-detail", kwargs={"pk": audit.id}
    )
    assertContains(
        response,
        f"""<a href="{view_retest_url}"
            role="button" draggable="false" class="govuk-button govuk-button--secondary"
            data-module="govuk-button">
            View retest
        </a>""",
        html=True,
    )


def test_case_review_changes_view_contains_link_to_test_results_url(admin_client):
    """Test that the case review changes view contains the link to the test results"""
    test_results_url: str = "https://test-results-url"
    case: Case = Case.objects.create(
        test_results_url=test_results_url,
        testing_methodology=TESTING_METHODOLOGY_SPREADSHEET,
    )

    response: HttpResponse = admin_client.get(
        reverse("cases:edit-review-changes", kwargs={"pk": case.id})
    )

    assert response.status_code == 200
    assertContains(
        response,
        '<div class="govuk-hint">'
        f'The retest form can be found in the <a href="{test_results_url}"'
        ' class="govuk-link govuk-link--no-visited-state" target="_blank">test results</a>'
        "</div>",
    )


def test_case_review_changes_view_contains_no_link_to_test_results_url(admin_client):
    """
    Test that the case review changes view contains no link to the test results if none is on case
    """
    case: Case = Case.objects.create(
        testing_methodology=TESTING_METHODOLOGY_SPREADSHEET
    )

    response: HttpResponse = admin_client.get(
        reverse("cases:edit-review-changes", kwargs={"pk": case.id})
    )

    assert response.status_code == 200
    assertContains(
        response,
        '<div class="govuk-hint">'
        "There is no test spreadsheet for this case"
        "</div>",
    )


def test_case_review_changes_view_contains_no_mention_of_spreadsheet_if_platform_testing(
    admin_client,
):
    """
    Test that the case review changes view contains no mention of the lack of a link
    to the test results if none is on case and the methodology is platform.
    """
    case: Case = Case.objects.create()

    response: HttpResponse = admin_client.get(
        reverse("cases:edit-review-changes", kwargs={"pk": case.id})
    )

    assert response.status_code == 200
    assertNotContains(
        response,
        '<div class="govuk-hint">'
        "There is no test spreadsheet for this case"
        "</div>",
    )


def test_calculate_report_followup_dates():
    """
    Test that the report followup dates are calculated correctly.
    """
    case: Case = Case()
    report_sent_date: date = date(2020, 1, 1)

    updated_case = calculate_report_followup_dates(
        case=case, report_sent_date=report_sent_date
    )

    assert updated_case.report_followup_week_1_due_date == date(2020, 1, 8)
    assert updated_case.report_followup_week_4_due_date == date(2020, 1, 29)
    assert updated_case.report_followup_week_12_due_date == date(2020, 3, 25)


def test_calculate_twelve_week_chaser_dates():
    """
    Test that the twelve week chaser dates are calculated correctly.
    """
    case: Case = Case()
    twelve_week_update_requested_date: date = date(2020, 1, 1)

    updated_case = calculate_twelve_week_chaser_dates(
        case=case, twelve_week_update_requested_date=twelve_week_update_requested_date
    )

    assert updated_case.twelve_week_1_week_chaser_due_date == date(2020, 1, 8)


@pytest.mark.parametrize(
    "due_date, expected_help_text",
    [
        (date(2020, 1, 1), "Due 1 January 2020"),
        (None, "None"),
    ],
)
def test_format_due_date_help_text(due_date, expected_help_text):
    """
    Test due date formatting for help text
    """
    assert format_due_date_help_text(due_date) == expected_help_text


def test_case_details_includes_link_to_auditors_cases(admin_client):
    """
    Test that the case details page contains a link to all the auditor's cases
    """
    user: User = User.objects.create(first_name="Joe", last_name="Bloggs")
    case: Case = Case.objects.create(auditor=user)

    response: HttpResponse = admin_client.get(
        reverse("cases:case-detail", kwargs={"pk": case.id}),
    )
    assert response.status_code == 200
    user_id: int = user.id
    assertContains(
        response,
        f"""<tr class="govuk-table__row">
            <th scope="row" class="govuk-table__header amp-width-one-half">Auditor</th>
            <td class="govuk-table__cell amp-width-one-half">
                <a href="{reverse("cases:case-list")}?auditor={ user_id }" rel="noreferrer noopener" class="govuk-link">
                    Joe Bloggs
                </a>
            </td>
        </tr>""",
        html=True,
    )


def test_case_details_has_no_link_to_auditors_cases_if_no_auditor(admin_client):
    """
    Test that the case details page contains no link to the auditor's cases if no auditor is set
    """
    case: Case = Case.objects.create()

    response: HttpResponse = admin_client.get(
        reverse("cases:case-detail", kwargs={"pk": case.id}),
    )
    assert response.status_code == 200
    assertContains(
        response,
        """<tr class="govuk-table__row">
            <th scope="row" class="govuk-table__header amp-width-one-half">Auditor</th>
            <td class="govuk-table__cell amp-width-one-half">None</td>
        </tr>""",
        html=True,
    )


def test_case_details_includes_link_to_report(admin_client):
    """
    Test that the case details page contains a link to the report
    """
    report_final_pdf_url: str = "https://report-final-pdf-url.com"
    case: Case = Case.objects.create(report_final_pdf_url=report_final_pdf_url)

    response: HttpResponse = admin_client.get(
        reverse("cases:case-detail", kwargs={"pk": case.id}),
    )
    assert response.status_code == 200
    assertContains(
        response,
        f"""<tr class="govuk-table__row">
            <th scope="row" class="govuk-table__header amp-width-one-half">Link to final PDF report</th>
            <td class="govuk-table__cell amp-width-one-half">
                <a href="{report_final_pdf_url}" rel="noreferrer noopener" target="_blank" class="govuk-link">
                    Final draft (PDF)
                </a>
            </td>
        </tr>""",
        html=True,
    )


def test_case_details_includes_no_link_to_report(admin_client):
    """
    Test that the case details page contains no link to the report if none is set
    """
    case: Case = Case.objects.create()

    response: HttpResponse = admin_client.get(
        reverse("cases:case-detail", kwargs={"pk": case.id}),
    )
    assert response.status_code == 200
    assertContains(
        response,
        """<tr class="govuk-table__row">
            <th scope="row" class="govuk-table__header amp-width-one-half">Link to final PDF report</th>
            <td class="govuk-table__cell amp-width-one-half">None</td>
        </tr>""",
        html=True,
    )


@pytest.mark.parametrize(
    "edit_link_label",
    [
        "Edit reminder",
        "Edit case details",
        "Edit testing details",
        "Edit report details",
        "Edit QA process",
        "Edit contact details",
        "Edit report correspondence",
        "Edit 12-week correspondence",
        "Edit 12-week retest",
        "Edit reviewing changes",
        "Edit closing the case",
        "Edit equality body summary",
        "Edit post case summary",
    ],
)
def test_case_details_shows_edit_links(
    edit_link_label,
    admin_client,
):
    """
    Test case details show edit links when testing methodology is platform.
    """
    case: Case = Case.objects.create()

    response: HttpResponse = admin_client.get(
        reverse("cases:case-detail", kwargs={"pk": case.id}),
    )
    assert response.status_code == 200

    assertContains(response, edit_link_label)


@pytest.mark.parametrize(
    "edit_link_label",
    [
        "Edit reminder",
        "Edit equality body summary",
        "Edit post case summary",
    ],
)
def test_case_details_shows_edit_links_when_spreadsheet(
    edit_link_label,
    admin_client,
):
    """
    Test case details show edit links when testing methodology is spreadsheet.
    """
    case: Case = Case.objects.create(
        testing_methodology=TESTING_METHODOLOGY_SPREADSHEET
    )

    response: HttpResponse = admin_client.get(
        reverse("cases:case-detail", kwargs={"pk": case.id}),
    )
    assert response.status_code == 200

    assertContains(response, edit_link_label)


@pytest.mark.parametrize(
    "edit_link_label",
    [
        "Edit case details",
        "Edit testing details",
        "Edit report details",
        "Edit QA process",
        "Edit contact details",
        "Edit report correspondence",
        "Edit 12-week correspondence",
        "Edit 12-week retest",
        "Edit reviewing changes",
        "Edit closing the case",
    ],
)
def test_case_details_hides_edit_links_when_spreadsheet(
    edit_link_label,
    admin_client,
):
    """
    Test case details does not show edit links when testing methodology is
    spreadsheet.
    """
    case: Case = Case.objects.create(
        testing_methodology=TESTING_METHODOLOGY_SPREADSHEET
    )

    response: HttpResponse = admin_client.get(
        reverse("cases:case-detail", kwargs={"pk": case.id}),
    )
    assert response.status_code == 200

    assertNotContains(response, edit_link_label)


def test_status_change_message_shown(admin_client):
    """Test updating the case status causes a message to be shown on the next page"""
    user: User = User.objects.create()
    add_user_to_auditor_groups(user)

    case: Case = Case.objects.create()

    response: HttpResponse = admin_client.post(
        reverse("cases:edit-case-details", kwargs={"pk": case.id}),
        {
            "auditor": user.id,
            "home_page_url": HOME_PAGE_URL,
            "enforcement_body": "ehrc",
            "version": case.version,
            "save": "Save and continue",
        },
        follow=True,
    )

    assert response.status_code == 200
    assertContains(
        response,
        """<div class="govuk-inset-text">
            Status changed from 'Unassigned case' to 'Test in progress'
        </div>""",
        html=True,
    )


@pytest.mark.django_db
def test_qa_process_approval_notifies_auditor(rf):
    """Test approving the report on the QA process page notifies the auditor"""
    user: User = User.objects.create()
    case: Case = Case.objects.create(organisation_name=ORGANISATION_NAME, auditor=user)

    request_user: User = User.objects.create(
        username="johnsmith", first_name="John", last_name="Smith"
    )
    request = rf.post(
        reverse("cases:edit-qa-process", kwargs={"pk": case.id}),
        {
            "version": case.version,
            "report_approved_status": REPORT_APPROVED_STATUS_APPROVED,
            "save": "Button value",
        },
    )
    request.user = request_user

    response: HttpResponse = CaseQAProcessUpdateView.as_view()(request, pk=case.id)

    assert response.status_code == 302

    notification: Optional[Notification] = Notification.objects.filter(
        user=user
    ).first()

    assert notification is not None
    assert (
        notification.body == f"{request_user.get_full_name()} QA approved Case {case}"
    )


@pytest.mark.parametrize(
    "useful_link, edit_url_name",
    [
        ("zendesk_url", "edit-case-details"),
        ("trello_url", "edit-contact-details"),
        ("zendesk_url", "edit-test-results"),
        ("trello_url", "edit-report-details"),
        ("trello_url", "edit-qa-process"),
        ("zendesk_url", "edit-report-correspondence"),
        ("trello_url", "edit-twelve-week-correspondence"),
        ("zendesk_url", "edit-review-changes"),
        ("zendesk_url", "edit-case-close"),
        ("trello_url", "edit-enforcement-body-correspondence"),
        ("zendesk_url", "edit-post-case"),
    ],
)
def test_useful_links_displayed_in_edit(useful_link, edit_url_name, admin_client):
    """
    Test that the useful links are displayed on all edit pages
    """
    case: Case = Case.objects.create(home_page_url="https://home_page_url.com")
    setattr(case, useful_link, f"https://{useful_link}.com")
    case.save()

    response: HttpResponse = admin_client.get(
        reverse(f"cases:{edit_url_name}", kwargs={"pk": case.id}),
    )

    assert response.status_code == 200

    assertContains(response, "<li>Unassigned case</li>")

    assertContains(
        response,
        """<li>
            <a href="https://home_page_url.com" rel="noreferrer noopener" target="_blank" class="govuk-link">
                Link to website
            </a>
        </li>""",
        html=True,
    )

    if useful_link == "trello_url":
        assertContains(
            response,
            """<li>
                <a href="https://trello_url.com" rel="noreferrer noopener" target="_blank" class="govuk-link">
                    Trello
                </a>
            </li>""",
            html=True,
        )
        assertNotContains(
            response,
            """<li>
                <a href="https://zendesk_url.com" rel="noreferrer noopener" target="_blank" class="govuk-link">
                    Zendesk
                </a>
            </li>""",
            html=True,
        )
    else:
        assertNotContains(
            response,
            """<li>
                <a href="https://trello_url.com" rel="noreferrer noopener" target="_blank" class="govuk-link">
                    Trello
                </a>
            </li>""",
            html=True,
        )
        assertContains(
            response,
            """<li>
                <a href="https://zendesk_url.com" rel="noreferrer noopener" target="_blank" class="govuk-link">
                    Zendesk
                </a>
            </li>""",
            html=True,
        )


def test_case_reviewer_updated_when_report_approved(admin_client, admin_user):
    """
    Test that the case QA auditor is set to the current user when report is approved
    """
    case: Case = Case.objects.create()

    response: HttpResponse = admin_client.post(
        reverse("cases:edit-qa-process", kwargs={"pk": case.id}),
        {
            "report_approved_status": "yes",
            "version": case.version,
            "save": "Save and continue",
        },
    )

    assert response.status_code == 302
    updated_case: Case = Case.objects.get(pk=case.id)
    assert updated_case.reviewer == admin_user


@pytest.mark.django_db
def test_create_case_with_duplicates_shows_previous_url_field(admin_client):
    """
    Test that create case with duplicates found shows URL to previous case field
    """
    Case.objects.create(
        home_page_url=HOME_PAGE_URL,
        organisation_name="other organisation name",
    )
    Case.objects.create(
        organisation_name=ORGANISATION_NAME,
        home_page_url="other_url",
    )

    response: HttpResponse = admin_client.post(
        reverse("cases:case-create"),
        {
            "home_page_url": HOME_PAGE_URL,
            "enforcement_body": "ehrc",
            "organisation_name": ORGANISATION_NAME,
        },
    )

    assert response.status_code == 200
    assertContains(
        response,
        "If the website has been previously audited, include a link to the case below",
    )


def test_updating_case_create_event(admin_client):
    """Test that updating a case also creates an event"""
    case: Case = Case.objects.create()

    response: HttpResponse = admin_client.post(
        reverse("cases:edit-report-correspondence", kwargs={"pk": case.id}),
        {
            "version": case.version,
            "report_correspondence_complete_date": "on",
            "save": "Button value",
        },
    )
    assert response.status_code == 302

    content_type: ContentType = ContentType.objects.get_for_model(Case)
    event: Event = Event.objects.get(content_type=content_type, object_id=case.id)

    assert event.type == EVENT_TYPE_MODEL_UPDATE


def test_add_contact_also_creates_event(admin_client):
    """Test adding a contact also creates an event"""
    case: Case = Case.objects.create()

    response: HttpResponse = admin_client.post(
        reverse("cases:edit-contact-details", kwargs={"pk": case.id}),
        {
            "form-TOTAL_FORMS": "1",
            "form-INITIAL_FORMS": "0",
            "form-MIN_NUM_FORMS": "0",
            "form-MAX_NUM_FORMS": "1000",
            "form-0-id": "",
            "form-0-name": "",
            "form-0-job_title": "",
            "form-0-email": CONTACT_EMAIL,
            "form-0-notes": "",
            "version": case.version,
            "save": "Save",
        },
        follow=True,
    )
    assert response.status_code == 200
    contacts: QuerySet[Contact] = Contact.objects.filter(case=case)
    assert contacts.count() == 1
    contact: Contact = list(contacts)[0]

    content_type: ContentType = ContentType.objects.get_for_model(Contact)
    event: Event = Event.objects.get(content_type=content_type, object_id=contact.id)

    assert event.type == EVENT_TYPE_MODEL_CREATE


def test_delete_contact_adds_update_event(admin_client):
    """Test that pressing the remove contact button adds an update event"""
    case: Case = Case.objects.create()
    contact: Contact = Contact.objects.create(case=case)

    response: HttpResponse = admin_client.post(
        reverse("cases:edit-contact-details", kwargs={"pk": case.id}),
        {
            "form-TOTAL_FORMS": "0",
            "form-INITIAL_FORMS": "0",
            "form-MIN_NUM_FORMS": "0",
            "form-MAX_NUM_FORMS": "1000",
            "version": case.version,
            f"remove_contact_{contact.id}": "Button value",
        },
        follow=True,
    )
    assert response.status_code == 200

    content_type: ContentType = ContentType.objects.get_for_model(Contact)
    event: Event = Event.objects.get(content_type=content_type, object_id=contact.id)

    assert event.type == EVENT_TYPE_MODEL_UPDATE


def test_links_to_contact_and_accessibility_pages_shown(admin_client):
    """
    Test that links to the contact and accessibility statement pages on the
    organisation website are shown on the contact details page.
    """
    case: Case = Case.objects.create()
    audit: Audit = Audit.objects.create(case=case)
    Page.objects.create(
        audit=audit, page_type=PAGE_TYPE_STATEMENT, url=ACCESSIBILITY_STATEMENT_URL
    )
    Page.objects.create(
        audit=audit, page_type=PAGE_TYPE_CONTACT, url=CONTACT_STATEMENT_URL
    )

    response: HttpResponse = admin_client.get(
        reverse("cases:edit-contact-details", kwargs={"pk": case.id}),
    )

    assert response.status_code == 200

    assertContains(response, ACCESSIBILITY_STATEMENT_URL)
    assertContains(response, CONTACT_STATEMENT_URL)


def test_links_to_contact_and_accessibility_pages_not_shown(admin_client):
    """
    Test that links to the contact and accessibility statement pages on the
    organisation website are not shown on the contact details page if none have
    been recorded.
    """
    case: Case = Case.objects.create()

    response: HttpResponse = admin_client.get(
        reverse("cases:edit-contact-details", kwargs={"pk": case.id}),
    )

    assert response.status_code == 200

    assertContains(response, "No contact page.")
    assertContains(response, "No accessibility statement page.")


def test_update_case_checks_version(admin_client):
    """Test that updating a case shows an error if the version of the case has changed"""
    case: Case = Case.objects.create(organisation_name=ORGANISATION_NAME)

    response: HttpResponse = admin_client.post(
        reverse("cases:edit-report-correspondence", kwargs={"pk": case.id}),
        {
            "version": case.version - 1,
            "save": "Button value",
        },
    )
    assert response.status_code == 200

    assertContains(
        response,
        f"""<div class="govuk-error-summary__body">
            <ul class="govuk-list govuk-error-summary__list">
                <li class="govuk-error-message">
                    {ORGANISATION_NAME} | #1 has changed since this page loaded
                </li>
            </ul>
        </div>""",
        html=True,
    )


@pytest.mark.parametrize(
    "edit_url_name",
    [
        "case-detail",
        "edit-case-details",
        "edit-test-results",
        "edit-report-details",
        "edit-qa-process",
        "edit-contact-details",
        "edit-report-correspondence",
        "edit-twelve-week-correspondence",
        "edit-twelve-week-retest",
        "edit-review-changes",
        "edit-case-close",
        "edit-enforcement-body-correspondence",
        "edit-post-case",
    ],
)
def test_platform_shows_notification_if_fully_compliant(
    edit_url_name,
    admin_client,
):
    """
    Test cases with fully compliant website and accessibility statement show
    notification to that effect on report details page.
    """
    case: Case = Case.objects.create(
        is_website_compliant=IS_WEBSITE_COMPLIANT_COMPLIANT,
        accessibility_statement_state=ACCESSIBILITY_STATEMENT_DECISION_COMPLIANT,
    )

    response: HttpResponse = admin_client.get(
        reverse(f"cases:{edit_url_name}", kwargs={"pk": case.id}),
    )
    assert response.status_code == 200

    assertContains(
        response,
        """<h3 class="govuk-notification-banner__heading amp-max-width-100">
            The case has a compliant website and a compliant accessibility statement.
        </h3>""",
        html=True,
    )


@pytest.mark.parametrize(
    "report_methodology, report_link_label",
    [
        (REPORT_METHODOLOGY_PLATFORM, "Link to report</th>"),
        (REPORT_METHODOLOGY_ODT, "Link to report draft"),
    ],
)
def test_case_details_shows_link_to_report(
    report_methodology,
    report_link_label,
    admin_client,
):
    """
    Test link to correct type is report is shown on case detail page.
    """
    case: Case = Case.objects.create(report_methodology=report_methodology)
    Report.objects.create(case=case)

    response: HttpResponse = admin_client.get(
        reverse("cases:case-detail", kwargs={"pk": case.id}),
    )
    assert response.status_code == 200

    assertContains(response, report_link_label)


def test_platform_report_correspondence_shows_link_to_report_if_none_published(
    admin_client,
):
    """
    Test cases using platform-based reports show a link to report details if no
    report has been published.
    """
    case: Case = Case.objects.create()
    report: Report = Report.objects.create(case=case)
    report_publisher_url: str = reverse(
        "reports:report-publisher", kwargs={"pk": report.id}
    )

    response: HttpResponse = admin_client.get(
        reverse("cases:edit-report-correspondence", kwargs={"pk": case.id}),
    )
    assert response.status_code == 200

    assertContains(
        response,
        f"""<p class="govuk-body-m">
            A published report does not exist for this case. Publish report in
            <a href="{report_publisher_url}" class="govuk-link govuk-link--no-visited-state">
                Case > Report publisher
            </a>
        </p>""",
        html=True,
    )


def test_non_platform_qa_process_shows_no_link_to_draft_report(admin_client):
    """
    Test that the QA process page shows that the link to report draft is none
    when none is set and the report methodology is not platform.
    """
    case: Case = Case.objects.create()

    response: HttpResponse = admin_client.get(
        reverse("cases:edit-qa-process", kwargs={"pk": case.id}),
    )

    assert response.status_code == 200
    assertContains(
        response,
        """<div class="govuk-form-group">
            <label class="govuk-label"><b>Link to report draft</b></label>
            <div class="govuk-hint">None</div>
        </div>""",
        html=True,
    )


def test_non_platform_qa_process_shows_link_to_draft_report(admin_client):
    """
    Test that the QA process page shows the link to report draft
    when the report methodology is not platform.
    """
    case: Case = Case.objects.create(
        report_draft_url=DRAFT_REPORT_URL,
        report_methodology=REPORT_METHODOLOGY_ODT,
    )

    response: HttpResponse = admin_client.get(
        reverse("cases:edit-qa-process", kwargs={"pk": case.id}),
    )

    assert response.status_code == 200
    assertContains(
        response,
        f"""<div class="govuk-form-group">
            <label class="govuk-label"><b>Link to report draft</b></label>
            <div class="govuk-hint">
                <a href="{DRAFT_REPORT_URL}" rel="noreferrer noopener" target="_blank" class="govuk-link">
                    Link to report draft
                </a>
            </div>
        </div>""",
        html=True,
    )


def test_non_platform_report_correspondence_shows_no_link_to_report(admin_client):
    """
    Test cases using platform-based reports show no link to report details if no
    report has been published.
    """
    case: Case = Case.objects.create()
    Report.objects.create(case=case)

    response: HttpResponse = admin_client.get(
        reverse("cases:edit-report-correspondence", kwargs={"pk": case.id}),
    )
    assert response.status_code == 200

    assertNotContains(
        response, "A published report does not exist for this case.", html=True
    )


def test_platform_qa_process_shows_no_link_to_preview_report(admin_client):
    """
    Test that the QA process page shows that the link to report draft is none
    when no report exists and the report methodology is platform.
    """
    case: Case = Case.objects.create()

    response: HttpResponse = admin_client.get(
        reverse("cases:edit-qa-process", kwargs={"pk": case.id}),
    )

    assert response.status_code == 200
    assertContains(
        response,
        """<div class="govuk-form-group">
            <label class="govuk-label"><b>Link to report draft</b></label>
            <div class="govuk-hint">None</div>
        </div>""",
        html=True,
    )


def test_platform_qa_process_shows_link_to_preview_report(admin_client):
    """
    Test that the QA process page shows the link to preview draft
    when the report methodology is platform.
    """
    case: Case = Case.objects.create()

    report: Report = Report.objects.create(case=case)
    report_publisher_url: str = reverse(
        "reports:report-publisher", kwargs={"pk": report.id}
    )

    response: HttpResponse = admin_client.get(
        reverse("cases:edit-qa-process", kwargs={"pk": case.id}),
    )

    assert response.status_code == 200
    assertContains(
        response,
        f"""<div class="govuk-form-group">
            <label class="govuk-label"><b>Link to report draft</b></label>
            <div class="govuk-hint">
                <a href="{report_publisher_url}" rel="noreferrer noopener" target="_blank" class="govuk-link">
                    Report publisher
                </a>
            </div>
        </div>""",
        html=True,
    )


def test_platform_qa_process_shows_link_to_publish_report(admin_client):
    """
    Test that the QA process page shows the link to publish the report
    when the report methodology is platform and report has not been published.
    """
    case: Case = Case.objects.create()

    report: Report = Report.objects.create(case=case)
    report_confirm_publish_url: str = reverse(
        "reports:report-confirm-publish", kwargs={"pk": report.id}
    )

    response: HttpResponse = admin_client.get(
        reverse("cases:edit-qa-process", kwargs={"pk": case.id}),
    )

    assert response.status_code == 200

    assertContains(
        response,
        f"""<div class="govuk-form-group">
            <label class="govuk-label"><b>Published report</b></label>
            <div class="govuk-hint">
                HTML report has not been published. Publish report in
                <a href="{report_confirm_publish_url}" class="govuk-link govuk-link--no-visited-state">
                    Case > Report publisher > Publish HTML report</a>
            </div>
        </div>""",
        html=True,
    )


def test_platform_qa_process_shows_link_to_s3_report(admin_client):
    """
    Test that the QA process page shows the link to report on S3
    when the report methodology is platform and report has been published.
    """
    case: Case = Case.objects.create()
    Report.objects.create(case=case)
    s3_report: S3Report = S3Report.objects.create(
        case=case, guid="guid", version=0, latest_published=True
    )
    s3_report_url: str = (
        f"{settings.AMP_PROTOCOL}{settings.AMP_VIEWER_DOMAIN}/reports/{s3_report.guid}"
    )

    response: HttpResponse = admin_client.get(
        reverse("cases:edit-qa-process", kwargs={"pk": case.id}),
    )

    assert response.status_code == 200

    assertContains(
        response,
        f"""<div class="govuk-form-group">
            <label class="govuk-label"><b>Published report</b></label>
            <div class="govuk-hint">
                <a href="{s3_report_url}" rel="noreferrer noopener"
                    target="_blank" class="govuk-link">
                    View final HTML report
                </a>
            </div>
        </div>""",
        html=True,
    )


def test_non_platform_qa_process_shows_final_report_fields(admin_client):
    """
    Test that the QA process page shows the final report fields
    when the report methodology is not platform.
    """
    case: Case = Case.objects.create(report_methodology=REPORT_METHODOLOGY_ODT)

    response: HttpResponse = admin_client.get(
        reverse("cases:edit-qa-process", kwargs={"pk": case.id}),
    )

    assert response.status_code == 200
    assertContains(response, "Link to final PDF report")
    assertContains(response, "Link to final ODT report")


def test_platform_qa_process_does_not_show_final_report_fields(admin_client):
    """
    Test that the QA process page does not show the final report fields
    when the report methodology is platform.
    """
    case: Case = Case.objects.create()

    response: HttpResponse = admin_client.get(
        reverse("cases:edit-qa-process", kwargs={"pk": case.id}),
    )

    assert response.status_code == 200
    assertNotContains(response, "Link to final PDF report")
    assertNotContains(response, "Link to final ODT report")


def test_qa_process_opens_discussion(admin_client):
    """
    Test that the QA process page opens the discussion details element
    by default.
    """
    case: Case = Case.objects.create()

    response: HttpResponse = admin_client.get(
        f'{reverse("cases:edit-qa-process", kwargs={"pk": case.id})}?discussion=open',
    )

    assert response.status_code == 200
    assertContains(
        response, '<details class="govuk-details" data-module="govuk-details" open>'
    )


def test_report_corespondence_shows_link_to_create_report(admin_client):
    """
    Test that the report correspondence page shows link to create report
    if one does not exist.
    """
    case: Case = Case.objects.create()
    report_details_url: str = reverse(
        "cases:edit-report-details", kwargs={"pk": case.id}
    )

    response: HttpResponse = admin_client.get(
        reverse("cases:edit-report-correspondence", kwargs={"pk": case.id}),
    )

    assert response.status_code == 200
    assertContains(
        response,
        f"""<p class="govuk-body-m">
            A published report does not exist for this case. Create a report in
            <a href="{report_details_url}" class="govuk-link govuk-link--no-visited-state">
                Case > Report details
            </a>
        </p>""",
        html=True,
    )


def test_twelve_week_correspondence_psb_contact(admin_client):
    """
    Test that the twelve week correspondence page shows full page when
    contact has been made with the public sector body
    """
    case: Case = Case.objects.create()

    response: HttpResponse = admin_client.get(
        reverse("cases:edit-twelve-week-correspondence", kwargs={"pk": case.id}),
    )

    assert response.status_code == 200
    assertNotContains(
        response,
        "The public sector body has been as unresponsive to this case.",
    )
    assertContains(
        response,
        "Edit 12-week correspondence due dates",
    )
    assertContains(
        response,
        "12-week deadline",
    )


def test_twelve_week_correspondence_no_psb_contact(admin_client):
    """
    Test that the twelve week correspondence page shows small page when no
    contact has been made with the public sector body
    """
    case: Case = Case.objects.create(no_psb_contact=BOOLEAN_TRUE)

    response: HttpResponse = admin_client.get(
        reverse("cases:edit-twelve-week-correspondence", kwargs={"pk": case.id}),
    )

    assert response.status_code == 200
    assertContains(
        response,
        "The public sector body has been as unresponsive to this case.",
    )
    assertNotContains(
        response,
        "Edit 12-week correspondence due dates",
    )
    assertNotContains(
        response,
        "12-week deadline",
    )


def test_status_workflow_assign_an_auditor(admin_client, admin_user):
    """
    Test that the status workflow page ticks 'Assign an auditor' only
    when an auditor is assigned.
    """
    case: Case = Case.objects.create()
    case_pk_kwargs: Dict[str, int] = {"pk": case.id}

    response: HttpResponse = admin_client.get(
        reverse("cases:status-workflow", kwargs=case_pk_kwargs),
    )

    assert response.status_code == 200

    assertContains(
        response,
        f"""<li>
            <a href="{reverse('cases:edit-case-details', kwargs=case_pk_kwargs)}"
                class="govuk-link govuk-link--no-visited-state">
                Assign an auditor</a></li>""",
        html=True,
    )

    case.auditor = admin_user
    case.save()

    response: HttpResponse = admin_client.get(
        reverse("cases:status-workflow", kwargs=case_pk_kwargs),
    )

    assert response.status_code == 200

    assertContains(
        response,
        f"""<li>
            <a href="{reverse('cases:edit-case-details', kwargs=case_pk_kwargs)}"
                class="govuk-link govuk-link--no-visited-state">
                Assign an auditor</a>&check;</li>""",
        html=True,
    )


@pytest.mark.parametrize(
    "path_name,label,field_name,field_value",
    [
        (
            "cases:edit-test-results",
            "Initial website compliance decision is not filled in",
            "is_website_compliant",
            IS_WEBSITE_COMPLIANT_COMPLIANT,
        ),
        (
            "cases:edit-test-results",
            "Initial accessibility statement decision is not filled in",
            "accessibility_statement_state",
            ACCESSIBILITY_STATEMENT_DECISION_COMPLIANT,
        ),
        (
            "cases:edit-qa-process",
            "Report ready to be reviewed needs to be Yes",
            "report_review_status",
            REPORT_READY_TO_REVIEW,
        ),
        (
            "cases:edit-qa-process",
            "Report approved needs to be Yes",
            "report_approved_status",
            REPORT_APPROVED_STATUS_APPROVED,
        ),
        (
            "cases:edit-report-correspondence",
            "Report sent on requires a date",
            "report_sent_date",
            TODAY,
        ),
        (
            "cases:edit-report-correspondence",
            "Report acknowledged requires a date",
            "report_acknowledged_date",
            TODAY,
        ),
        (
            "cases:edit-no-psb-response",
            "No response from PSB",
            "no_psb_contact",
            BOOLEAN_TRUE,
        ),
        (
            "cases:edit-twelve-week-correspondence",
            "12-week update requested requires a date",
            "twelve_week_update_requested_date",
            TODAY,
        ),
        (
            "cases:edit-twelve-week-correspondence",
            "12-week update received requires a date or mark the case as having no response",
            "twelve_week_correspondence_acknowledged_date",
            TODAY,
        ),
        (
            "cases:edit-twelve-week-correspondence",
            "12-week update received requires a date or mark the case as having no response",
            "no_psb_contact",
            BOOLEAN_TRUE,
        ),
        (
            "cases:edit-review-changes",
            "Is this case ready for final decision? needs to be Yes",
            "is_ready_for_final_decision",
            BOOLEAN_TRUE,
        ),
        (
            "cases:edit-case-close",
            "Case completed requires a decision",
            "case_completed",
            CASE_COMPLETED_SEND,
        ),
        (
            "cases:edit-enforcement-body-correspondence",
            "Date sent to equality body requires a date",
            "sent_to_enforcement_body_sent_date",
            TODAY,
        ),
        (
            "cases:edit-enforcement-body-correspondence",
            "Equality body pursuing this case? should either be 'Yes, completed' or 'Yes, in progress'",
            "enforcement_body_pursuing",
            ENFORCEMENT_BODY_PURSUING_YES_IN_PROGRESS,
        ),
        (
            "cases:edit-enforcement-body-correspondence",
            "Equality body pursuing this case? should be 'Yes, completed'",
            "enforcement_body_pursuing",
            ENFORCEMENT_BODY_PURSUING_YES_COMPLETED,
        ),
    ],
)
def test_status_workflow_page(path_name, label, field_name, field_value, admin_client):
    """
    Test that the status workflow page ticks its action links
    only when the linked action's value has been set.
    """
    case: Case = Case.objects.create()
    case_pk_kwargs: Dict[str, int] = {"pk": case.id}
    link_url: str = reverse(path_name, kwargs=case_pk_kwargs)

    response: HttpResponse = admin_client.get(
        reverse("cases:status-workflow", kwargs=case_pk_kwargs),
    )

    assert response.status_code == 200

    assertContains(
        response,
        f"""<li>
            <a href="{link_url}" class="govuk-link govuk-link--no-visited-state">
                {label}</a></li>""",
        html=True,
    )

    setattr(case, field_name, field_value)
    case.save()

    response: HttpResponse = admin_client.get(
        reverse("cases:status-workflow", kwargs=case_pk_kwargs),
    )

    assert response.status_code == 200

    assertContains(
        response,
        f"""<li>
            <a href="{link_url}"
                class="govuk-link govuk-link--no-visited-state">
                {label}</a>&check;</li>""",
        html=True,
    )


def test_case_steps_shown_when_platform_testing(admin_client):
    """
    Test case steps shown when testing methodology is platform.
    """
    case: Case = Case.objects.create()

    response: HttpResponse = admin_client.get(
        reverse("cases:edit-enforcement-body-correspondence", kwargs={"pk": case.id}),
    )
    assert response.status_code == 200

    assertContains(
        response,
        """<h2 class="govuk-heading-m amp-margin-bottom-5">Case steps</h2>""",
        html=True,
    )
    assertNotContains(
        response,
        """<h2 class="govuk-heading-m amp-margin-bottom-5">Post case</h2>""",
        html=True,
    )


def test_case_steps_hidden_when_testing_spreadsheet(admin_client):
    """
    Test case details not showm edit links when testing methodology is spreadsheet.
    """
    case: Case = Case.objects.create(
        testing_methodology=TESTING_METHODOLOGY_SPREADSHEET
    )

    response: HttpResponse = admin_client.get(
        reverse("cases:edit-enforcement-body-correspondence", kwargs={"pk": case.id}),
    )
    assert response.status_code == 200

    assertContains(
        response,
        """<h2 class="govuk-heading-m amp-margin-bottom-5">Post case</h2>""",
        html=True,
    )
    assertNotContains(
        response,
        """<h2 class="govuk-heading-m amp-margin-bottom-5">Case steps</h2>""",
        html=True,
    )


@pytest.mark.parametrize(
    "edit_case_url_name, nav_link_name,nav_link_label",
    [
        (
            "cases:edit-enforcement-body-correspondence",
            "cases:edit-case-details",
            "Case details",
        ),
        (
            "cases:edit-enforcement-body-correspondence",
            "cases:edit-test-results",
            "Testing details",
        ),
        (
            "cases:edit-enforcement-body-correspondence",
            "cases:edit-report-details",
            "Report details",
        ),
        (
            "cases:edit-enforcement-body-correspondence",
            "cases:edit-qa-process",
            "QA process",
        ),
        (
            "cases:edit-enforcement-body-correspondence",
            "cases:edit-contact-details",
            "Contact details",
        ),
        (
            "cases:edit-enforcement-body-correspondence",
            "cases:edit-report-correspondence",
            "Report correspondence",
        ),
        (
            "cases:edit-enforcement-body-correspondence",
            "cases:edit-twelve-week-correspondence",
            "12-week correspondence",
        ),
        (
            "cases:edit-enforcement-body-correspondence",
            "cases:edit-twelve-week-retest",
            "12-week retest",
        ),
        (
            "cases:edit-enforcement-body-correspondence",
            "cases:edit-review-changes",
            "Reviewing changes",
        ),
        (
            "cases:edit-enforcement-body-correspondence",
            "cases:edit-case-close",
            "Closing the case",
        ),
        (
            "cases:edit-post-case",
            "cases:edit-enforcement-body-correspondence",
            "Equality body summary",
        ),
        (
            "cases:edit-enforcement-body-correspondence",
            "cases:edit-post-case",
            "Post case summary",
        ),
    ],
)
def test_navigation_links_shown_when_platform_testing(
    edit_case_url_name,
    nav_link_name,
    nav_link_label,
    admin_client,
):
    """
    Test case steps' navigation links are shown when testing methodology is
    platform.
    """
    case: Case = Case.objects.create()
    nav_link_url: str = reverse(nav_link_name, kwargs={"pk": case.id})

    response: HttpResponse = admin_client.get(
        reverse(edit_case_url_name, kwargs={"pk": case.id}),
    )
    assert response.status_code == 200

    assertContains(
        response,
        f"""<a href="{nav_link_url}" class="govuk-link govuk-link--no-visited-state">{nav_link_label}</a>""",
        html=True,
    )


@pytest.mark.parametrize(
    "edit_case_url_name, nav_link_name,nav_link_label",
    [
        (
            "cases:edit-post-case",
            "cases:edit-enforcement-body-correspondence",
            "Equality body summary",
        ),
        (
            "cases:edit-enforcement-body-correspondence",
            "cases:edit-post-case",
            "Post case summary",
        ),
    ],
)
def test_navigation_links_shown_when_spreadsheet_testing(
    edit_case_url_name,
    nav_link_name,
    nav_link_label,
    admin_client,
):
    """
    Test correct case steps' navigation links are shown when testing methodology
    is spreadsheet.
    """
    case: Case = Case.objects.create(
        testing_methodology=TESTING_METHODOLOGY_SPREADSHEET
    )
    nav_link_url: str = reverse(nav_link_name, kwargs={"pk": case.id})

    response: HttpResponse = admin_client.get(
        reverse(edit_case_url_name, kwargs={"pk": case.id}),
    )
    assert response.status_code == 200

    assertContains(
        response,
        f"""<a href="{nav_link_url}" class="govuk-link govuk-link--no-visited-state">{nav_link_label}</a>""",
        html=True,
    )


@pytest.mark.parametrize(
    "edit_case_url_name, nav_link_name,nav_link_label",
    [
        (
            "cases:edit-enforcement-body-correspondence",
            "cases:edit-case-details",
            "Case details",
        ),
        (
            "cases:edit-enforcement-body-correspondence",
            "cases:edit-test-results",
            "Testing details",
        ),
        (
            "cases:edit-enforcement-body-correspondence",
            "cases:edit-report-details",
            "Report details",
        ),
        (
            "cases:edit-enforcement-body-correspondence",
            "cases:edit-qa-process",
            "QA process",
        ),
        (
            "cases:edit-enforcement-body-correspondence",
            "cases:edit-contact-details",
            "Contact details",
        ),
        (
            "cases:edit-enforcement-body-correspondence",
            "cases:edit-report-correspondence",
            "Report correspondence",
        ),
        (
            "cases:edit-enforcement-body-correspondence",
            "cases:edit-twelve-week-correspondence",
            "12-week correspondence",
        ),
        (
            "cases:edit-enforcement-body-correspondence",
            "cases:edit-twelve-week-retest",
            "12-week retest",
        ),
        (
            "cases:edit-enforcement-body-correspondence",
            "cases:edit-review-changes",
            "Reviewing changes",
        ),
        (
            "cases:edit-enforcement-body-correspondence",
            "cases:edit-case-close",
            "Closing the case",
        ),
    ],
)
def test_navigation_links_hidden_when_spreadsheet_testing(
    edit_case_url_name,
    nav_link_name,
    nav_link_label,
    admin_client,
):
    """
    Test correct case steps' navigation links are not hodden when testing
    methodology is spreadsheet.
    """
    case: Case = Case.objects.create(
        testing_methodology=TESTING_METHODOLOGY_SPREADSHEET
    )
    nav_link_url: str = reverse(nav_link_name, kwargs={"pk": case.id})

    response: HttpResponse = admin_client.get(
        reverse(edit_case_url_name, kwargs={"pk": case.id}),
    )
    assert response.status_code == 200

    assertNotContains(
        response,
        f"""<a href="{nav_link_url}" class="govuk-link govuk-link--no-visited-state">{nav_link_label}</a>""",
        html=True,
    )


def test_case_details_hides_link_to_test_results_when_not_present(admin_client):
    """
    Test case details hides link to test results when URL not present
    when testing methodology is spreadsheet.
    """
    case: Case = Case.objects.create(
        testing_methodology=TESTING_METHODOLOGY_SPREADSHEET
    )

    response: HttpResponse = admin_client.get(
        reverse("cases:case-detail", kwargs={"pk": case.id}),
    )
    assert response.status_code == 200

    assertContains(
        response,
        """<tr class="govuk-table__row">
            <th scope="row" class="govuk-table__header amp-width-one-half">Link to test results</th>
            <td class="govuk-table__cell amp-width-one-half">None</td>
        </tr>""",
        html=True,
    )


def test_case_details_contents_hides_link_to_12_week_retest_when_testing_methodology_spreadsheet(
    admin_client,
):
    """
    Test case details hides contents link to 12-week retest
    when testing methodology is spreadsheet.
    """
    case: Case = Case.objects.create()

    response: HttpResponse = admin_client.get(
        reverse("cases:case-detail", kwargs={"pk": case.id}),
    )
    assert response.status_code == 200

    assertContains(
        response,
        """<a href="#twelve-week-retest" class="govuk-link govuk-link--no-visited-state">
            12-week retest</a>""",
        html=True,
    )

    case.testing_methodology = TESTING_METHODOLOGY_SPREADSHEET
    case.save()

    response: HttpResponse = admin_client.get(
        reverse("cases:case-detail", kwargs={"pk": case.id}),
    )
    assert response.status_code == 200

    assertNotContains(
        response,
        """<a href="#twelve-week-retest" class="govuk-link govuk-link--no-visited-state">
            12-week retest</a>""",
        html=True,
    )<|MERGE_RESOLUTION|>--- conflicted
+++ resolved
@@ -749,8 +749,6 @@
     )
     assert response.status_code == 302
     assert response.url == f'{reverse(expected_redirect_path, kwargs={"pk": case.id})}'
-<<<<<<< HEAD
-=======
 
 
 def test_add_qa_comment(admin_client, admin_user):
@@ -792,7 +790,6 @@
         response.url
         == f'{reverse("cases:edit-qa-process", kwargs={"pk": case.id})}?discussion=open#qa-discussion'
     )
->>>>>>> a0755a4a
 
 
 def test_add_contact_form_appears(admin_client):
