--- conflicted
+++ resolved
@@ -162,18 +162,17 @@
 UNRESOLVED_EQUALITY_BODY_NOTES: str = "Unresolved equality body correspondence notes"
 STATEMENT_CHECK_RESULT_REPORT_COMMENT: str = "Statement check result report comment"
 STATEMENT_CHECK_RESULT_RETEST_COMMENT: str = "Statement check result retest comment"
-REPORT_ACKNOWLEDGED_WARNING: str = "The report has been acknowledged by the organisation, and no further follow-up is needed."
+REPORT_ACKNOWLEDGED_WARNING: str = (
+    "The report has been acknowledged by the organisation, and no further follow-up is needed."
+)
 TWELVE_WEEK_CORES_ACKNOWLEDGED_WARNING: str = (
     "The request for a final update has been acknowledged by the organisation"
 )
 RECOMMENDATION_NOTE: str = "Recommendation note"
 ZENDESK_URL: str = "https://zendesk.com/ticket"
 ZENDESK_SUMMARY: str = "Zendesk ticket summary"
-<<<<<<< HEAD
 PAGE_LOCATION: str = "Press A and then B"
-=======
 EXAMPLE_EMAIL_TEMPLATE_ID: int = 4
->>>>>>> 0ae47d6f
 
 
 def add_user_to_auditor_groups(user: User) -> None:
