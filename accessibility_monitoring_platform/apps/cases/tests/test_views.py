"""
Tests for cases views
"""
from datetime import date, datetime, timedelta
import pytest
import pytz
from typing import List

from pytest_django.asserts import assertContains, assertNotContains

from django.contrib.auth.models import User, Group
from django.db.models.query import QuerySet
from django.http import HttpResponse
from django.urls import reverse
from django.utils.text import slugify

from ..models import Case, Contact
from ..views import (
    ONE_WEEK_IN_DAYS,
    FOUR_WEEKS_IN_DAYS,
    TWELVE_WEEKS_IN_DAYS,
    find_duplicate_cases,
    calculate_report_followup_dates,
    calculate_twelve_week_chaser_dates,
    format_due_date_help_text,
)
from ...common.models import Sector
from ...common.utils import format_date, get_field_names_for_export
from ...users.models import Auditor

CONTACT_EMAIL: str = "test@email.com"
DOMAIN: str = "domain.com"
HOME_PAGE_URL: str = f"https://{DOMAIN}"
ORGANISATION_NAME: str = "Organisation name"
REPORT_SENT_DATE: date = date(2021, 2, 28)
OTHER_DATE: date = date(2020, 12, 31)
ONE_WEEK_FOLLOWUP_DUE_DATE: date = REPORT_SENT_DATE + timedelta(days=ONE_WEEK_IN_DAYS)
FOUR_WEEK_FOLLOWUP_DUE_DATE: date = REPORT_SENT_DATE + timedelta(
    days=FOUR_WEEKS_IN_DAYS
)
TWELVE_WEEK_FOLLOWUP_DUE_DATE: date = REPORT_SENT_DATE + timedelta(
    days=TWELVE_WEEKS_IN_DAYS
)
TODAY: date = date.today()
case_fields_to_export_str = ",".join(get_field_names_for_export(Case))


def add_user_to_auditor_groups(user: User) -> None:
    auditor_group: Group = Group.objects.create(name="Auditor")
    qa_auditor_group: Group = Group.objects.create(name="QA auditor")
    auditor_group.user_set.add(user)
    qa_auditor_group.user_set.add(user)


def test_case_detail_view_leaves_out_deleted_contact(admin_client):
    """Test that deleted Contacts are not included in context"""
    case: Case = Case.objects.create()
    undeleted_contact: Contact = Contact.objects.create(
        case=case,
        first_name="Undeleted",
        last_name="Contact",
    )
    Contact.objects.create(
        case=case,
        first_name="Deleted",
        last_name="Contact",
        is_deleted=True,
    )

    response: HttpResponse = admin_client.get(
        reverse("cases:case-detail", kwargs={"pk": case.id})
    )

    assert response.status_code == 200
    assert set(response.context["contacts"]) == set([undeleted_contact])
    assertContains(response, "Undeleted Contact")
    assertNotContains(response, "Deleted Contact")


def test_case_list_view_leaves_out_deleted_case(admin_client):
    """Test that the case list view page does not include deleted cases"""
    Case.objects.create(organisation_name="Not Deleted")
    Case.objects.create(organisation_name="Is Deleted", is_deleted=True)

    response: HttpResponse = admin_client.get(reverse("cases:case-list"))

    assert response.status_code == 200
    assertContains(response, '<h2 class="govuk-heading-m">1 cases found</h2>')
    assertContains(response, "Not Deleted")
    assertNotContains(response, "Is Deleted")


def test_case_list_view_filtering_by_deleted_includes_deleted_contact(admin_client):
    """Test that deleted Cases are included in context when filtering by status 'deleted'"""
    Case.objects.create(organisation_name="Not Deleted")
    Case.objects.create(organisation_name="Is Deleted", is_deleted=True)

    response: HttpResponse = admin_client.get(
        f'{reverse("cases:case-list")}?status=deleted'
    )

    assert response.status_code == 200
    assertContains(response, '<h2 class="govuk-heading-m">1 cases found</h2>')
    assertContains(response, "Is Deleted")
    assertNotContains(response, "Not Deleted")


def test_case_list_view_filters_by_unassigned_qa_case(admin_client):
    """Test that Cases where Report is ready to QA can be filtered by status"""
    Case.objects.create(organisation_name="Excluded")
    Case.objects.create(
        organisation_name="Included", report_review_status="ready-to-review"
    )

    response: HttpResponse = admin_client.get(
        f'{reverse("cases:case-list")}?status=unassigned-qa-case'
    )

    assert response.status_code == 200
    assertContains(response, '<h2 class="govuk-heading-m">1 cases found</h2>')
    assertContains(response, "Included")
    assertNotContains(response, "Excluded")


def test_case_list_view_filters_by_case_number(admin_client):
    """Test that the case list view page can be filtered by case number"""
    included_case: Case = Case.objects.create(organisation_name="Included")
    Case.objects.create(organisation_name="Excluded")

    response: HttpResponse = admin_client.get(
        f"{reverse('cases:case-list')}?search={included_case.id}"
    )

    assert response.status_code == 200
    assertContains(response, '<h2 class="govuk-heading-m">1 cases found</h2>')
    assertContains(response, "Included")
    assertNotContains(response, "Excluded")


def test_case_list_view_filters_by_psb_location(admin_client):
    """Test that the case list view page can be filtered by case number"""
    Case.objects.create(organisation_name="Included", psb_location="scotland")
    Case.objects.create(organisation_name="Excluded")

    response: HttpResponse = admin_client.get(
        f"{reverse('cases:case-list')}?search=scot"
    )

    assert response.status_code == 200
    assertContains(response, '<h2 class="govuk-heading-m">1 cases found</h2>')
    assertContains(response, "Included")
    assertNotContains(response, "Excluded")


def test_case_list_view_filters_by_sector(admin_client):
    """Test that the case list view page can be filtered by case number"""
    sector: Sector = Sector.objects.create(name="Defence")
    Case.objects.create(organisation_name="Included", sector=sector)
    Case.objects.create(organisation_name="Excluded")

    response: HttpResponse = admin_client.get(
        f"{reverse('cases:case-list')}?search=fence"
    )

    assert response.status_code == 200
    assertContains(response, '<h2 class="govuk-heading-m">1 cases found</h2>')
    assertContains(response, "Included")
    assertNotContains(response, "Excluded")


@pytest.mark.parametrize(
    "field_name,value,url_parameter_name",
    [
        ("home_page_url", "included.com", "search"),
        ("organisation_name", "IncludedOrg", "search"),
    ],
)
def test_case_list_view_string_filters(
    field_name, value, url_parameter_name, admin_client
):
    """Test that the case list view page can be filtered by string"""
    included_case: Case = Case.objects.create(organisation_name="Included")
    setattr(included_case, field_name, value)
    included_case.save()

    Case.objects.create(organisation_name="Excluded")

    response: HttpResponse = admin_client.get(
        f"{reverse('cases:case-list')}?{url_parameter_name}={value}"
    )

    assert response.status_code == 200
    assertContains(response, '<h2 class="govuk-heading-m">1 cases found</h2>')
    assertContains(response, "Included")
    assertNotContains(response, "Excluded")


@pytest.mark.parametrize(
    "field_name,url_parameter_name",
    [
        ("auditor", "auditor"),
        ("reviewer", "reviewer"),
    ],
)
def test_case_list_view_user_filters(field_name, url_parameter_name, admin_client):
    """Test that the case list view page can be filtered by user"""
    user: User = User.objects.create()
    add_user_to_auditor_groups(user)

    included_case: Case = Case.objects.create(organisation_name="Included")
    setattr(included_case, field_name, user)
    included_case.save()

    Case.objects.create(organisation_name="Excluded")

    response: HttpResponse = admin_client.get(
        f"{reverse('cases:case-list')}?{url_parameter_name}={user.id}"
    )

    assert response.status_code == 200
    assertContains(response, '<h2 class="govuk-heading-m">1 cases found</h2>')
    assertContains(response, "Included")
    assertNotContains(response, "Excluded")


@pytest.mark.parametrize(
    "field_name,url_parameter_name",
    [
        ("auditor", "auditor"),
        ("reviewer", "reviewer"),
    ],
)
def test_case_list_view_user_unassigned_filters(
    field_name, url_parameter_name, admin_client
):
    """Test that the case list view page can be filtered by unassigned user values"""
    Case.objects.create(organisation_name="Included")

    user = User.objects.create()
    excluded_case: Case = Case.objects.create(organisation_name="Excluded")
    setattr(excluded_case, field_name, user)
    excluded_case.save()

    response: HttpResponse = admin_client.get(
        f"{reverse('cases:case-list')}?{url_parameter_name}=none"
    )

    assert response.status_code == 200
    assertContains(response, '<h2 class="govuk-heading-m">1 cases found</h2>')
    assertContains(response, "Included")
    assertNotContains(response, "Excluded")


def test_case_list_view_date_range_filters(admin_client):
    """Test that the case list view page can be filtered by date range"""
    included_created_date: datetime = datetime(
        year=2021, month=6, day=5, tzinfo=pytz.UTC
    )
    excluded_created_date: datetime = datetime(
        year=2021, month=5, day=5, tzinfo=pytz.UTC
    )
    Case.objects.create(organisation_name="Included", created=included_created_date)
    Case.objects.create(organisation_name="Excluded", created=excluded_created_date)

    url_parameters = "start_date_0=1&start_date_1=6&start_date_2=2021&end_date_0=10&end_date_1=6&end_date_2=2021"
    response: HttpResponse = admin_client.get(
        f"{reverse('cases:case-list')}?{url_parameters}"
    )

    assert response.status_code == 200
    assertContains(response, '<h2 class="govuk-heading-m">1 cases found</h2>')
    assertContains(response, "Included")
    assertNotContains(response, "Excluded")


def test_case_export_list_view(admin_client):
    """Test that the case export list view returns csv data"""
    response: HttpResponse = admin_client.get(reverse("cases:case-export-list"))

    assert response.status_code == 200
    assertContains(response, case_fields_to_export_str)


def test_case_export_list_view_respects_filters(admin_client):
    """Test that the case export list view includes only filtered data"""
    user: User = User.objects.create()
    add_user_to_auditor_groups(user)
    Case.objects.create(organisation_name="Included", auditor=user)
    Case.objects.create(organisation_name="Excluded")

    response: HttpResponse = admin_client.get(
        f"{reverse('cases:case-export-list')}?auditor={user.id}"
    )

    assert response.status_code == 200
    assertContains(response, "Included")
    assertNotContains(response, "Excluded")


def test_case_export_single_view(admin_client):
    """Test that the case export single view returns csv data"""
    case: Case = Case.objects.create()

    response: HttpResponse = admin_client.get(
        reverse("cases:case-export-single", kwargs={"pk": case.id})
    )

    assert response.status_code == 200
    assertContains(response, case_fields_to_export_str)


def test_delete_case_view(admin_client):
    """Test that delete case view deletes case"""
    case: Case = Case.objects.create()

    response: HttpResponse = admin_client.post(
        reverse("cases:delete-case", kwargs={"pk": case.id})
    )

    assert response.status_code == 302
    assert response.url == reverse("cases:case-list")

    case_from_db: Case = Case.objects.get(pk=case.id)

    assert case_from_db.is_deleted


def test_restore_case_view(admin_client):
    """Test that restore case view restores case"""
    case: Case = Case.objects.create(is_deleted=True)

    response: HttpResponse = admin_client.post(
        reverse("cases:restore-case", kwargs={"pk": case.id})
    )

    assert response.status_code == 302
    assert response.url == reverse("cases:case-detail", kwargs={"pk": case.id})

    case_from_db: Case = Case.objects.get(pk=case.id)

    assert case_from_db.is_deleted is False


@pytest.mark.parametrize(
    "path_name, expected_content",
    [
        ("cases:case-list", '<h1 class="govuk-heading-xl">Search</h1>'),
        ("cases:case-create", '<h1 class="govuk-heading-xl">Create case</h1>'),
    ],
)
def test_non_case_specific_page_loads(path_name, expected_content, admin_client):
    """Test that the non-case-specific view page loads"""
    response: HttpResponse = admin_client.get(reverse(path_name))

    assert response.status_code == 200
    assertContains(response, expected_content)


@pytest.mark.parametrize(
    "path_name, expected_content",
    [
        (
            "cases:case-detail",
            '<h1 class="govuk-heading-xl" style="margin-bottom:15px; padding-right: 20px;">View case</h1>',
        ),
        ("cases:edit-case-details", "<li>Case details</li>"),
        ("cases:edit-test-results", "<li>Testing details</li>"),
        ("cases:edit-report-details", "<li>Report details</li>"),
        ("cases:edit-contact-details", "<li>Contact details</li>"),
        ("cases:edit-report-correspondence", "<li>Report correspondence</li>"),
    ],
)
def test_case_specific_page_loads(path_name, expected_content, admin_client):
    """Test that the case-specific view page loads"""
    case: Case = Case.objects.create()

    response: HttpResponse = admin_client.get(
        reverse(path_name, kwargs={"pk": case.id})
    )

    assert response.status_code == 200

    assertContains(response, expected_content, html=True)


def test_create_case_shows_error_messages(admin_client):
    """
    Test that the create case page shows the expected error messages
    """
    response: HttpResponse = admin_client.post(
        reverse("cases:case-create"),
        {
            "home_page_url": "gov.uk",
            "save_exit": "Save and exit",
        },
    )

    assert response.status_code == 200
    assertContains(
        response,
        """<p class="govuk-error-message">
            <span class="govuk-visually-hidden">Error:</span>
            URL must start with http:// or https://
        </p>""",
        html=True,
    )
    assertContains(
        response,
        """<p class="govuk-error-message">
            <span class="govuk-visually-hidden">Error:</span>
            Choose which equalities body will check the case
        </p>""",
        html=True,
    )


@pytest.mark.parametrize(
    "button_name, expected_redirect_url",
    [
        ("save_continue_case", reverse("cases:edit-case-details", kwargs={"pk": 1})),
        ("save_new_case", reverse("cases:case-create")),
        ("save_exit", reverse("cases:case-list")),
    ],
)
def test_create_case_redirects_based_on_button_pressed(
    button_name, expected_redirect_url, admin_client
):
    """Test that a successful case create redirects based on the button pressed"""
    response: HttpResponse = admin_client.post(
        reverse("cases:case-create"),
        {
            "home_page_url": HOME_PAGE_URL,
            "enforcement_body": "ehrc",
            button_name: "Button value",
        },
    )

    assert response.status_code == 302
    assert response.url == expected_redirect_url


@pytest.mark.django_db
def test_create_case_shows_duplicate_cases(admin_client):
    """Test that create case shows duplicates found"""
    other_url: str = "other_url"
    other_organisation_name: str = "other organisation name"
    Case.objects.create(
        home_page_url=HOME_PAGE_URL,
        organisation_name=other_organisation_name,
    )
    Case.objects.create(
        organisation_name=ORGANISATION_NAME,
        home_page_url=other_url,
    )

    response: HttpResponse = admin_client.post(
        reverse("cases:case-create"),
        {
            "home_page_url": HOME_PAGE_URL,
            "enforcement_body": "ehrc",
            "organisation_name": ORGANISATION_NAME,
        },
    )

    assert response.status_code == 200
    assertContains(response, other_url)
    assertContains(response, other_organisation_name)


@pytest.mark.parametrize(
    "button_name, expected_redirect_url",
    [
        ("save_continue_case", reverse("cases:edit-case-details", kwargs={"pk": 3})),
        ("save_new_case", reverse("cases:case-create")),
        ("save_exit", reverse("cases:case-list")),
    ],
)
@pytest.mark.django_db
def test_create_case_can_create_duplicate_cases(
    button_name, expected_redirect_url, admin_client
):
    """Test that create case can create duplicate cases"""
    Case.objects.create(home_page_url=HOME_PAGE_URL)
    Case.objects.create(organisation_name=ORGANISATION_NAME)

    response: HttpResponse = admin_client.post(
        f"{reverse('cases:case-create')}?allow_duplicate_cases=True",
        {
            "home_page_url": HOME_PAGE_URL,
            "enforcement_body": "ehrc",
            "organisation_name": ORGANISATION_NAME,
            button_name: "Button value",
        },
    )

    assert response.status_code == 302
    assert response.url == expected_redirect_url


@pytest.mark.parametrize(
    "case_edit_path, button_name, expected_redirect_path",
    [
        ("cases:edit-case-details", "save_continue", "cases:edit-test-results"),
        ("cases:edit-case-details", "save_exit", "cases:case-detail"),
        ("cases:edit-test-results", "save_continue", "cases:edit-report-details"),
        ("cases:edit-test-results", "save_exit", "cases:case-detail"),
        (
            "cases:edit-report-details",
            "save_continue",
            "cases:edit-contact-details",
        ),
        ("cases:edit-report-details", "save_exit", "cases:case-detail"),
        (
            "cases:edit-contact-details",
            "save_continue",
            "cases:edit-report-correspondence",
        ),
        ("cases:edit-contact-details", "save_exit", "cases:case-detail"),
        ("cases:edit-report-correspondence", "save_exit", "cases:case-detail"),
        (
            "cases:edit-report-correspondence",
            "save_continue",
            "cases:edit-twelve-week-correspondence",
        ),
        (
            "cases:edit-report-followup-due-dates",
            "save_return",
            "cases:edit-report-correspondence",
        ),
        ("cases:edit-twelve-week-correspondence", "save_exit", "cases:case-detail"),
        (
            "cases:edit-twelve-week-correspondence",
            "save_continue",
            "cases:edit-final-decision",
        ),
        (
            "cases:edit-twelve-week-correspondence-due-dates",
            "save_return",
            "cases:edit-twelve-week-correspondence",
        ),
        (
            "cases:edit-no-psb-response",
            "save_continue",
            "cases:edit-enforcement-body-correspondence",
        ),
        ("cases:edit-final-decision", "save_exit", "cases:case-detail"),
        (
            "cases:edit-final-decision",
            "save_continue",
            "cases:edit-enforcement-body-correspondence",
        ),
        (
            "cases:edit-enforcement-body-correspondence",
            "save_exit",
            "cases:case-detail",
        ),
    ],
)
def test_case_edit_redirects_based_on_button_pressed(
    case_edit_path, button_name, expected_redirect_path, admin_client
):
    """Test that a successful case update redirects based on the button pressed"""
    case: Case = Case.objects.create()

    response: HttpResponse = admin_client.post(
        reverse(case_edit_path, kwargs={"pk": case.id}),
        {
            "home_page_url": HOME_PAGE_URL,
            "enforcement_body": "ehrc",
            button_name: "Button value",
        },
    )
    assert response.status_code == 302
    assert response.url == reverse(expected_redirect_path, kwargs={"pk": case.id})


def test_add_contact_form_appears(admin_client):
    """Test that pressing the add contact button adds a new contact form"""
    case: Case = Case.objects.create()

    response: HttpResponse = admin_client.post(
        reverse("cases:edit-contact-details", kwargs={"pk": case.id}),
        {
            "add_contact": "Button value",
        },
        follow=True,
    )
    assert response.status_code == 200
    assertContains(response, "Contact 1")


def test_add_contact(admin_client):
    """Test adding a contact"""
    case: Case = Case.objects.create()

    response: HttpResponse = admin_client.post(
        reverse("cases:edit-contact-details", kwargs={"pk": case.id}),
        {
            "form-TOTAL_FORMS": "1",
            "form-INITIAL_FORMS": "0",
            "form-MIN_NUM_FORMS": "0",
            "form-MAX_NUM_FORMS": "1000",
            "form-0-id": "",
            "form-0-first_name": "",
            "form-0-last_name": "",
            "form-0-job_title": "",
            "form-0-email": CONTACT_EMAIL,
            "form-0-notes": "",
            "save_continue": "Save and continue",
        },
        follow=True,
    )
    assert response.status_code == 200

    contacts: QuerySet[Contact] = Contact.objects.filter(case=case)
    assert contacts.count() == 1
    assert list(contacts)[0].email == CONTACT_EMAIL


def test_delete_contact(admin_client):
    """Test that pressing the remove contact button deletes the contact"""
    case: Case = Case.objects.create()
    contact: Contact = Contact.objects.create(case=case)

    response: HttpResponse = admin_client.post(
        reverse("cases:edit-contact-details", kwargs={"pk": case.id}),
        {
            f"remove_contact_{contact.id}": "Button value",
        },
        follow=True,
    )
    assert response.status_code == 200
    assertContains(response, "No contacts have been entered")

    contact_on_database = Contact.objects.get(pk=contact.id)
    assert contact_on_database.is_deleted is True


def test_preferred_contact_not_displayed_on_form(admin_client):
    """
    Test that the preferred contact field is not displayed when there is only one contact
    """
    case: Case = Case.objects.create()
    Contact.objects.create(case=case)

    response: HttpResponse = admin_client.get(
        reverse("cases:edit-contact-details", kwargs={"pk": case.id}),
    )
    assert response.status_code == 200
    assertNotContains(response, "Preferred contact?")


def test_preferred_contact_displayed_on_form(admin_client):
    """
    Test that the preferred contact field is displayed when there is more than one contact
    """
    case: Case = Case.objects.create()
    Contact.objects.create(case=case)
    Contact.objects.create(case=case)

    response: HttpResponse = admin_client.get(
        reverse("cases:edit-contact-details", kwargs={"pk": case.id}),
    )
    assert response.status_code == 200
    assertContains(response, "Preferred contact?")


def test_updating_report_sent_date(admin_client):
    """Test that populating the report sent date populates the report followup due dates"""
    case: Case = Case.objects.create()

    response: HttpResponse = admin_client.post(
        reverse("cases:edit-report-correspondence", kwargs={"pk": case.id}),
        {
            "report_sent_date_0": REPORT_SENT_DATE.day,
            "report_sent_date_1": REPORT_SENT_DATE.month,
            "report_sent_date_2": REPORT_SENT_DATE.year,
            "save_continue": "Button value",
        },
    )
    assert response.status_code == 302

    case_from_db: Case = Case.objects.get(pk=case.id)

    assert case_from_db.report_followup_week_1_due_date == ONE_WEEK_FOLLOWUP_DUE_DATE
    assert case_from_db.report_followup_week_4_due_date == FOUR_WEEK_FOLLOWUP_DUE_DATE
    assert (
        case_from_db.report_followup_week_12_due_date == TWELVE_WEEK_FOLLOWUP_DUE_DATE
    )


def test_report_followup_due_dates_not_changed(admin_client):
    """
    Test that populating the report sent date does not update existing report followup due dates
    """
    case: Case = Case.objects.create(
        report_followup_week_1_due_date=OTHER_DATE,
        report_followup_week_4_due_date=OTHER_DATE,
        report_followup_week_12_due_date=OTHER_DATE,
    )

    response: HttpResponse = admin_client.post(
        reverse("cases:edit-report-details", kwargs={"pk": case.id}),
        {
            "report_sent_date_0": REPORT_SENT_DATE.day,
            "report_sent_date_1": REPORT_SENT_DATE.month,
            "report_sent_date_2": REPORT_SENT_DATE.year,
            "save_continue": "Button value",
        },
    )
    assert response.status_code == 302

    case_from_db: Case = Case.objects.get(pk=case.id)

    assert case_from_db.report_followup_week_1_due_date == OTHER_DATE
    assert case_from_db.report_followup_week_4_due_date == OTHER_DATE
    assert case_from_db.report_followup_week_12_due_date == OTHER_DATE


def test_report_followup_due_dates_not_changed_if_repot_sent_date_already_set(
    admin_client,
):
    """
    Test that updating the report sent date does not populate report followup due dates
    """
    case: Case = Case.objects.create(report_sent_date=OTHER_DATE)

    response: HttpResponse = admin_client.post(
        reverse("cases:edit-report-details", kwargs={"pk": case.id}),
        {
            "report_sent_date_0": REPORT_SENT_DATE.day,
            "report_sent_date_1": REPORT_SENT_DATE.month,
            "report_sent_date_2": REPORT_SENT_DATE.year,
            "save_continue": "Button value",
        },
    )
    assert response.status_code == 302

    case_from_db: Case = Case.objects.get(pk=case.id)

    assert case_from_db.report_followup_week_1_due_date is None
    assert case_from_db.report_followup_week_4_due_date is None
    assert case_from_db.report_followup_week_12_due_date is None


def test_case_report_correspondence_view_contains_followup_due_dates(admin_client):
    """Test that the case report correspondence view contains the followup due dates"""
    case: Case = Case.objects.create(
        report_followup_week_1_due_date=ONE_WEEK_FOLLOWUP_DUE_DATE,
        report_followup_week_4_due_date=FOUR_WEEK_FOLLOWUP_DUE_DATE,
        report_followup_week_12_due_date=TWELVE_WEEK_FOLLOWUP_DUE_DATE,
    )

    response: HttpResponse = admin_client.get(
        reverse("cases:edit-report-correspondence", kwargs={"pk": case.id})
    )

    assert response.status_code == 200
    assertContains(
        response,
        f'<div class="govuk-hint">Due {format_date(ONE_WEEK_FOLLOWUP_DUE_DATE)}</div>',
    )
    assertContains(
        response,
        f'<div class="govuk-hint">Due {format_date(FOUR_WEEK_FOLLOWUP_DUE_DATE)}</div>',
    )
    assertContains(
        response,
        f'<div class="govuk-hint">Due {format_date(TWELVE_WEEK_FOLLOWUP_DUE_DATE)}</div>',
        html=True,
    )


def test_setting_report_followup_populates_sent_dates(admin_client):
    """Test that ticking the report followup checkboxes populates the report followup sent dates"""
    case: Case = Case.objects.create()

    response: HttpResponse = admin_client.post(
        reverse("cases:edit-report-correspondence", kwargs={"pk": case.id}),
        {
            "report_followup_week_1_sent_date": "on",
            "report_followup_week_4_sent_date": "on",
            "save_continue": "Button value",
        },
    )
    assert response.status_code == 302

    case_from_db: Case = Case.objects.get(pk=case.id)

    assert case_from_db.report_followup_week_1_sent_date == TODAY
    assert case_from_db.report_followup_week_4_sent_date == TODAY


def test_setting_report_followup_doesn_not_update_sent_dates(admin_client):
    """Test that ticking the report followup checkboxes does not update the report followup sent dates"""
    case: Case = Case.objects.create(
        report_followup_week_1_sent_date=OTHER_DATE,
        report_followup_week_4_sent_date=OTHER_DATE,
    )

    response: HttpResponse = admin_client.post(
        reverse("cases:edit-report-correspondence", kwargs={"pk": case.id}),
        {
            "report_followup_week_1_sent_date": "on",
            "report_followup_week_4_sent_date": "on",
            "save_continue": "Button value",
        },
    )
    assert response.status_code == 302

    case_from_db: Case = Case.objects.get(pk=case.id)

    assert case_from_db.report_followup_week_1_sent_date == OTHER_DATE
    assert case_from_db.report_followup_week_4_sent_date == OTHER_DATE


def test_unsetting_report_followup_sent_dates(admin_client):
    """Test that not ticking the report followup checkboxes clears the report followup sent dates"""
    case: Case = Case.objects.create(
        report_followup_week_1_sent_date=OTHER_DATE,
        report_followup_week_4_sent_date=OTHER_DATE,
    )

    response: HttpResponse = admin_client.post(
        reverse("cases:edit-report-correspondence", kwargs={"pk": case.id}),
        {
            "save_continue": "Button value",
        },
    )
    assert response.status_code == 302

    case_from_db: Case = Case.objects.get(pk=case.id)

    assert case_from_db.report_followup_week_1_sent_date is None
    assert case_from_db.report_followup_week_4_sent_date is None


@pytest.mark.parametrize(
    "url, domain, expected_number_of_duplicates",
    [
        (HOME_PAGE_URL, ORGANISATION_NAME, 2),
        (HOME_PAGE_URL, "", 1),
        ("https://domain2.com", "Org name", 0),
        ("https://domain2.com", "", 0),
    ],
)
@pytest.mark.django_db
def test_find_duplicate_cases(url, domain, expected_number_of_duplicates):
    """Test find_duplicate_cases returns matching cases"""
    organisation_name_case: Case = Case.objects.create(
        organisation_name=ORGANISATION_NAME
    )
    domain_case: Case = Case.objects.create(home_page_url=HOME_PAGE_URL)

    duplicate_cases: List[Case] = list(find_duplicate_cases(url, domain))

    assert len(duplicate_cases) == expected_number_of_duplicates

    if expected_number_of_duplicates > 0:
        assert duplicate_cases[0] == domain_case

    if expected_number_of_duplicates > 1:
        assert duplicate_cases[1] == organisation_name_case


def test_preferred_contact_not_displayed(admin_client):
    """
    Test that the preferred contact is not displayed when there is only one contact
    """
    case: Case = Case.objects.create()
    Contact.objects.create(case=case)

    response: HttpResponse = admin_client.get(
        reverse("cases:case-detail", kwargs={"pk": case.id}),
    )
    assert response.status_code == 200
    assertNotContains(response, "Preferred contact")


def test_preferred_contact_displayed(admin_client):
    """
    Test that the preferred contact is displayed when there is more than one contact
    """
    case: Case = Case.objects.create()
    Contact.objects.create(case=case)
    Contact.objects.create(case=case)

    response: HttpResponse = admin_client.get(
        reverse("cases:case-detail", kwargs={"pk": case.id}),
    )
    assert response.status_code == 200
    assertContains(response, "Preferred contact")


@pytest.mark.parametrize(
    "flag_name, section_name, edit_url_name",
    [
        ("case_details_complete_date", "Case details", "edit-case-details"),
        ("contact_details_complete_date", "Contact details", "edit-contact-details"),
        ("testing_details_complete_date", "Testing details", "edit-test-results"),
        ("reporting_details_complete_date", "Report details", "edit-report-details"),
        (
            "report_correspondence_complete_date",
            "Report correspondence",
            "edit-report-correspondence",
        ),
        (
            "twelve_week_correspondence_complete_date",
            "12 week correspondence",
            "edit-twelve-week-correspondence",
        ),
        ("final_decision_complete_date", "Final decision", "edit-final-decision"),
        (
            "enforcement_correspondence_complete_date",
            "Equality body correspondence",
            "edit-enforcement-body-correspondence",
        ),
    ],
)
def test_section_complete_check_displayed_in_contents(
    flag_name, section_name, edit_url_name, admin_client
):
    """
    Test that the section complete tick is displayed in contents
    """
    case: Case = Case.objects.create()
    setattr(case, flag_name, TODAY)
    case.save()
    edit_url: str = reverse(f"cases:{edit_url_name}", kwargs={"pk": case.id})

    response: HttpResponse = admin_client.get(
        reverse("cases:case-detail", kwargs={"pk": case.id}),
    )

    assert response.status_code == 200

    assertContains(
        response,
        f"""<li>
            <a href="#{slugify(section_name)}" class="govuk-link govuk-link--no-visited-state">
            {section_name}<span class="govuk-visually-hidden">complete</span></a>
            |
            <a href="{edit_url}" class="govuk-link govuk-link--no-visited-state">
                Edit<span class="govuk-visually-hidden">complete</span>
            </a>
            &check;
        </li>""",
        html=True,
    )


@pytest.mark.parametrize(
    "step_url, flag_name, step_name",
    [
        ("cases:edit-case-details", "case_details_complete_date", "Case details"),
        ("cases:edit-test-results", "testing_details_complete_date", "Testing details"),
        (
            "cases:edit-report-details",
            "reporting_details_complete_date",
            "Report details",
        ),
        (
            "cases:edit-contact-details",
            "contact_details_complete_date",
            "Contact details",
        ),
        (
            "cases:edit-report-correspondence",
            "report_correspondence_complete_date",
            "Report correspondence",
        ),
        (
            "cases:edit-twelve-week-correspondence",
            "twelve_week_correspondence_complete_date",
            "12 week correspondence",
        ),
        ("cases:edit-final-decision", "final_decision_complete_date", "Final decision"),
        (
            "cases:edit-enforcement-body-correspondence",
            "enforcement_correspondence_complete_date",
            "Equality body correspondence",
        ),
    ],
)
def test_section_complete_check_displayed_in_steps(
    step_url, flag_name, step_name, admin_client
):
    """
    Test that the section complete tick is displayed in list of steps
    """
    case: Case = Case.objects.create()
    setattr(case, flag_name, TODAY)
    case.save()

    response: HttpResponse = admin_client.get(
        reverse(step_url, kwargs={"pk": case.id}),
    )

    assert response.status_code == 200

    assertContains(
        response,
        f'{step_name}<span class="govuk-visually-hidden">complete</span> &check;',
        html=True,
    )


def test_case_final_decision_view_contains_link_to_test_results_url(admin_client):
    """Test that the case final decision view contains the link to the test results"""
    test_results_url: str = "https://test-results-url"
    case: Case = Case.objects.create(test_results_url=test_results_url)

    response: HttpResponse = admin_client.get(
        reverse("cases:edit-final-decision", kwargs={"pk": case.id})
    )

    assert response.status_code == 200
    assertContains(
        response,
        '<div class="govuk-hint">'
        f'The retest form can be found in the <a href="{test_results_url}"'
        ' class="govuk-link govuk-link--no-visited-state" target="_blank">test results</a>'
        "</div>",
    )


def test_case_final_decision_view_contains_no_link_to_test_results_url(admin_client):
    """Test that the case final decision view contains no link to the test results if none is on case"""
    case: Case = Case.objects.create()

    response: HttpResponse = admin_client.get(
        reverse("cases:edit-final-decision", kwargs={"pk": case.id})
    )

    assert response.status_code == 200
    assertContains(
        response,
        '<div class="govuk-hint">'
        "There is no test spreadsheet for this case"
        "</div>",
    )


def test_case_final_decision_view_contains_placeholder_no_accessibility_statement_notes(
    admin_client,
):
    """
    Test that the case final decision view contains placeholder text if there are no accessibility statement notes
    """
    case: Case = Case.objects.create()

    response: HttpResponse = admin_client.get(
        reverse("cases:edit-final-decision", kwargs={"pk": case.id})
    )

    assert response.status_code == 200
    assertContains(
        response,
        """<div class="govuk-form-group">
            <label class="govuk-label"><b>Initial accessibility statement notes</b></label>
            <div class="govuk-hint">
                No notes for this case
            </div>
        </div>""",
        html=True,
    )


def test_case_final_decision_view_contains_placeholder_no_compliance_decision_notes(
    admin_client,
):
    """
    Test that the case final decision view contains placeholder text if there are no compliance decision notes
    """
    case: Case = Case.objects.create()

    response: HttpResponse = admin_client.get(
        reverse("cases:edit-final-decision", kwargs={"pk": case.id})
    )

    assert response.status_code == 200
    assertContains(
        response,
        """<div class="govuk-form-group">
            <label class="govuk-label"><b>Initial compliance notes</b></label>
            <div class="govuk-hint">
                No notes for this case
            </div>
        </div>""",
        html=True,
    )


def test_calculate_report_followup_dates():
    """
    Test that the report followup dates are calculated correctly.
    """
    case: Case = Case()
    report_sent_date: date = date(2020, 1, 1)

    updated_case = calculate_report_followup_dates(
        case=case, report_sent_date=report_sent_date
    )

    assert updated_case.report_followup_week_1_due_date == date(2020, 1, 8)
    assert updated_case.report_followup_week_4_due_date == date(2020, 1, 29)
    assert updated_case.report_followup_week_12_due_date == date(2020, 3, 25)


def test_calculate_twelve_week_chaser_dates():
    """
    Test that the twelve week chaser dates are calculated correctly.
    """
    case: Case = Case()
    twelve_week_update_requested_date: date = date(2020, 1, 1)

    updated_case = calculate_twelve_week_chaser_dates(
        case=case, twelve_week_update_requested_date=twelve_week_update_requested_date
    )

    assert updated_case.twelve_week_1_week_chaser_due_date == date(2020, 1, 8)
    assert updated_case.twelve_week_4_week_chaser_due_date == date(2020, 1, 29)


@pytest.mark.parametrize(
    "due_date, expected_help_text",
    [
        (date(2020, 1, 1), "Due 01/01/2020"),
        (None, "None"),
    ],
)
def test_format_due_date_help_text(due_date, expected_help_text):
    """
    Test due date formatting for help text
    """
    assert format_due_date_help_text(due_date) == expected_help_text


def test_case_details_includes_link_to_auditors_cases(admin_client):
    """
    Test that the case details page contains a link to all the auditor's cases
    """
    user: User = User.objects.create(first_name="Joe", last_name="Bloggs")
    case: Case = Case.objects.create(auditor=user)

    response: HttpResponse = admin_client.get(
        reverse("cases:case-detail", kwargs={"pk": case.id}),
    )
    assert response.status_code == 200
    assertContains(
        response,
        f"""<tr class="govuk-table__row">
            <th scope="row" class="govuk-table__header amp-width-one-half">Auditor</th>
            <td class="govuk-table__cell amp-width-one-half">
                <a href="{reverse("cases:case-list")}?auditor={ user.id }" rel="noreferrer noopener" class="govuk-link">
                    Joe Bloggs
                </a>
            </td>
        </tr>""",
        html=True,
    )


def test_case_details_has_no_link_to_auditors_cases_if_no_auditor(admin_client):
    """
    Test that the case details page contains no link to the auditor's cases if no auditor is set
    """
    case: Case = Case.objects.create()

    response: HttpResponse = admin_client.get(
        reverse("cases:case-detail", kwargs={"pk": case.id}),
    )
    assert response.status_code == 200
    assertContains(
        response,
        """<tr class="govuk-table__row">
            <th scope="row" class="govuk-table__header amp-width-one-half">Auditor</th>
            <td class="govuk-table__cell amp-width-one-half">None</td>
        </tr>""",
        html=True,
    )


def test_case_details_includes_link_to_report(admin_client):
    """
    Test that the case details page contains a link to the report
    """
    report_final_pdf_url: str = "https://report-final-pdf-url.com"
    case: Case = Case.objects.create(report_final_pdf_url=report_final_pdf_url)

    response: HttpResponse = admin_client.get(
        reverse("cases:case-detail", kwargs={"pk": case.id}),
    )
    assert response.status_code == 200
    assertContains(
        response,
        f"""<tr class="govuk-table__row">
            <th scope="row" class="govuk-table__header amp-width-one-half">Link to final PDF report</th>
            <td class="govuk-table__cell amp-width-one-half">
                <a href="{report_final_pdf_url}" rel="noreferrer noopener" target="_blank" class="govuk-link">
                    Final PDF draft
                </a>
            </td>
        </tr>""",
        html=True,
    )


def test_case_details_includes_no_link_to_report(admin_client):
    """
    Test that the case details page contains no link to the report if none is set
    """
    case: Case = Case.objects.create()

    response: HttpResponse = admin_client.get(
        reverse("cases:case-detail", kwargs={"pk": case.id}),
    )
    assert response.status_code == 200
    assertContains(
        response,
        """<tr class="govuk-table__row">
            <th scope="row" class="govuk-table__header amp-width-one-half">Link to final PDF report</th>
            <td class="govuk-table__cell amp-width-one-half">None</td>
        </tr>""",
        html=True,
    )


def test_status_change_message_shown(admin_client):
    """Test updating the case status causes a message to be shown on the next page"""
    user: User = User.objects.create()
    add_user_to_auditor_groups(user)

    case: Case = Case.objects.create()

    response: HttpResponse = admin_client.post(
        reverse("cases:edit-case-details", kwargs={"pk": case.id}),
        {
            "auditor": user.id,
            "home_page_url": HOME_PAGE_URL,
            "enforcement_body": "ehrc",
            "save_continue": "Save and continue",
        },
        follow=True,
    )

    assert response.status_code == 200
    assertContains(
        response,
        """<div class="govuk-inset-text">
            Status changed from 'Unassigned case' to 'Test in progress'
        </div>""",
        html=True,
    )


def test_report_ready_to_review_with_no_report_error_messages(admin_client):
    """
    Test that the report details page shows the expected error messages
    when the report is set to ready to review while the link to report draft is empty
    """
    case: Case = Case.objects.create()

    response: HttpResponse = admin_client.post(
        reverse("cases:edit-report-details", kwargs={"pk": case.id}),
        {
            "report_draft_url": "",
            "report_review_status": "ready-to-review",
            "save_continue": "Save and continue",
        },
    )

    assert response.status_code == 200
    assertContains(
        response,
        """<ul class="govuk-list govuk-error-summary__list">
            <li><a href="#id_report_draft_url-label">Add link to report draft, if report is ready to be reviewed</a></li>
            <li><a href="#id_report_review_status-label">Report cannot be ready to be reviewed without a link to report draft</a></li>
        </ul>""",
        html=True,
    )
    assertContains(
        response,
        """<p class="govuk-error-message">
            <span class="govuk-visually-hidden">Error:</span>
            Add link to report draft, if report is ready to be reviewed
        </p>""",
        html=True,
    )
    assertContains(
        response,
        """<p class="govuk-error-message">
            <span class="govuk-visually-hidden">Error:</span>
            Report cannot be ready to be reviewed without a link to report draft
        </p>""",
        html=True,
    )


@pytest.mark.parametrize(
    "useful_link, edit_url_name",
    [
        ("zendesk_url", "edit-case-details"),
        ("trello_url", "edit-contact-details"),
        ("zendesk_url", "edit-test-results"),
        ("trello_url", "edit-report-details"),
        ("zendesk_url", "edit-report-correspondence"),
        ("trello_url", "edit-twelve-week-correspondence"),
        ("zendesk_url", "edit-final-decision"),
        ("trello_url", "edit-enforcement-body-correspondence"),
    ],
)
def test_useful_links_displayed_in_edit(useful_link, edit_url_name, admin_client):
    """
    Test that the useful links are displayed on all edit pages
    """
    case: Case = Case.objects.create(home_page_url="https://home_page_url.com")
    setattr(case, useful_link, f"https://{useful_link}.com")
    case.save()

    response: HttpResponse = admin_client.get(
        reverse(f"cases:{edit_url_name}", kwargs={"pk": case.id}),
    )

    assert response.status_code == 200

    assertContains(
        response,
        """<h2 class="govuk-heading-m bottom-margin-5">Case status</h2>
            <p class="govuk-body-m">Unassigned case</p>""",
        html=True,
    )

    assertContains(
        response,
        """<li>
            <a href="https://home_page_url.com" rel="noreferrer noopener" target="_blank" class="govuk-link">
                Link to website
            </a>
        </li>""",
        html=True,
    )

    if useful_link == "trello_url":
        assertContains(
            response,
            """<li>
                <a href="https://trello_url.com" rel="noreferrer noopener" target="_blank" class="govuk-link">
                    Trello
                </a>
            </li>""",
            html=True,
        )
        assertNotContains(
            response,
            """<li>
                <a href="https://zendesk_url.com" rel="noreferrer noopener" target="_blank" class="govuk-link">
                    Zendesk
                </a>
            </li>""",
            html=True,
        )
    else:
        assertNotContains(
            response,
            """<li>
                <a href="https://trello_url.com" rel="noreferrer noopener" target="_blank" class="govuk-link">
                    Trello
                </a>
            </li>""",
            html=True,
        )
        assertContains(
            response,
            """<li>
                <a href="https://zendesk_url.com" rel="noreferrer noopener" target="_blank" class="govuk-link">
                    Zendesk
                </a>
            </li>""",
            html=True,
        )


<<<<<<< HEAD
def test_case_reviewer_updated_when_active_qa_auditor_sets_report_approved(
    admin_client, admin_user
):
    """
    Test that the case QA auditor is set to the current user when report is approved
    and the current user is an active QA auditor
    """
    Auditor.objects.create(user=admin_user, active_qa_auditor=True)
    case: Case = Case.objects.create()

    response: HttpResponse = admin_client.post(
        reverse("cases:edit-report-details", kwargs={"pk": case.id}),
        {
            "report_approved_status": "yes",
            "save_continue": "Save and continue",
        },
    )

    assert response.status_code == 302
    updated_case: Case = Case.objects.get(pk=case.id)
    assert updated_case.reviewer == admin_user


def test_case_reviewer_not_updated_when_report_approved_by_non_active_qa_auditor(
    admin_client, admin_user
):
    """
    Test that the case QA auditor is not set when report is approved
    and the current user is not an active QA auditor
    """
    Auditor.objects.create(user=admin_user, active_qa_auditor=False)
    case: Case = Case.objects.create()

    response: HttpResponse = admin_client.post(
        reverse("cases:edit-report-details", kwargs={"pk": case.id}),
        {
            "report_approved_status": "yes",
            "save_continue": "Save and continue",
        },
    )

    assert response.status_code == 302
    updated_case: Case = Case.objects.get(pk=case.id)
    assert updated_case.reviewer is None
=======
def test_case_final_decision_view_shows_warning_when_no_problems_found(admin_client):
    """
    Test that the case final decision view contains a warning if the website and accessibility statement
    are compliant
    """
    case: Case = Case.objects.create(
        is_website_compliant="compliant", accessibility_statement_state="compliant"
    )

    response: HttpResponse = admin_client.get(
        reverse("cases:edit-final-decision", kwargs={"pk": case.id})
    )

    assert response.status_code == 200
    assertContains(
        response,
        """<div class="govuk-warning-text">
            <span class="govuk-warning-text__icon" aria-hidden="true">!</span>
            <strong class="govuk-warning-text__text">
                <span class="govuk-warning-text__assistive">Warning</span>
                The public sector body website is compliant and has no issues with the accessibility statement.
                The case can be marked as completed with no further action.
            </strong>
        </div>""",
        html=True,
    )
>>>>>>> 2df4585f
<|MERGE_RESOLUTION|>--- conflicted
+++ resolved
@@ -1381,7 +1381,6 @@
         )
 
 
-<<<<<<< HEAD
 def test_case_reviewer_updated_when_active_qa_auditor_sets_report_approved(
     admin_client, admin_user
 ):
@@ -1426,7 +1425,8 @@
     assert response.status_code == 302
     updated_case: Case = Case.objects.get(pk=case.id)
     assert updated_case.reviewer is None
-=======
+
+
 def test_case_final_decision_view_shows_warning_when_no_problems_found(admin_client):
     """
     Test that the case final decision view contains a warning if the website and accessibility statement
@@ -1452,5 +1452,4 @@
             </strong>
         </div>""",
         html=True,
-    )
->>>>>>> 2df4585f
+    )