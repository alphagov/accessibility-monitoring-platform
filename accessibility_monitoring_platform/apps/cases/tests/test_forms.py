"""
Test forms of cases app
"""

from datetime import date
from typing import List, Tuple
from unittest.mock import MagicMock, patch

import pytest
from django.contrib.auth.models import Group, User

from ...audits.models import Audit
from ...common.models import Boolean
from ...reports.models import Report
from ...s3_read_write.models import S3Report
from ..forms import (
    CaseCloseUpdateForm,
    CaseDetailUpdateForm,
    CaseFourWeekFollowupUpdateForm,
    CaseOneWeekFollowupFinalUpdateForm,
    CaseOneWeekFollowupUpdateForm,
    CasePublishReportUpdateForm,
    CaseSearchForm,
)
from ..models import Case

USER_CHOICES: List[Tuple[str, str]] = [("", "-----"), ("none", "Unassigned")]
FIRST_NAME: str = "Mock"
LAST_NAME: str = "User"
HOME_PAGE_URL: str = "https://example.com"
TODAY = date.today()


@pytest.mark.parametrize("fieldname", ["auditor", "reviewer"])
@pytest.mark.django_db
def test_case_search_form_user_field_includes_choice_of_unassigned(fieldname):
    """Tests if user choice field includes empty and unassigned options"""
    form: CaseSearchForm = CaseSearchForm()
    assert fieldname in form.fields
    assert form.fields[fieldname].choices == USER_CHOICES


@pytest.mark.parametrize("fieldname", ["auditor", "reviewer"])
@pytest.mark.django_db
def test_case_search_form_user_field_includes_historic_auditors(fieldname):
    """Tests if user choice field includes members of Historic auditor group"""
    group: Group = Group.objects.create(name="Historic auditor")
    user: User = User.objects.create(first_name=FIRST_NAME, last_name=LAST_NAME)
    group.user_set.add(user)
    expected_choices: List[Tuple[str, str]] = USER_CHOICES + [
        (user.id, f"{FIRST_NAME} {LAST_NAME}")
    ]

    form: CaseSearchForm = CaseSearchForm()
    assert fieldname in form.fields
    assert form.fields[fieldname].choices == expected_choices


@pytest.mark.parametrize(
    "previous_case_url, requests_status, expected_error_message",
    [
        ("", 200, ""),
        ("https://platform.gov.uk/cases/1/view", 200, ""),
        (
            "https://platform.gov.uk/cases/1/view",
            404,
            "Previous case URL does not exist",
        ),
        (
            "https://platform.gov.uk/wrong-path/1/view",
            200,
            "Previous case URL did not contain case id",
        ),
        (
            "https://platform.gov.uk/cases/99/view",
            200,
            "Previous case not found in platform",
        ),
        (
            "https://platform.gov.uk/cases/not-an-id/view",
            200,
            "Previous case not found in platform",
        ),
    ],
)
@pytest.mark.django_db
@patch("accessibility_monitoring_platform.apps.cases.forms.requests")
def test_clean_previous_case_url(
    mock_requests, previous_case_url, requests_status, expected_error_message
):
    """Tests previous_case_url validation"""
    mock_requests_response: MagicMock = MagicMock()
    mock_requests_response.status_code = requests_status
    mock_requests.head.return_value = mock_requests_response

    case: Case = Case.objects.create()
    form: CaseDetailUpdateForm = CaseDetailUpdateForm(
        data={
            "version": case.version,
            "home_page_url": HOME_PAGE_URL,
            "enforcement_body": "ehrc",
            "previous_case_url": previous_case_url,
        },
        instance=case,
    )

    if expected_error_message:
        assert not form.is_valid()
        assert form.errors == {
            "previous_case_url": [expected_error_message],
        }
    else:
        assert form.is_valid()


@pytest.mark.django_db
def test_one_week_followup_hidden_when_report_ack():
    """
    Tests one week folloup fields are hidden when report has been
    acknowledged
    """
    case: Case = Case.objects.create()
    form: CaseOneWeekFollowupUpdateForm = CaseOneWeekFollowupUpdateForm(instance=case)

    hidden_fields: List[str] = [field.name for field in form.hidden_fields()]
    assert hidden_fields == ["version"]

    case.report_acknowledged_date = TODAY
    form: CaseOneWeekFollowupUpdateForm = CaseOneWeekFollowupUpdateForm(instance=case)
    hidden_fields: List[str] = [field.name for field in form.hidden_fields()]

    assert hidden_fields == [
        "version",
        "report_followup_week_1_sent_date",
        "report_followup_week_1_due_date",
        "one_week_followup_sent_to_email",
    ]


@pytest.mark.django_db
def test_four_week_followup_hidden_when_report_ack():
    """
    Tests four week folloup fields are hidden when report has been
    acknowledged
    """
    case: Case = Case.objects.create()
    form: CaseFourWeekFollowupUpdateForm = CaseFourWeekFollowupUpdateForm(instance=case)

    hidden_fields: List[str] = [field.name for field in form.hidden_fields()]
    assert hidden_fields == ["version"]

    case.report_acknowledged_date = TODAY
    form: CaseFourWeekFollowupUpdateForm = CaseFourWeekFollowupUpdateForm(instance=case)
    hidden_fields: List[str] = [field.name for field in form.hidden_fields()]

    assert hidden_fields == [
        "version",
        "report_followup_week_4_sent_date",
        "report_followup_week_4_due_date",
        "four_week_followup_sent_to_email",
    ]


@pytest.mark.django_db
def test_one_week_followup_final_hidden_when_12_week_cores_ack():
    """
    Tests four week folloup fields are hidden when 12-week correspondence
    has been acknowledged
    """
    case: Case = Case.objects.create()
    form: CaseOneWeekFollowupFinalUpdateForm = CaseOneWeekFollowupFinalUpdateForm(
        instance=case
    )

    hidden_fields: List[str] = [field.name for field in form.hidden_fields()]
    assert hidden_fields == ["version"]

    case.twelve_week_correspondence_acknowledged_date = TODAY
    form: CaseOneWeekFollowupFinalUpdateForm = CaseOneWeekFollowupFinalUpdateForm(
        instance=case
    )
    hidden_fields: List[str] = [field.name for field in form.hidden_fields()]

    assert hidden_fields == [
        "version",
        "twelve_week_1_week_chaser_sent_date",
        "twelve_week_1_week_chaser_due_date",
        "twelve_week_1_week_chaser_sent_to_email",
    ]


<<<<<<< HEAD
@pytest.mark.parametrize(
    "case_completed, expected_error_message",
    [
        (Case.CaseCompleted.NO_DECISION, ""),
        (Case.CaseCompleted.COMPLETE_NO_SEND, ""),
        (
            Case.CaseCompleted.COMPLETE_SEND,
            "Ensure all the required fields are complete before you close the case to send to the equalities body",
        ),
    ],
)
@pytest.mark.django_db
def test_clean_case_close_form(case_completed, expected_error_message):
    """Tests case checked for missing data only when being sent to equality body"""

    case: Case = Case.objects.create()
    form: CaseCloseUpdateForm = CaseCloseUpdateForm(
        data={
            "version": case.version,
            "case_completed": case_completed,
        },
        instance=case,
    )

    if expected_error_message:
        assert not form.is_valid()
        assert form.errors == {"__all__": [expected_error_message]}
    else:
        assert form.is_valid()
=======
@pytest.mark.django_db
def test_publish_report_form_hides_fields_unless_report_has_been_published():
    """
    Tests publish report form hides its complete date field unless report has been published
    """
    case: Case = Case.objects.create()
    form: CasePublishReportUpdateForm = CasePublishReportUpdateForm(instance=case)

    hidden_fields: List[str] = [field.name for field in form.hidden_fields()]
    assert hidden_fields == ["version", "publish_report_complete_date"]

    Audit.objects.create(case=case)
    Report.objects.create(case=case)
    S3Report.objects.create(case=case, version=0, latest_published=True)
    hidden_fields: List[str] = [field.name for field in form.hidden_fields()]
    assert hidden_fields == ["version", "publish_report_complete_date"]

    case.report_review_status = Boolean.YES
    form: CasePublishReportUpdateForm = CasePublishReportUpdateForm(instance=case)
    hidden_fields: List[str] = [field.name for field in form.hidden_fields()]
    assert hidden_fields == ["version", "publish_report_complete_date"]

    case.report_approved_status = Case.ReportApprovedStatus.APPROVED
    form: CasePublishReportUpdateForm = CasePublishReportUpdateForm(instance=case)
    hidden_fields: List[str] = [field.name for field in form.hidden_fields()]
    assert hidden_fields == ["version"]
>>>>>>> 9fdfb7e0
<|MERGE_RESOLUTION|>--- conflicted
+++ resolved
@@ -189,7 +189,6 @@
     ]
 
 
-<<<<<<< HEAD
 @pytest.mark.parametrize(
     "case_completed, expected_error_message",
     [
@@ -219,7 +218,8 @@
         assert form.errors == {"__all__": [expected_error_message]}
     else:
         assert form.is_valid()
-=======
+
+
 @pytest.mark.django_db
 def test_publish_report_form_hides_fields_unless_report_has_been_published():
     """
@@ -245,5 +245,4 @@
     case.report_approved_status = Case.ReportApprovedStatus.APPROVED
     form: CasePublishReportUpdateForm = CasePublishReportUpdateForm(instance=case)
     hidden_fields: List[str] = [field.name for field in form.hidden_fields()]
-    assert hidden_fields == ["version"]
->>>>>>> 9fdfb7e0
+    assert hidden_fields == ["version"]