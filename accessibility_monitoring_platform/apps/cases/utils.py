"""
Utility functions for cases app
"""

import copy
from dataclasses import dataclass
from datetime import date
from functools import partial
from typing import Any, Callable, Dict, List, Optional, Tuple, Union

from django import forms
from django.contrib.auth.models import User
from django.db.models import Case as DjangoCase
from django.db.models import Q, QuerySet, When
from django.http.request import QueryDict
from django.urls import reverse

from ..audits.models import Retest
from ..audits.utils import (
    get_initial_test_view_sections,
    get_twelve_week_test_view_sections,
)
from ..common.form_extract_utils import (
    FieldLabelAndValue,
    extract_form_labels_and_values,
)
from ..common.templatetags.common_tags import amp_date, amp_datetime
from ..common.utils import build_filters
from ..common.view_section_utils import ViewSection, ViewSubTable, build_view_section
from .forms import (
    CaseCloseUpdateForm,
    CaseContactsUpdateForm,
    CaseDetailUpdateForm,
    CaseEnforcementRecommendationUpdateForm,
    CaseEqualityBodyMetadataUpdateForm,
    CaseFindContactDetailsUpdateForm,
    CaseFourWeekFollowupUpdateForm,
    CaseNoPSBContactUpdateForm,
    CaseOneWeekFollowupFinalUpdateForm,
    CaseOneWeekFollowupUpdateForm,
    CaseReportAcknowledgedUpdateForm,
    CaseReportApprovedUpdateForm,
    CaseReportDetailsUpdateForm,
    CaseReportSentOnUpdateForm,
    CaseReviewChangesUpdateForm,
    CaseStatementEnforcementUpdateForm,
    CaseTwelveWeekUpdateAcknowledgedUpdateForm,
    CaseTwelveWeekUpdateRequestedUpdateForm,
    PostCaseUpdateForm,
)
from .models import (
    COMPLIANCE_FIELDS,
    Case,
    CaseEvent,
    CaseStatus,
    Complaint,
    EqualityBodyCorrespondence,
    Sort,
)

CASE_FIELD_AND_FILTER_NAMES: List[Tuple[str, str]] = [
    ("auditor", "auditor_id"),
    ("reviewer", "reviewer_id"),
    ("status", "status"),
    ("sector", "sector_id"),
    ("subcategory", "subcategory_id"),
]


@dataclass
class PostCaseAlert:
    """Data to use in html table row of post case alerts page"""

    date: date
    case: Case
    description: str
    absolute_url: str
    absolute_url_label: str


<<<<<<< HEAD
@dataclass
class CSVColumn:
    """Data to use when building export CSV"""

    column_header: str
    source_class: Union[Audit, Case, CaseCompliance]
    source_attr: str


@dataclass
class EqualityBodyCSVColumn(CSVColumn):
    """Data to use when building export CSV for equality body and to show in UI"""

    data_type: Literal["str", "url", "markdown", "pre"] = "str"
    required: bool = False
    formatted_data: str = ""
    default_data: str = ""
    ui_suffix: str = ""
    edit_url_class: Union[Audit, Case, CaseCompliance, Report] = None
    edit_url_name: Optional[str] = None
    edit_url_label: str = "Edit"
    edit_url_anchor: str = ""
    edit_url: Optional[str] = None

    @property
    def required_data_missing(self):
        return self.required and (
            self.formatted_data is None or self.formatted_data == self.default_data
        )


CONTACT_DETAILS_COLUMN_HEADER: str = "Contact details"
ORGANISATION_RESPONDED_COLUMN_HEADER: str = "Organisation responded to report?"

EQUALITY_BODY_METADATA_COLUMNS_FOR_EXPORT: List[EqualityBodyCSVColumn] = [
    EqualityBodyCSVColumn(
        column_header="Equality body",
        source_class=Case,
        source_attr="enforcement_body",
        required=True,
        edit_url_class=Case,
        edit_url_name="cases:edit-case-details",
        edit_url_anchor="id_enforcement_body-label",
    ),
    EqualityBodyCSVColumn(
        column_header="Test type",
        source_class=Case,
        source_attr="test_type",
        required=True,
        edit_url_class=Case,
        edit_url_name=None,
    ),
    EqualityBodyCSVColumn(
        column_header="Case number",
        source_class=Case,
        source_attr="id",
        required=True,
        edit_url_class=Case,
        edit_url_name=None,
    ),
    EqualityBodyCSVColumn(
        column_header="Organisation",
        source_class=Case,
        source_attr="organisation_name",
        required=True,
        edit_url_class=Case,
        edit_url_name="cases:edit-case-details",
        edit_url_anchor="id_organisation_name-label",
    ),
    EqualityBodyCSVColumn(
        column_header="Website URL",
        source_class=Case,
        source_attr="home_page_url",
        required=True,
        data_type="url",
        edit_url_class=Case,
        edit_url_name="cases:edit-case-details",
        edit_url_anchor="id_home_page_url-label",
    ),
    EqualityBodyCSVColumn(
        column_header="Parent organisation name",
        source_class=Case,
        source_attr="parental_organisation_name",
        edit_url_class=Case,
        edit_url_name="cases:edit-case-details",
        edit_url_anchor="id_parental_organisation_name-label",
    ),
    EqualityBodyCSVColumn(
        column_header="Sub-category",
        source_class=Case,
        source_attr="subcategory",
        edit_url_class=Case,
        edit_url_name="cases:edit-case-details",
        edit_url_anchor="id_subcategory-label",
    ),
    EqualityBodyCSVColumn(
        column_header="Website name",
        source_class=Case,
        source_attr="website_name",
        edit_url_class=Case,
        edit_url_name="cases:edit-case-details",
        edit_url_anchor="id_website_name-label",
    ),
    EqualityBodyCSVColumn(
        column_header="Previous Case Number",
        source_class=Case,
        source_attr="previous_case_number",
        edit_url_class=Case,
        edit_url_name="cases:edit-case-details",
        edit_url_anchor="id_previous_case_url-label",
    ),
    EqualityBodyCSVColumn(
        column_header="Is it a complaint?",
        source_class=Case,
        source_attr="is_complaint",
        edit_url_class=Case,
        edit_url_name="cases:edit-case-details",
        edit_url_anchor="id_is_complaint-label",
    ),
]
EQUALITY_BODY_REPORT_COLUMNS_FOR_EXPORT: List[EqualityBodyCSVColumn] = [
    EqualityBodyCSVColumn(
        column_header="Published report",
        source_class=Case,
        source_attr="published_report_url",
        required=True,
        data_type="url",
        edit_url_class=Report,
        edit_url_name="reports:report-publisher",
    ),
    EqualityBodyCSVColumn(
        column_header="Enforcement recommendation",
        source_class=Case,
        source_attr="recommendation_for_enforcement",
        required=True,
        default_data="Not selected",
        edit_url_class=Case,
        edit_url_name="cases:edit-enforcement-recommendation",
        edit_url_anchor="id_recommendation_for_enforcement-label",
    ),
    EqualityBodyCSVColumn(
        column_header="Enforcement recommendation notes including exemptions",
        source_class=Case,
        source_attr="recommendation_notes",
        required=True,
        data_type="markdown",
        edit_url_class=Case,
        edit_url_name="cases:edit-enforcement-recommendation",
        edit_url_anchor="id_recommendation_notes-label",
    ),
    EqualityBodyCSVColumn(
        column_header="Summary of progress made / response from PSB",
        source_class=Case,
        source_attr="psb_progress_notes",
        data_type="markdown",
        edit_url_class=Case,
        edit_url_name="cases:edit-review-changes",
        edit_url_anchor="id_psb_progress_notes-label",
    ),
]
EQUALITY_BODY_CORRESPONDENCE_COLUMNS_FOR_EXPORT: List[EqualityBodyCSVColumn] = [
    EqualityBodyCSVColumn(
        column_header=CONTACT_DETAILS_COLUMN_HEADER,
        source_class=Case,
        source_attr=None,
        data_type="pre",
        edit_url_class=Case,
        edit_url_name="cases:edit-contact-details",
        edit_url_label="Go to contact details",
    ),
    EqualityBodyCSVColumn(
        column_header=ORGANISATION_RESPONDED_COLUMN_HEADER,
        source_class=Case,
        source_attr="report_acknowledged_date",
        ui_suffix=" (derived from report acknowledged date)",
        edit_url_class=Case,
        edit_url_name="cases:edit-report-acknowledged",
        edit_url_anchor="id_report_acknowledged_date-label",
    ),
    EqualityBodyCSVColumn(
        column_header="Report sent on",
        source_class=Case,
        source_attr="report_sent_date",
        edit_url_class=Case,
        edit_url_name="cases:edit-report-sent-on",
        edit_url_anchor="id_report_sent_date-label",
    ),
    EqualityBodyCSVColumn(
        column_header="Report acknowledged",
        source_class=Case,
        source_attr="report_acknowledged_date",
        edit_url_class=Case,
        edit_url_name="cases:edit-report-acknowledged",
        edit_url_anchor="id_report_acknowledged_date-label",
    ),
    EqualityBodyCSVColumn(
        column_header="12-week deadline",
        source_class=Case,
        source_attr="report_followup_week_12_due_date",
        edit_url_class=Case,
        edit_url_name="cases:edit-12-week-update-requested",
        edit_url_anchor="id_twelve_week_update_requested_date-label",
    ),
    EqualityBodyCSVColumn(
        column_header="Retest date",
        source_class=Case,
        source_attr="retested_website_date",
        edit_url_class=Case,
        edit_url_name="cases:edit-review-changes",
        edit_url_anchor="id_retested_website_date-label",
    ),
    EqualityBodyCSVColumn(
        column_header="Date when compliance decision email sent to public sector body",
        source_class=Case,
        source_attr="compliance_email_sent_date",
        required=True,
        edit_url_class=Case,
        edit_url_name="cases:edit-enforcement-recommendation",
        edit_url_anchor="id_compliance_email_sent_date-label",
    ),
    EqualityBodyCSVColumn(
        column_header="Compliance decision email sent to",
        source_class=Case,
        source_attr="compliance_decision_sent_to_email",
        edit_url_class=Case,
        edit_url_name="cases:edit-enforcement-recommendation",
        edit_url_anchor="id_compliance_decision_sent_to_email-label",
    ),
]
EQUALITY_BODY_TEST_SUMMARY_COLUMNS_FOR_EXPORT: List[EqualityBodyCSVColumn] = [
    EqualityBodyCSVColumn(
        column_header="Total number of accessibility issues",
        source_class=Case,
        source_attr="total_website_issues",
        edit_url_class=Audit,
        edit_url_name="audits:audit-detail",
        edit_url_label="Go to view test",
    ),
    EqualityBodyCSVColumn(
        column_header="Number of issues fixed",
        source_class=Case,
        source_attr="total_website_issues_fixed",
        edit_url_class=Audit,
        edit_url_name="audits:audit-retest-detail",
        edit_url_label="Go to view 12-week test",
    ),
    EqualityBodyCSVColumn(
        column_header="Number of issues unfixed",
        source_class=Case,
        source_attr="total_website_issues_unfixed",
        edit_url_class=Audit,
        edit_url_name="audits:audit-retest-detail",
        edit_url_label="Go to view 12-week test",
    ),
    EqualityBodyCSVColumn(
        column_header="Issues fixed as a percentage",
        source_class=Case,
        source_attr="percentage_website_issues_fixed",
        ui_suffix="% (Derived from retest results)",
        edit_url_class=Case,
        edit_url_name=None,
    ),
    EqualityBodyCSVColumn(
        column_header="Was an accessibility statement found during initial assessment?",
        source_class=Case,
        source_attr="csv_export_statement_initially_found",
        required=True,
        edit_url_class=Audit,
        edit_url_name="audits:edit-statement-overview",
    ),
    EqualityBodyCSVColumn(
        column_header="Was an accessibility statement found during the 12-week assessment",
        source_class=Case,
        source_attr="csv_export_statement_found_at_12_week_retest",
        edit_url_class=Audit,
        edit_url_name="audits:edit-retest-statement-overview",
    ),
    EqualityBodyCSVColumn(
        column_header="Initial Accessibility Statement Decision",
        source_class=CaseCompliance,
        source_attr="statement_compliance_state_initial",
        required=True,
        default_data="Not assessed or no statement",
        edit_url_class=Audit,
        edit_url_name="audits:edit-statement-decision",
        edit_url_anchor="id_case-compliance-statement_compliance_state_initial-label",
    ),
    EqualityBodyCSVColumn(
        column_header="Retest Accessibility Statement Decision",
        source_class=CaseCompliance,
        source_attr="statement_compliance_state_12_week",
        edit_url_class=Audit,
        edit_url_name="audits:edit-audit-retest-statement-decision",
        edit_url_anchor="id_case-compliance-statement_compliance_state_12_week-label",
    ),
    EqualityBodyCSVColumn(
        column_header="Initial disproportionate burden claim",
        source_class=Audit,
        source_attr="initial_disproportionate_burden_claim",
        required=True,
        default_data="Not checked",
        edit_url_class=Audit,
        edit_url_name="audits:edit-initial-disproportionate-burden",
        edit_url_anchor="id_initial_disproportionate_burden_claim-label",
    ),
    EqualityBodyCSVColumn(
        column_header="Initial disproportionate burden details",
        source_class=Audit,
        source_attr="initial_disproportionate_burden_notes",
        data_type="markdown",
        edit_url_class=Audit,
        edit_url_name="audits:edit-initial-disproportionate-burden",
        edit_url_anchor="id_initial_disproportionate_burden_notes-label",
    ),
    EqualityBodyCSVColumn(
        column_header="Retest disproportionate burden claimed?",
        source_class=Audit,
        source_attr="twelve_week_disproportionate_burden_claim",
        edit_url_class=Audit,
        edit_url_name="audits:edit-twelve-week-disproportionate-burden",
        edit_url_anchor="id_twelve_week_disproportionate_burden_claim-label",
    ),
    EqualityBodyCSVColumn(
        column_header="Retest disproportionate burden details",
        source_class=Audit,
        source_attr="twelve_week_disproportionate_burden_notes",
        data_type="markdown",
        edit_url_class=Audit,
        edit_url_name="audits:edit-twelve-week-disproportionate-burden",
        edit_url_anchor="id_twelve_week_disproportionate_burden_notes-label",
    ),
]
EQUALITY_BODY_COLUMNS_FOR_EXPORT: List[EqualityBodyCSVColumn] = (
    EQUALITY_BODY_METADATA_COLUMNS_FOR_EXPORT
    + EQUALITY_BODY_REPORT_COLUMNS_FOR_EXPORT
    + EQUALITY_BODY_CORRESPONDENCE_COLUMNS_FOR_EXPORT
    + EQUALITY_BODY_TEST_SUMMARY_COLUMNS_FOR_EXPORT
)

CASE_COLUMNS_FOR_EXPORT: List[CSVColumn] = [
    CSVColumn(column_header="Case no.", source_class=Case, source_attr="id"),
    CSVColumn(column_header="Version", source_class=Case, source_attr="version"),
    CSVColumn(column_header="Created by", source_class=Case, source_attr="created_by"),
    CSVColumn(column_header="Date created", source_class=Case, source_attr="created"),
    CSVColumn(column_header="Status", source_class=CaseStatus, source_attr="status"),
    CSVColumn(column_header="Auditor", source_class=Case, source_attr="auditor"),
    CSVColumn(column_header="Type of test", source_class=Case, source_attr="test_type"),
    CSVColumn(column_header="Full URL", source_class=Case, source_attr="home_page_url"),
    CSVColumn(column_header="Domain name", source_class=Case, source_attr="domain"),
    CSVColumn(
        column_header="Organisation name",
        source_class=Case,
        source_attr="organisation_name",
    ),
    CSVColumn(
        column_header="Public sector body location",
        source_class=Case,
        source_attr="psb_location",
    ),
    CSVColumn(column_header="Sector", source_class=Case, source_attr="sector"),
    CSVColumn(
        column_header="Which equalities body will check the case?",
        source_class=Case,
        source_attr="enforcement_body",
    ),
    CSVColumn(
        column_header="Complaint?", source_class=Case, source_attr="is_complaint"
    ),
    CSVColumn(
        column_header="URL to previous case",
        source_class=Case,
        source_attr="previous_case_url",
    ),
    CSVColumn(
        column_header="Trello ticket URL", source_class=Case, source_attr="trello_url"
    ),
    CSVColumn(
        column_header="Case details notes", source_class=Case, source_attr="notes"
    ),
    CSVColumn(
        column_header="Case details page complete",
        source_class=Case,
        source_attr="case_details_complete_date",
    ),
    CSVColumn(
        column_header="Initial accessibility statement compliance decision",
        source_class=CaseCompliance,
        source_attr="statement_compliance_state_initial",
    ),
    CSVColumn(
        column_header="Initial accessibility statement compliance notes",
        source_class=CaseCompliance,
        source_attr="statement_compliance_notes_initial",
    ),
    CSVColumn(
        column_header="Initial website compliance decision",
        source_class=CaseCompliance,
        source_attr="website_compliance_state_initial",
    ),
    CSVColumn(
        column_header="Initial website compliance notes",
        source_class=CaseCompliance,
        source_attr="website_compliance_notes_initial",
    ),
    CSVColumn(
        column_header="Testing details page complete",
        source_class=Case,
        source_attr="testing_details_complete_date",
    ),
    CSVColumn(
        column_header="Link to report draft",
        source_class=Case,
        source_attr="report_draft_url",
    ),
    CSVColumn(
        column_header="Report details notes",
        source_class=Case,
        source_attr="report_notes",
    ),
    CSVColumn(
        column_header="Report details page complete",
        source_class=Case,
        source_attr="reporting_details_complete_date",
    ),
    CSVColumn(
        column_header="Report ready to be reviewed?",
        source_class=Case,
        source_attr="report_review_status",
    ),
    CSVColumn(column_header="QA auditor", source_class=Case, source_attr="reviewer"),
    CSVColumn(
        column_header="Report approved?",
        source_class=Case,
        source_attr="report_approved_status",
    ),
    CSVColumn(
        column_header="Link to final PDF report",
        source_class=Case,
        source_attr="report_final_pdf_url",
    ),
    CSVColumn(
        column_header="Link to final ODT report",
        source_class=Case,
        source_attr="report_final_odt_url",
    ),
    CSVColumn(
        column_header="QA process page complete",
        source_class=Case,
        source_attr="qa_process_complete_date",
    ),
    CSVColumn(
        column_header="Contact details page complete",
        source_class=Case,
        source_attr="contact_details_complete_date",
    ),
    CSVColumn(
        column_header="Seven day 'no contact details' email sent",
        source_class=Case,
        source_attr="seven_day_no_contact_email_sent_date",
    ),
    CSVColumn(
        column_header="Report sent on",
        source_class=Case,
        source_attr="report_sent_date",
    ),
    CSVColumn(
        column_header="1-week follow-up sent date",
        source_class=Case,
        source_attr="report_followup_week_1_sent_date",
    ),
    CSVColumn(
        column_header="4-week follow-up sent date",
        source_class=Case,
        source_attr="report_followup_week_4_sent_date",
    ),
    CSVColumn(
        column_header="Report acknowledged",
        source_class=Case,
        source_attr="report_acknowledged_date",
    ),
    CSVColumn(
        column_header="Zendesk ticket URL", source_class=Case, source_attr="zendesk_url"
    ),
    CSVColumn(
        column_header="Report correspondence notes",
        source_class=Case,
        source_attr="correspondence_notes",
    ),
    CSVColumn(
        column_header="Report correspondence page complete",
        source_class=Case,
        source_attr="report_acknowledged_complete_date",
    ),
    CSVColumn(
        column_header="1-week follow-up due date",
        source_class=Case,
        source_attr="report_followup_week_1_due_date",
    ),
    CSVColumn(
        column_header="4-week follow-up due date",
        source_class=Case,
        source_attr="report_followup_week_4_due_date",
    ),
    CSVColumn(
        column_header="12-week follow-up due date",
        source_class=Case,
        source_attr="report_followup_week_12_due_date",
    ),
    CSVColumn(
        column_header="Do you want to mark the PSB as unresponsive to this case?",
        source_class=Case,
        source_attr="no_psb_contact",
    ),
    CSVColumn(
        column_header="12-week update requested",
        source_class=Case,
        source_attr="twelve_week_update_requested_date",
    ),
    CSVColumn(
        column_header="12-week chaser 1-week follow-up sent date",
        source_class=Case,
        source_attr="twelve_week_1_week_chaser_sent_date",
    ),
    CSVColumn(
        column_header="12-week update received",
        source_class=Case,
        source_attr="twelve_week_correspondence_acknowledged_date",
    ),
    CSVColumn(
        column_header="12-week correspondence notes",
        source_class=Case,
        source_attr="twelve_week_correspondence_notes",
    ),
    CSVColumn(
        column_header="Mark the case as having no response to 12 week deadline",
        source_class=Case,
        source_attr="organisation_response",
    ),
    CSVColumn(
        column_header="12-week update request acknowledged page complete",
        source_class=Case,
        source_attr="twelve_week_update_request_ack_complete_date",
    ),
    CSVColumn(
        column_header="12-week chaser 1-week follow-up due date",
        source_class=Case,
        source_attr="twelve_week_1_week_chaser_due_date",
    ),
    CSVColumn(
        column_header="12-week retest page complete",
        source_class=Case,
        source_attr="twelve_week_retest_complete_date",
    ),
    CSVColumn(
        column_header="Summary of progress made from public sector body",
        source_class=Case,
        source_attr="psb_progress_notes",
    ),
    CSVColumn(
        column_header="Retested website?",
        source_class=Case,
        source_attr="retested_website_date",
    ),
    CSVColumn(
        column_header="Is this case ready for final decision?",
        source_class=Case,
        source_attr="is_ready_for_final_decision",
    ),
    CSVColumn(
        column_header="Reviewing changes page complete",
        source_class=Case,
        source_attr="review_changes_complete_date",
    ),
    CSVColumn(
        column_header="12-week website compliance decision",
        source_class=CaseCompliance,
        source_attr="website_compliance_state_12_week",
    ),
    CSVColumn(
        column_header="12-week website compliance decision notes",
        source_class=CaseCompliance,
        source_attr="website_compliance_notes_12_week",
    ),
    CSVColumn(
        column_header="Final website compliance decision page complete (spreadsheet testing)",
        source_class=Case,
        source_attr="final_website_complete_date",
    ),
    CSVColumn(
        column_header="Disproportionate burden claimed? (spreadsheet testing)",
        source_class=Case,
        source_attr="is_disproportionate_claimed",
    ),
    CSVColumn(
        column_header="Disproportionate burden notes (spreadsheet testing)",
        source_class=Case,
        source_attr="disproportionate_notes",
    ),
    CSVColumn(
        column_header="Link to accessibility statement screenshot (spreadsheet testing)",
        source_class=Case,
        source_attr="accessibility_statement_screenshot_url",
    ),
    CSVColumn(
        column_header="12-week accessibility statement compliance decision",
        source_class=CaseCompliance,
        source_attr="statement_compliance_state_12_week",
    ),
    CSVColumn(
        column_header="12-week accessibility statement compliance notes",
        source_class=CaseCompliance,
        source_attr="statement_compliance_notes_12_week",
    ),
    CSVColumn(
        column_header="Final accessibility statement compliance decision page complete (spreadsheet testing)",
        source_class=Case,
        source_attr="final_statement_complete_date",
    ),
    CSVColumn(
        column_header="Recommendation for equality body",
        source_class=Case,
        source_attr="recommendation_for_enforcement",
    ),
    CSVColumn(
        column_header="Enforcement recommendation notes including exemptions",
        source_class=Case,
        source_attr="recommendation_notes",
    ),
    CSVColumn(
        column_header="Date when compliance decision email sent to public sector body",
        source_class=Case,
        source_attr="compliance_email_sent_date",
    ),
    CSVColumn(
        column_header="Case completed", source_class=Case, source_attr="case_completed"
    ),
    CSVColumn(
        column_header="Date case completed first updated",
        source_class=Case,
        source_attr="completed_date",
    ),
    CSVColumn(
        column_header="Closing the case page complete",
        source_class=Case,
        source_attr="case_close_complete_date",
    ),
    CSVColumn(
        column_header="Public sector body statement appeal notes",
        source_class=Case,
        source_attr="psb_appeal_notes",
    ),
    CSVColumn(
        column_header="Summary of events after the case was closed",
        source_class=Case,
        source_attr="post_case_notes",
    ),
    CSVColumn(
        column_header="Post case summary page complete",
        source_class=Case,
        source_attr="post_case_complete_date",
    ),
    CSVColumn(
        column_header="Case updated (on post case summary page)",
        source_class=Case,
        source_attr="case_updated_date",
    ),
    CSVColumn(
        column_header="Date sent to equality body",
        source_class=Case,
        source_attr="sent_to_enforcement_body_sent_date",
    ),
    CSVColumn(
        column_header="Equality body pursuing this case?",
        source_class=Case,
        source_attr="enforcement_body_pursuing",
    ),
    CSVColumn(
        column_header="Equality body correspondence notes",
        source_class=Case,
        source_attr="enforcement_body_correspondence_notes",
    ),
    CSVColumn(
        column_header="Equality body summary page complete",
        source_class=Case,
        source_attr="enforcement_correspondence_complete_date",
    ),
    CSVColumn(
        column_header="Deactivated case",
        source_class=Case,
        source_attr="is_deactivated",
    ),
    CSVColumn(
        column_header="Date deactivated",
        source_class=Case,
        source_attr="deactivate_date",
    ),
    CSVColumn(
        column_header="Reason why (deactivated)",
        source_class=Case,
        source_attr="deactivate_notes",
    ),
    CSVColumn(column_header="QA status", source_class=Case, source_attr="qa_status"),
    CSVColumn(
        column_header="Contact detail notes",
        source_class=Case,
        source_attr="contact_notes",
    ),
    CSVColumn(
        column_header="Date equality body completed the case",
        source_class=Case,
        source_attr="enforcement_body_finished_date",
    ),
    CSVColumn(
        column_header="% of issues fixed",
        source_class=Case,
        source_attr="percentage_website_issues_fixed",
    ),
    CSVColumn(
        column_header="Parental organisation name",
        source_class=Case,
        source_attr="parental_organisation_name",
    ),
    CSVColumn(
        column_header="Website name", source_class=Case, source_attr="website_name"
    ),
    CSVColumn(
        column_header="Sub-category", source_class=Case, source_attr="subcategory"
    ),
    CSVColumn(column_header="Contact email", source_class=Contact, source_attr="email"),
]

FEEDBACK_SURVEY_COLUMNS_FOR_EXPORT: List[CSVColumn] = [
    CSVColumn(column_header="Case no.", source_class=Case, source_attr="id"),
    CSVColumn(
        column_header="Organisation name",
        source_class=Case,
        source_attr="organisation_name",
    ),
    CSVColumn(
        column_header="Closing the case date",
        source_class=Case,
        source_attr="compliance_email_sent_date",
    ),
    CSVColumn(
        column_header="Enforcement recommendation",
        source_class=Case,
        source_attr="recommendation_for_enforcement",
    ),
    CSVColumn(
        column_header="Enforcement recommendation notes",
        source_class=Case,
        source_attr="recommendation_notes",
    ),
    CSVColumn(column_header="Contact email", source_class=Contact, source_attr="email"),
    CSVColumn(
        column_header="Contact notes", source_class=Case, source_attr="contact_notes"
    ),
    CSVColumn(
        column_header="Feedback survey sent?",
        source_class=Case,
        source_attr="is_feedback_requested",
    ),
]
=======
def get_case_view_sections(case: Case) -> List[ViewSection]:
    """Get sections for case view"""
    get_case_rows: Callable = partial(extract_form_labels_and_values, instance=case)
    case_pk: Dict[str, int] = {"pk": case.id}
    case_details_prefix: List[FieldLabelAndValue] = [
        FieldLabelAndValue(
            label="Date created",
            value=case.created,
            type=FieldLabelAndValue.DATE_TYPE,
        ),
        FieldLabelAndValue(label="Status", value=case.status.get_status_display()),
    ]
    testing_details_subsections: Optional[List[ViewSection]] = None
    twelve_week_test_subsections: Optional[List[ViewSection]] = None
    report_details_fields: List[FieldLabelAndValue] = []
    equality_body_metadata: ViewSection = build_view_section(
        name="Equality body metadata",
        edit_url=reverse("cases:edit-equality-body-metadata", kwargs=case_pk),
        edit_url_id="edit-equality-body-metadata",
        display_fields=get_case_rows(form=CaseEqualityBodyMetadataUpdateForm()),
    )
    if case.archive:
        return [
            equality_body_metadata,
            build_view_section(
                name="Legacy end of case data",
                edit_url=reverse("cases:edit-post-case", kwargs=case_pk),
                edit_url_id="edit-post-case",
                display_fields=get_case_rows(form=PostCaseUpdateForm()),
            ),
        ]
    if case.audit is not None:
        audit_pk: Dict[str, int] = {"pk": case.audit.id}
        testing_details_subsections: List[
            FieldLabelAndValue
        ] = get_initial_test_view_sections(audit=case.audit)
        twelve_week_test_subsections: List[
            FieldLabelAndValue
        ] = get_twelve_week_test_view_sections(audit=case.audit)
        if case.report is not None:
            report_details_fields: List[FieldLabelAndValue] = [
                FieldLabelAndValue(
                    type=FieldLabelAndValue.URL_TYPE,
                    external_url=False,
                    label="Preview report",
                    value=reverse("reports:report-publisher", kwargs=audit_pk),
                    extra_label="Report publisher",
                ),
                FieldLabelAndValue(
                    type=FieldLabelAndValue.URL_TYPE,
                    label="View published HTML report",
                    value=case.published_report_url,
                    extra_label=case.report.latest_s3_report,
                ),
                FieldLabelAndValue(
                    type=FieldLabelAndValue.URL_TYPE,
                    external_url=False,
                    label="Report views",
                    value=reverse(
                        "reports:report-metrics-view", kwargs={"pk": case.report.id}
                    ),
                    extra_label=case.reportvisitsmetrics_set.all().count(),
                ),
                FieldLabelAndValue(
                    type=FieldLabelAndValue.URL_TYPE,
                    external_url=False,
                    label="Unique visitors to report",
                    value=f'{reverse("reports:report-metrics-view", kwargs={"pk": case.report.id})}?showing=unique-visitors',
                    extra_label=case.reportvisitsmetrics_set.values_list(
                        "fingerprint_hash"
                    )
                    .distinct()
                    .count(),
                ),
            ]
    return [
        build_view_section(
            name="Case details",
            edit_url=reverse("cases:edit-case-details", kwargs=case_pk),
            edit_url_id="edit-case-details",
            complete_date=case.case_details_complete_date,
            display_fields=case_details_prefix
            + get_case_rows(form=CaseDetailUpdateForm()),
        ),
        build_view_section(
            name="Testing details",
            edit_url=reverse("cases:edit-test-results", kwargs=case_pk),
            edit_url_id="edit-test-results",
            complete_date=case.testing_details_complete_date,
            placeholder="A test does not exist for this case.",
            type=ViewSection.AUDIT_RESULTS_ON_VIEW_CASE,
            subsections=testing_details_subsections,
        ),
        build_view_section(
            name="Report details",
            edit_url=reverse("cases:edit-report-details", kwargs=case_pk),
            edit_url_id="edit-report-details",
            complete_date=case.reporting_details_complete_date,
            placeholder="A report does not exist for this case.",
            display_fields=(
                report_details_fields
                + get_case_rows(form=CaseReportDetailsUpdateForm())
                if case.report is not None
                else None
            ),
        ),
        build_view_section(
            name="QA comments",
            edit_url=reverse("cases:edit-qa-comments", kwargs=case_pk),
            edit_url_id="edit-qa-comments",
            display_fields=[
                FieldLabelAndValue(
                    type=FieldLabelAndValue.NOTES_TYPE,
                    label=f"{comment.user.get_full_name()} on {amp_datetime(comment.created_date)}",
                    value=comment.body,
                )
                for comment in case.qa_comments
            ],
        ),
        build_view_section(
            name="Report approved",
            edit_url=reverse("cases:edit-report-approved", kwargs=case_pk),
            edit_url_id="edit-report-approved",
            complete_date=case.qa_auditor_complete_date,
            display_fields=get_case_rows(form=CaseReportApprovedUpdateForm()),
        ),
        build_view_section(
            name="Publish report",
            edit_url=reverse("cases:edit-publish-report", kwargs=case_pk),
            edit_url_id="edit-publish-report",
            anchor="",
            complete_date=case.publish_report_complete_date,
        ),
        build_view_section(
            name="Correspondence overview",
            edit_url=reverse("cases:edit-cores-overview", kwargs=case_pk),
            edit_url_id="edit-cores-overview",
            complete_date=case.cores_overview_complete_date,
            anchor="",
        ),
        build_view_section(
            name="PSB Zendesk tickets",
            edit_url=reverse("cases:zendesk-tickets", kwargs=case_pk),
            edit_url_id="zendesk-tickets",
            subtables=[
                ViewSubTable(
                    name=f"PSB Zendesk ticket {count}",
                    display_fields=[
                        FieldLabelAndValue(
                            type=FieldLabelAndValue.URL_TYPE,
                            label="Zendesk link",
                            value=zendesk_ticket.url,
                        ),
                        FieldLabelAndValue(
                            type=FieldLabelAndValue.NOTES_TYPE,
                            label="Summary",
                            value=zendesk_ticket.summary,
                        ),
                    ],
                )
                for count, zendesk_ticket in enumerate(case.zendesk_tickets, start=1)
            ],
            subsections=[
                build_view_section(
                    name="Find contact details",
                    edit_url=reverse("cases:edit-find-contact-details", kwargs=case_pk),
                    edit_url_id="edit-find-contact-details",
                    complete_date=case.find_contact_details_complete_date,
                    display_fields=get_case_rows(
                        form=CaseFindContactDetailsUpdateForm()
                    ),
                ),
                build_view_section(
                    name="Contact details",
                    edit_url=reverse("cases:edit-contact-details", kwargs=case_pk),
                    edit_url_id="edit-contact-details",
                    complete_date=case.contact_details_complete_date,
                    display_fields=get_case_rows(form=CaseContactsUpdateForm()),
                    subtables=[
                        ViewSubTable(
                            name=f"Contact {count}",
                            display_fields=[
                                FieldLabelAndValue(
                                    label="Name",
                                    value=contact.name,
                                ),
                                FieldLabelAndValue(
                                    label="Job title",
                                    value=contact.job_title,
                                ),
                                FieldLabelAndValue(
                                    label="Email",
                                    value=contact.email,
                                ),
                                FieldLabelAndValue(
                                    label="Preferred contact",
                                    value=contact.get_preferred_display(),
                                ),
                            ],
                        )
                        for count, contact in enumerate(case.contacts, start=1)
                    ],
                ),
                build_view_section(
                    name="Report sent on",
                    edit_url=reverse("cases:edit-report-sent-on", kwargs=case_pk),
                    edit_url_id="edit-report-sent-on",
                    complete_date=case.report_sent_on_complete_date,
                    display_fields=get_case_rows(form=CaseReportSentOnUpdateForm()),
                ),
                build_view_section(
                    name="One week follow-up",
                    edit_url=reverse("cases:edit-one-week-followup", kwargs=case_pk),
                    edit_url_id="edit-one-week-followup",
                    complete_date=case.one_week_followup_complete_date,
                    display_fields=get_case_rows(form=CaseOneWeekFollowupUpdateForm()),
                ),
                build_view_section(
                    name="Four week follow-up",
                    edit_url=reverse("cases:edit-four-week-followup", kwargs=case_pk),
                    edit_url_id="edit-four-week-followup",
                    complete_date=case.four_week_followup_complete_date,
                    display_fields=get_case_rows(form=CaseFourWeekFollowupUpdateForm()),
                ),
                build_view_section(
                    name="Report acknowledged",
                    edit_url=reverse("cases:edit-report-acknowledged", kwargs=case_pk),
                    edit_url_id="edit-report-acknowledged",
                    complete_date=case.report_acknowledged_complete_date,
                    display_fields=get_case_rows(
                        form=CaseReportAcknowledgedUpdateForm()
                    ),
                ),
                build_view_section(
                    name="12-week update requested",
                    edit_url=reverse(
                        "cases:edit-12-week-update-requested", kwargs=case_pk
                    ),
                    edit_url_id="edit-12-week-update-requested",
                    complete_date=case.twelve_week_update_requested_complete_date,
                    display_fields=get_case_rows(
                        form=CaseTwelveWeekUpdateRequestedUpdateForm()
                    ),
                ),
                build_view_section(
                    name="One week follow-up for final update",
                    edit_url=reverse(
                        "cases:edit-one-week-followup-final", kwargs=case_pk
                    ),
                    edit_url_id="edit-one-week-followup-final",
                    complete_date=case.one_week_followup_final_complete_date,
                    display_fields=get_case_rows(
                        form=CaseOneWeekFollowupFinalUpdateForm()
                    ),
                ),
                build_view_section(
                    name="12-week update request acknowledged",
                    edit_url=reverse(
                        "cases:edit-12-week-update-request-ack", kwargs=case_pk
                    ),
                    edit_url_id="edit-12-week-update-request-ack",
                    complete_date=case.twelve_week_update_request_ack_complete_date,
                    display_fields=get_case_rows(
                        form=CaseTwelveWeekUpdateAcknowledgedUpdateForm()
                    ),
                ),
                build_view_section(
                    name="Public sector body is unresponsive",
                    edit_url=reverse("cases:edit-no-psb-response", kwargs=case_pk),
                    edit_url_id="edit-no-psb-response",
                    display_fields=get_case_rows(form=CaseNoPSBContactUpdateForm()),
                ),
            ],
        ),
        build_view_section(
            name="12-week retest",
            edit_url=reverse("cases:edit-twelve-week-retest", kwargs=case_pk),
            edit_url_id="edit-twelve-week-retest",
            complete_date=case.twelve_week_retest_complete_date,
            type=ViewSection.AUDIT_RESULTS_ON_VIEW_CASE,
            subsections=twelve_week_test_subsections,
        ),
        build_view_section(
            name="Reviewing changes",
            edit_url=reverse("cases:edit-review-changes", kwargs=case_pk),
            edit_url_id="edit-review-changes",
            complete_date=case.review_changes_complete_date,
            display_fields=get_case_rows(form=CaseReviewChangesUpdateForm()),
        ),
        build_view_section(
            name="Enforcement recommendation",
            edit_url=reverse("cases:edit-enforcement-recommendation", kwargs=case_pk),
            edit_url_id="edit-enforcement-recommendation",
            complete_date=case.enforcement_recommendation_complete_date,
            display_fields=get_case_rows(
                form=CaseEnforcementRecommendationUpdateForm()
            ),
        ),
        build_view_section(
            name="Closing the case",
            edit_url=reverse("cases:edit-case-close", kwargs=case_pk),
            edit_url_id="edit-case-close",
            complete_date=case.case_close_complete_date,
            display_fields=get_case_rows(form=CaseCloseUpdateForm()),
        ),
        build_view_section(
            name="Statement enforcement",
            edit_url=reverse("cases:edit-statement-enforcement", kwargs=case_pk),
            edit_url_id="edit-statement-enforcement",
            display_fields=get_case_rows(form=CaseStatementEnforcementUpdateForm()),
        ),
        equality_body_metadata,
        build_view_section(
            name="Equality body correspondence",
            edit_url=reverse("cases:list-equality-body-correspondence", kwargs=case_pk),
            edit_url_id="list-equality-body-correspondence",
            subtables=[
                ViewSubTable(
                    name=f"Zendesk correspondence #{equality_body_correspondence.id_within_case} ({equality_body_correspondence.get_status_display()})",
                    display_fields=[
                        FieldLabelAndValue(
                            label="Time added to platform",
                            value=amp_datetime(equality_body_correspondence.created),
                        ),
                        FieldLabelAndValue(
                            label="Type",
                            value=equality_body_correspondence.get_type_display(),
                        ),
                        FieldLabelAndValue(
                            type=FieldLabelAndValue.NOTES_TYPE,
                            label="Zendesk message",
                            value=equality_body_correspondence.message,
                        ),
                        FieldLabelAndValue(
                            type=FieldLabelAndValue.NOTES_TYPE,
                            label="Auditor notes",
                            value=equality_body_correspondence.notes,
                        ),
                        FieldLabelAndValue(
                            type=FieldLabelAndValue.URL_TYPE,
                            label="Link to Zendesk ticket",
                            value=equality_body_correspondence.zendesk_url,
                        ),
                    ],
                )
                for equality_body_correspondence in case.equalitybodycorrespondence_set.all()
            ],
        ),
        build_view_section(
            name="Equality body retest overview",
            edit_url=reverse("cases:edit-retest-overview", kwargs=case_pk),
            edit_url_id="edit-retest-overview",
            subtables=[
                ViewSubTable(
                    name=f"Retest #{equality_body_retest.id_within_case}",
                    display_fields=[
                        FieldLabelAndValue(
                            label="Date of retest",
                            value=amp_date(equality_body_retest.date_of_retest),
                        ),
                        FieldLabelAndValue(
                            label="Outcome",
                            value=equality_body_retest.get_retest_compliance_state_display(),
                        ),
                        FieldLabelAndValue(
                            label="Statement outcome",
                            value=equality_body_retest.get_statement_compliance_state_display(),
                        ),
                        FieldLabelAndValue(
                            label="WCAG issues",
                            value=f"{equality_body_retest.fixed_checks_count} of {equality_body_retest.case.audit.failed_check_results.count()} issues fixed",
                        ),
                        FieldLabelAndValue(
                            type=FieldLabelAndValue.NOTES_TYPE,
                            label="Retest notes",
                            value=equality_body_retest.retest_notes,
                        ),
                    ],
                )
                for equality_body_retest in case.retests.filter(id_within_case__gt=0)
            ],
        ),
    ]
>>>>>>> abaa9b63


def get_sent_date(
    form: forms.ModelForm, case_from_db: Case, sent_date_name: str
) -> Union[date, None]:
    """
    Work out what value to save in a sent date field on the case.
    If there is a new value in the form, don't replace an existing date on the database.
    If there is a new value in the form and no date on the database then use the date from the form.
    If there is no value in the form (i.e. the checkbox is unchecked), set the date on the database to None.
    """
    date_on_form: Optional[date] = form.cleaned_data.get(sent_date_name)
    if date_on_form is None:
        return None
    date_on_db: date = getattr(case_from_db, sent_date_name)
    return date_on_db if date_on_db else date_on_form


def filter_cases(form) -> QuerySet[Case]:  # noqa: C901
    """Return a queryset of Cases filtered by the values in CaseSearchForm"""
    filters: Dict = {}
    search_query = Q()
    sort_by: str = Sort.NEWEST

    if hasattr(form, "cleaned_data"):
        field_and_filter_names: List[Tuple[str, str]] = copy.copy(
            CASE_FIELD_AND_FILTER_NAMES
        )
        if "date_type" in form.cleaned_data:
            date_range_field: str = form.cleaned_data["date_type"]
            field_and_filter_names.append(("date_start", f"{date_range_field}__gte"))
            field_and_filter_names.append(("date_end", f"{date_range_field}__lte"))
        filters: Dict[str, Any] = build_filters(
            cleaned_data=form.cleaned_data,
            field_and_filter_names=field_and_filter_names,
        )
        sort_by: str = form.cleaned_data.get("sort_by", Sort.NEWEST)
        if form.cleaned_data.get("case_search"):
            search: str = form.cleaned_data["case_search"]
            if (
                search.isdigit()
            ):  # if its just a number, it presumes its an ID and returns that case
                search_query = Q(id=search)
            else:
                search_query = (
                    Q(  # pylint: disable=unsupported-binary-operation
                        organisation_name__icontains=search
                    )
                    | Q(home_page_url__icontains=search)
                    | Q(psb_location__icontains=search)
                    | Q(sector__name__icontains=search)
                    | Q(parental_organisation_name__icontains=search)
                    | Q(website_name__icontains=search)
                    | Q(subcategory__name__icontains=search)
                )
        for filter_name in ["is_complaint", "enforcement_body"]:
            filter_value: str = form.cleaned_data.get(filter_name, Complaint.ALL)
            if filter_value != Complaint.ALL:
                filters[filter_name] = filter_value

    if str(filters.get("status", "")) == CaseStatus.Status.READY_TO_QA:
        filters["qa_status"] = CaseStatus.Status.READY_TO_QA
        del filters["status"]

    if "status" in filters:
        filters["status__status"] = filters["status"]
        del filters["status"]

    # Auditor and reviewer may be filtered by unassigned
    if "auditor_id" in filters and filters["auditor_id"] == "none":
        filters["auditor_id"] = None
    if "reviewer_id" in filters and filters["reviewer_id"] == "none":
        filters["reviewer_id"] = None

    if not sort_by:
        return (
            Case.objects.filter(search_query, **filters)
            .annotate(
                position_unassigned_first=DjangoCase(
                    When(status__status=CaseStatus.Status.UNASSIGNED, then=0), default=1
                )
            )
            .order_by("position_unassigned_first", "-id")
            .select_related("auditor", "reviewer")
        )
    return (
        Case.objects.filter(search_query, **filters)
        .order_by(sort_by)
        .select_related("auditor", "reviewer")
    )


def replace_search_key_with_case_search(request_get: QueryDict) -> Dict[str, str]:
    """Convert QueryDict to dictionary and replace key 'search' with 'case_search'."""
    search_args: Dict[str, str] = {key: value for key, value in request_get.items()}
    if "search" in search_args:
        search_args["case_search"] = search_args.pop("search")
    return search_args


def record_case_event(
    user: User, new_case: Case, old_case: Optional[Case] = None
) -> None:
    """Create a case event based on the changes between the old and new cases"""
    if old_case is None:
        CaseEvent.objects.create(
            case=new_case, done_by=user, event_type=CaseEvent.EventType.CREATE
        )
        return
    if old_case.auditor != new_case.auditor:
        old_user_name: str = (
            old_case.auditor.get_full_name() if old_case.auditor is not None else "none"
        )
        new_user_name: str = (
            new_case.auditor.get_full_name() if new_case.auditor is not None else "none"
        )
        CaseEvent.objects.create(
            case=old_case,
            done_by=user,
            event_type=CaseEvent.EventType.AUDITOR,
            message=f"Auditor changed from {old_user_name} to {new_user_name}",
        )
    if old_case.audit is None and new_case.audit is not None:
        CaseEvent.objects.create(
            case=old_case,
            done_by=user,
            event_type=CaseEvent.EventType.CREATE_AUDIT,
            message="Start of test",
        )
    if old_case.report_review_status != new_case.report_review_status:
        old_status: str = old_case.get_report_review_status_display()
        new_status: str = new_case.get_report_review_status_display()
        CaseEvent.objects.create(
            case=old_case,
            done_by=user,
            event_type=CaseEvent.EventType.READY_FOR_QA,
            message=f"Report ready to be reviewed changed from '{old_status}' to '{new_status}'",
        )
    if old_case.reviewer != new_case.reviewer:
        old_user_name: str = (
            old_case.reviewer.get_full_name()
            if old_case.reviewer is not None
            else "none"
        )
        new_user_name: str = (
            new_case.reviewer.get_full_name()
            if new_case.reviewer is not None
            else "none"
        )
        CaseEvent.objects.create(
            case=old_case,
            done_by=user,
            event_type=CaseEvent.EventType.QA_AUDITOR,
            message=f"QA auditor changed from {old_user_name} to {new_user_name}",
        )
    if old_case.report_approved_status != new_case.report_approved_status:
        old_status: str = old_case.get_report_approved_status_display()
        new_status: str = new_case.get_report_approved_status_display()
        CaseEvent.objects.create(
            case=old_case,
            done_by=user,
            event_type=CaseEvent.EventType.APPROVE_REPORT,
            message=f"Report approved changed from '{old_status}' to '{new_status}'",
        )
    if old_case.is_ready_for_final_decision != new_case.is_ready_for_final_decision:
        old_status: str = old_case.get_is_ready_for_final_decision_display()
        new_status: str = new_case.get_is_ready_for_final_decision_display()
        CaseEvent.objects.create(
            case=old_case,
            done_by=user,
            event_type=CaseEvent.EventType.READY_FOR_FINAL_DECISION,
            message=f"Case ready for final decision changed from '{old_status}' to '{new_status}'",
        )
    if old_case.case_completed != new_case.case_completed:
        old_status: str = old_case.get_case_completed_display()
        new_status: str = new_case.get_case_completed_display()
        CaseEvent.objects.create(
            case=old_case,
            done_by=user,
            event_type=CaseEvent.EventType.CASE_COMPLETED,
            message=f"Case completed changed from '{old_status}' to '{new_status}'",
        )


def build_edit_link_html(case: Case, url_name: str) -> str:
    """Return html of edit link for case"""
    case_pk: Dict[str, int] = {"pk": case.id}
    edit_url: str = reverse(url_name, kwargs=case_pk)
    return (
        f"<a href='{edit_url}' class='govuk-link govuk-link--no-visited-state'>Edit</a>"
    )


def create_case_and_compliance(**kwargs):
    """Create case and populate compliance fields from arbitrary arguments"""
    compliance_kwargs: Dict[str, Any] = {
        key: value for key, value in kwargs.items() if key in COMPLIANCE_FIELDS
    }
    non_compliance_args: Dict[str, Any] = {
        key: value for key, value in kwargs.items() if key not in COMPLIANCE_FIELDS
    }
    case: Case = Case.objects.create(**non_compliance_args)
    if compliance_kwargs:
        for key, value in compliance_kwargs.items():
            setattr(case.compliance, key, value)
        case.compliance.save()
        case.save()
    return case


def get_post_case_alerts_count(user: User) -> int:
    """
    Return the number of unresolved equality body correspondence entries
    and incomplete equality body retests for user.
    """
    if user.id:
        return (
            EqualityBodyCorrespondence.objects.filter(
                case__auditor=user, status=EqualityBodyCorrespondence.Status.UNRESOLVED
            ).count()
            + Retest.objects.filter(
                is_deleted=False,
                case__auditor=user,
                retest_compliance_state=Retest.Compliance.NOT_KNOWN,
                id_within_case__gt=0,
            ).count()
        )
    return 0


def get_post_case_alerts(user: User) -> List[PostCaseAlert]:
    """
    Return sorted list of unresolved equality body correspondence entries and
    incomplete equality body retests for a user.
    """
    post_case_alerts: List[PostCaseAlert] = []

    equality_body_correspondences: QuerySet[
        EqualityBodyCorrespondence
    ] = EqualityBodyCorrespondence.objects.filter(
        case__auditor=user,
        status=EqualityBodyCorrespondence.Status.UNRESOLVED,
    )

    for equality_body_correspondence in equality_body_correspondences:
        post_case_alerts.append(
            PostCaseAlert(
                date=equality_body_correspondence.created.date(),
                case=equality_body_correspondence.case,
                description="Unresolved correspondence",
                absolute_url=f"{equality_body_correspondence.get_absolute_url()}?view=unresolved",
                absolute_url_label="View correspondence",
            )
        )

    retests: QuerySet[Retest] = Retest.objects.filter(
        is_deleted=False,
        case__auditor=user,
        retest_compliance_state=Retest.Compliance.NOT_KNOWN,
        id_within_case__gt=0,
    )

    for retest in retests:
        post_case_alerts.append(
            PostCaseAlert(
                date=retest.date_of_retest,
                case=retest.case,
                description="Incomplete retest",
                absolute_url=retest.get_absolute_url(),
                absolute_url_label="View retest",
            )
        )
    return sorted(post_case_alerts, key=lambda alert: alert.date, reverse=True)<|MERGE_RESOLUTION|>--- conflicted
+++ resolved
@@ -78,771 +78,6 @@
     absolute_url_label: str
 
 
-<<<<<<< HEAD
-@dataclass
-class CSVColumn:
-    """Data to use when building export CSV"""
-
-    column_header: str
-    source_class: Union[Audit, Case, CaseCompliance]
-    source_attr: str
-
-
-@dataclass
-class EqualityBodyCSVColumn(CSVColumn):
-    """Data to use when building export CSV for equality body and to show in UI"""
-
-    data_type: Literal["str", "url", "markdown", "pre"] = "str"
-    required: bool = False
-    formatted_data: str = ""
-    default_data: str = ""
-    ui_suffix: str = ""
-    edit_url_class: Union[Audit, Case, CaseCompliance, Report] = None
-    edit_url_name: Optional[str] = None
-    edit_url_label: str = "Edit"
-    edit_url_anchor: str = ""
-    edit_url: Optional[str] = None
-
-    @property
-    def required_data_missing(self):
-        return self.required and (
-            self.formatted_data is None or self.formatted_data == self.default_data
-        )
-
-
-CONTACT_DETAILS_COLUMN_HEADER: str = "Contact details"
-ORGANISATION_RESPONDED_COLUMN_HEADER: str = "Organisation responded to report?"
-
-EQUALITY_BODY_METADATA_COLUMNS_FOR_EXPORT: List[EqualityBodyCSVColumn] = [
-    EqualityBodyCSVColumn(
-        column_header="Equality body",
-        source_class=Case,
-        source_attr="enforcement_body",
-        required=True,
-        edit_url_class=Case,
-        edit_url_name="cases:edit-case-details",
-        edit_url_anchor="id_enforcement_body-label",
-    ),
-    EqualityBodyCSVColumn(
-        column_header="Test type",
-        source_class=Case,
-        source_attr="test_type",
-        required=True,
-        edit_url_class=Case,
-        edit_url_name=None,
-    ),
-    EqualityBodyCSVColumn(
-        column_header="Case number",
-        source_class=Case,
-        source_attr="id",
-        required=True,
-        edit_url_class=Case,
-        edit_url_name=None,
-    ),
-    EqualityBodyCSVColumn(
-        column_header="Organisation",
-        source_class=Case,
-        source_attr="organisation_name",
-        required=True,
-        edit_url_class=Case,
-        edit_url_name="cases:edit-case-details",
-        edit_url_anchor="id_organisation_name-label",
-    ),
-    EqualityBodyCSVColumn(
-        column_header="Website URL",
-        source_class=Case,
-        source_attr="home_page_url",
-        required=True,
-        data_type="url",
-        edit_url_class=Case,
-        edit_url_name="cases:edit-case-details",
-        edit_url_anchor="id_home_page_url-label",
-    ),
-    EqualityBodyCSVColumn(
-        column_header="Parent organisation name",
-        source_class=Case,
-        source_attr="parental_organisation_name",
-        edit_url_class=Case,
-        edit_url_name="cases:edit-case-details",
-        edit_url_anchor="id_parental_organisation_name-label",
-    ),
-    EqualityBodyCSVColumn(
-        column_header="Sub-category",
-        source_class=Case,
-        source_attr="subcategory",
-        edit_url_class=Case,
-        edit_url_name="cases:edit-case-details",
-        edit_url_anchor="id_subcategory-label",
-    ),
-    EqualityBodyCSVColumn(
-        column_header="Website name",
-        source_class=Case,
-        source_attr="website_name",
-        edit_url_class=Case,
-        edit_url_name="cases:edit-case-details",
-        edit_url_anchor="id_website_name-label",
-    ),
-    EqualityBodyCSVColumn(
-        column_header="Previous Case Number",
-        source_class=Case,
-        source_attr="previous_case_number",
-        edit_url_class=Case,
-        edit_url_name="cases:edit-case-details",
-        edit_url_anchor="id_previous_case_url-label",
-    ),
-    EqualityBodyCSVColumn(
-        column_header="Is it a complaint?",
-        source_class=Case,
-        source_attr="is_complaint",
-        edit_url_class=Case,
-        edit_url_name="cases:edit-case-details",
-        edit_url_anchor="id_is_complaint-label",
-    ),
-]
-EQUALITY_BODY_REPORT_COLUMNS_FOR_EXPORT: List[EqualityBodyCSVColumn] = [
-    EqualityBodyCSVColumn(
-        column_header="Published report",
-        source_class=Case,
-        source_attr="published_report_url",
-        required=True,
-        data_type="url",
-        edit_url_class=Report,
-        edit_url_name="reports:report-publisher",
-    ),
-    EqualityBodyCSVColumn(
-        column_header="Enforcement recommendation",
-        source_class=Case,
-        source_attr="recommendation_for_enforcement",
-        required=True,
-        default_data="Not selected",
-        edit_url_class=Case,
-        edit_url_name="cases:edit-enforcement-recommendation",
-        edit_url_anchor="id_recommendation_for_enforcement-label",
-    ),
-    EqualityBodyCSVColumn(
-        column_header="Enforcement recommendation notes including exemptions",
-        source_class=Case,
-        source_attr="recommendation_notes",
-        required=True,
-        data_type="markdown",
-        edit_url_class=Case,
-        edit_url_name="cases:edit-enforcement-recommendation",
-        edit_url_anchor="id_recommendation_notes-label",
-    ),
-    EqualityBodyCSVColumn(
-        column_header="Summary of progress made / response from PSB",
-        source_class=Case,
-        source_attr="psb_progress_notes",
-        data_type="markdown",
-        edit_url_class=Case,
-        edit_url_name="cases:edit-review-changes",
-        edit_url_anchor="id_psb_progress_notes-label",
-    ),
-]
-EQUALITY_BODY_CORRESPONDENCE_COLUMNS_FOR_EXPORT: List[EqualityBodyCSVColumn] = [
-    EqualityBodyCSVColumn(
-        column_header=CONTACT_DETAILS_COLUMN_HEADER,
-        source_class=Case,
-        source_attr=None,
-        data_type="pre",
-        edit_url_class=Case,
-        edit_url_name="cases:edit-contact-details",
-        edit_url_label="Go to contact details",
-    ),
-    EqualityBodyCSVColumn(
-        column_header=ORGANISATION_RESPONDED_COLUMN_HEADER,
-        source_class=Case,
-        source_attr="report_acknowledged_date",
-        ui_suffix=" (derived from report acknowledged date)",
-        edit_url_class=Case,
-        edit_url_name="cases:edit-report-acknowledged",
-        edit_url_anchor="id_report_acknowledged_date-label",
-    ),
-    EqualityBodyCSVColumn(
-        column_header="Report sent on",
-        source_class=Case,
-        source_attr="report_sent_date",
-        edit_url_class=Case,
-        edit_url_name="cases:edit-report-sent-on",
-        edit_url_anchor="id_report_sent_date-label",
-    ),
-    EqualityBodyCSVColumn(
-        column_header="Report acknowledged",
-        source_class=Case,
-        source_attr="report_acknowledged_date",
-        edit_url_class=Case,
-        edit_url_name="cases:edit-report-acknowledged",
-        edit_url_anchor="id_report_acknowledged_date-label",
-    ),
-    EqualityBodyCSVColumn(
-        column_header="12-week deadline",
-        source_class=Case,
-        source_attr="report_followup_week_12_due_date",
-        edit_url_class=Case,
-        edit_url_name="cases:edit-12-week-update-requested",
-        edit_url_anchor="id_twelve_week_update_requested_date-label",
-    ),
-    EqualityBodyCSVColumn(
-        column_header="Retest date",
-        source_class=Case,
-        source_attr="retested_website_date",
-        edit_url_class=Case,
-        edit_url_name="cases:edit-review-changes",
-        edit_url_anchor="id_retested_website_date-label",
-    ),
-    EqualityBodyCSVColumn(
-        column_header="Date when compliance decision email sent to public sector body",
-        source_class=Case,
-        source_attr="compliance_email_sent_date",
-        required=True,
-        edit_url_class=Case,
-        edit_url_name="cases:edit-enforcement-recommendation",
-        edit_url_anchor="id_compliance_email_sent_date-label",
-    ),
-    EqualityBodyCSVColumn(
-        column_header="Compliance decision email sent to",
-        source_class=Case,
-        source_attr="compliance_decision_sent_to_email",
-        edit_url_class=Case,
-        edit_url_name="cases:edit-enforcement-recommendation",
-        edit_url_anchor="id_compliance_decision_sent_to_email-label",
-    ),
-]
-EQUALITY_BODY_TEST_SUMMARY_COLUMNS_FOR_EXPORT: List[EqualityBodyCSVColumn] = [
-    EqualityBodyCSVColumn(
-        column_header="Total number of accessibility issues",
-        source_class=Case,
-        source_attr="total_website_issues",
-        edit_url_class=Audit,
-        edit_url_name="audits:audit-detail",
-        edit_url_label="Go to view test",
-    ),
-    EqualityBodyCSVColumn(
-        column_header="Number of issues fixed",
-        source_class=Case,
-        source_attr="total_website_issues_fixed",
-        edit_url_class=Audit,
-        edit_url_name="audits:audit-retest-detail",
-        edit_url_label="Go to view 12-week test",
-    ),
-    EqualityBodyCSVColumn(
-        column_header="Number of issues unfixed",
-        source_class=Case,
-        source_attr="total_website_issues_unfixed",
-        edit_url_class=Audit,
-        edit_url_name="audits:audit-retest-detail",
-        edit_url_label="Go to view 12-week test",
-    ),
-    EqualityBodyCSVColumn(
-        column_header="Issues fixed as a percentage",
-        source_class=Case,
-        source_attr="percentage_website_issues_fixed",
-        ui_suffix="% (Derived from retest results)",
-        edit_url_class=Case,
-        edit_url_name=None,
-    ),
-    EqualityBodyCSVColumn(
-        column_header="Was an accessibility statement found during initial assessment?",
-        source_class=Case,
-        source_attr="csv_export_statement_initially_found",
-        required=True,
-        edit_url_class=Audit,
-        edit_url_name="audits:edit-statement-overview",
-    ),
-    EqualityBodyCSVColumn(
-        column_header="Was an accessibility statement found during the 12-week assessment",
-        source_class=Case,
-        source_attr="csv_export_statement_found_at_12_week_retest",
-        edit_url_class=Audit,
-        edit_url_name="audits:edit-retest-statement-overview",
-    ),
-    EqualityBodyCSVColumn(
-        column_header="Initial Accessibility Statement Decision",
-        source_class=CaseCompliance,
-        source_attr="statement_compliance_state_initial",
-        required=True,
-        default_data="Not assessed or no statement",
-        edit_url_class=Audit,
-        edit_url_name="audits:edit-statement-decision",
-        edit_url_anchor="id_case-compliance-statement_compliance_state_initial-label",
-    ),
-    EqualityBodyCSVColumn(
-        column_header="Retest Accessibility Statement Decision",
-        source_class=CaseCompliance,
-        source_attr="statement_compliance_state_12_week",
-        edit_url_class=Audit,
-        edit_url_name="audits:edit-audit-retest-statement-decision",
-        edit_url_anchor="id_case-compliance-statement_compliance_state_12_week-label",
-    ),
-    EqualityBodyCSVColumn(
-        column_header="Initial disproportionate burden claim",
-        source_class=Audit,
-        source_attr="initial_disproportionate_burden_claim",
-        required=True,
-        default_data="Not checked",
-        edit_url_class=Audit,
-        edit_url_name="audits:edit-initial-disproportionate-burden",
-        edit_url_anchor="id_initial_disproportionate_burden_claim-label",
-    ),
-    EqualityBodyCSVColumn(
-        column_header="Initial disproportionate burden details",
-        source_class=Audit,
-        source_attr="initial_disproportionate_burden_notes",
-        data_type="markdown",
-        edit_url_class=Audit,
-        edit_url_name="audits:edit-initial-disproportionate-burden",
-        edit_url_anchor="id_initial_disproportionate_burden_notes-label",
-    ),
-    EqualityBodyCSVColumn(
-        column_header="Retest disproportionate burden claimed?",
-        source_class=Audit,
-        source_attr="twelve_week_disproportionate_burden_claim",
-        edit_url_class=Audit,
-        edit_url_name="audits:edit-twelve-week-disproportionate-burden",
-        edit_url_anchor="id_twelve_week_disproportionate_burden_claim-label",
-    ),
-    EqualityBodyCSVColumn(
-        column_header="Retest disproportionate burden details",
-        source_class=Audit,
-        source_attr="twelve_week_disproportionate_burden_notes",
-        data_type="markdown",
-        edit_url_class=Audit,
-        edit_url_name="audits:edit-twelve-week-disproportionate-burden",
-        edit_url_anchor="id_twelve_week_disproportionate_burden_notes-label",
-    ),
-]
-EQUALITY_BODY_COLUMNS_FOR_EXPORT: List[EqualityBodyCSVColumn] = (
-    EQUALITY_BODY_METADATA_COLUMNS_FOR_EXPORT
-    + EQUALITY_BODY_REPORT_COLUMNS_FOR_EXPORT
-    + EQUALITY_BODY_CORRESPONDENCE_COLUMNS_FOR_EXPORT
-    + EQUALITY_BODY_TEST_SUMMARY_COLUMNS_FOR_EXPORT
-)
-
-CASE_COLUMNS_FOR_EXPORT: List[CSVColumn] = [
-    CSVColumn(column_header="Case no.", source_class=Case, source_attr="id"),
-    CSVColumn(column_header="Version", source_class=Case, source_attr="version"),
-    CSVColumn(column_header="Created by", source_class=Case, source_attr="created_by"),
-    CSVColumn(column_header="Date created", source_class=Case, source_attr="created"),
-    CSVColumn(column_header="Status", source_class=CaseStatus, source_attr="status"),
-    CSVColumn(column_header="Auditor", source_class=Case, source_attr="auditor"),
-    CSVColumn(column_header="Type of test", source_class=Case, source_attr="test_type"),
-    CSVColumn(column_header="Full URL", source_class=Case, source_attr="home_page_url"),
-    CSVColumn(column_header="Domain name", source_class=Case, source_attr="domain"),
-    CSVColumn(
-        column_header="Organisation name",
-        source_class=Case,
-        source_attr="organisation_name",
-    ),
-    CSVColumn(
-        column_header="Public sector body location",
-        source_class=Case,
-        source_attr="psb_location",
-    ),
-    CSVColumn(column_header="Sector", source_class=Case, source_attr="sector"),
-    CSVColumn(
-        column_header="Which equalities body will check the case?",
-        source_class=Case,
-        source_attr="enforcement_body",
-    ),
-    CSVColumn(
-        column_header="Complaint?", source_class=Case, source_attr="is_complaint"
-    ),
-    CSVColumn(
-        column_header="URL to previous case",
-        source_class=Case,
-        source_attr="previous_case_url",
-    ),
-    CSVColumn(
-        column_header="Trello ticket URL", source_class=Case, source_attr="trello_url"
-    ),
-    CSVColumn(
-        column_header="Case details notes", source_class=Case, source_attr="notes"
-    ),
-    CSVColumn(
-        column_header="Case details page complete",
-        source_class=Case,
-        source_attr="case_details_complete_date",
-    ),
-    CSVColumn(
-        column_header="Initial accessibility statement compliance decision",
-        source_class=CaseCompliance,
-        source_attr="statement_compliance_state_initial",
-    ),
-    CSVColumn(
-        column_header="Initial accessibility statement compliance notes",
-        source_class=CaseCompliance,
-        source_attr="statement_compliance_notes_initial",
-    ),
-    CSVColumn(
-        column_header="Initial website compliance decision",
-        source_class=CaseCompliance,
-        source_attr="website_compliance_state_initial",
-    ),
-    CSVColumn(
-        column_header="Initial website compliance notes",
-        source_class=CaseCompliance,
-        source_attr="website_compliance_notes_initial",
-    ),
-    CSVColumn(
-        column_header="Testing details page complete",
-        source_class=Case,
-        source_attr="testing_details_complete_date",
-    ),
-    CSVColumn(
-        column_header="Link to report draft",
-        source_class=Case,
-        source_attr="report_draft_url",
-    ),
-    CSVColumn(
-        column_header="Report details notes",
-        source_class=Case,
-        source_attr="report_notes",
-    ),
-    CSVColumn(
-        column_header="Report details page complete",
-        source_class=Case,
-        source_attr="reporting_details_complete_date",
-    ),
-    CSVColumn(
-        column_header="Report ready to be reviewed?",
-        source_class=Case,
-        source_attr="report_review_status",
-    ),
-    CSVColumn(column_header="QA auditor", source_class=Case, source_attr="reviewer"),
-    CSVColumn(
-        column_header="Report approved?",
-        source_class=Case,
-        source_attr="report_approved_status",
-    ),
-    CSVColumn(
-        column_header="Link to final PDF report",
-        source_class=Case,
-        source_attr="report_final_pdf_url",
-    ),
-    CSVColumn(
-        column_header="Link to final ODT report",
-        source_class=Case,
-        source_attr="report_final_odt_url",
-    ),
-    CSVColumn(
-        column_header="QA process page complete",
-        source_class=Case,
-        source_attr="qa_process_complete_date",
-    ),
-    CSVColumn(
-        column_header="Contact details page complete",
-        source_class=Case,
-        source_attr="contact_details_complete_date",
-    ),
-    CSVColumn(
-        column_header="Seven day 'no contact details' email sent",
-        source_class=Case,
-        source_attr="seven_day_no_contact_email_sent_date",
-    ),
-    CSVColumn(
-        column_header="Report sent on",
-        source_class=Case,
-        source_attr="report_sent_date",
-    ),
-    CSVColumn(
-        column_header="1-week follow-up sent date",
-        source_class=Case,
-        source_attr="report_followup_week_1_sent_date",
-    ),
-    CSVColumn(
-        column_header="4-week follow-up sent date",
-        source_class=Case,
-        source_attr="report_followup_week_4_sent_date",
-    ),
-    CSVColumn(
-        column_header="Report acknowledged",
-        source_class=Case,
-        source_attr="report_acknowledged_date",
-    ),
-    CSVColumn(
-        column_header="Zendesk ticket URL", source_class=Case, source_attr="zendesk_url"
-    ),
-    CSVColumn(
-        column_header="Report correspondence notes",
-        source_class=Case,
-        source_attr="correspondence_notes",
-    ),
-    CSVColumn(
-        column_header="Report correspondence page complete",
-        source_class=Case,
-        source_attr="report_acknowledged_complete_date",
-    ),
-    CSVColumn(
-        column_header="1-week follow-up due date",
-        source_class=Case,
-        source_attr="report_followup_week_1_due_date",
-    ),
-    CSVColumn(
-        column_header="4-week follow-up due date",
-        source_class=Case,
-        source_attr="report_followup_week_4_due_date",
-    ),
-    CSVColumn(
-        column_header="12-week follow-up due date",
-        source_class=Case,
-        source_attr="report_followup_week_12_due_date",
-    ),
-    CSVColumn(
-        column_header="Do you want to mark the PSB as unresponsive to this case?",
-        source_class=Case,
-        source_attr="no_psb_contact",
-    ),
-    CSVColumn(
-        column_header="12-week update requested",
-        source_class=Case,
-        source_attr="twelve_week_update_requested_date",
-    ),
-    CSVColumn(
-        column_header="12-week chaser 1-week follow-up sent date",
-        source_class=Case,
-        source_attr="twelve_week_1_week_chaser_sent_date",
-    ),
-    CSVColumn(
-        column_header="12-week update received",
-        source_class=Case,
-        source_attr="twelve_week_correspondence_acknowledged_date",
-    ),
-    CSVColumn(
-        column_header="12-week correspondence notes",
-        source_class=Case,
-        source_attr="twelve_week_correspondence_notes",
-    ),
-    CSVColumn(
-        column_header="Mark the case as having no response to 12 week deadline",
-        source_class=Case,
-        source_attr="organisation_response",
-    ),
-    CSVColumn(
-        column_header="12-week update request acknowledged page complete",
-        source_class=Case,
-        source_attr="twelve_week_update_request_ack_complete_date",
-    ),
-    CSVColumn(
-        column_header="12-week chaser 1-week follow-up due date",
-        source_class=Case,
-        source_attr="twelve_week_1_week_chaser_due_date",
-    ),
-    CSVColumn(
-        column_header="12-week retest page complete",
-        source_class=Case,
-        source_attr="twelve_week_retest_complete_date",
-    ),
-    CSVColumn(
-        column_header="Summary of progress made from public sector body",
-        source_class=Case,
-        source_attr="psb_progress_notes",
-    ),
-    CSVColumn(
-        column_header="Retested website?",
-        source_class=Case,
-        source_attr="retested_website_date",
-    ),
-    CSVColumn(
-        column_header="Is this case ready for final decision?",
-        source_class=Case,
-        source_attr="is_ready_for_final_decision",
-    ),
-    CSVColumn(
-        column_header="Reviewing changes page complete",
-        source_class=Case,
-        source_attr="review_changes_complete_date",
-    ),
-    CSVColumn(
-        column_header="12-week website compliance decision",
-        source_class=CaseCompliance,
-        source_attr="website_compliance_state_12_week",
-    ),
-    CSVColumn(
-        column_header="12-week website compliance decision notes",
-        source_class=CaseCompliance,
-        source_attr="website_compliance_notes_12_week",
-    ),
-    CSVColumn(
-        column_header="Final website compliance decision page complete (spreadsheet testing)",
-        source_class=Case,
-        source_attr="final_website_complete_date",
-    ),
-    CSVColumn(
-        column_header="Disproportionate burden claimed? (spreadsheet testing)",
-        source_class=Case,
-        source_attr="is_disproportionate_claimed",
-    ),
-    CSVColumn(
-        column_header="Disproportionate burden notes (spreadsheet testing)",
-        source_class=Case,
-        source_attr="disproportionate_notes",
-    ),
-    CSVColumn(
-        column_header="Link to accessibility statement screenshot (spreadsheet testing)",
-        source_class=Case,
-        source_attr="accessibility_statement_screenshot_url",
-    ),
-    CSVColumn(
-        column_header="12-week accessibility statement compliance decision",
-        source_class=CaseCompliance,
-        source_attr="statement_compliance_state_12_week",
-    ),
-    CSVColumn(
-        column_header="12-week accessibility statement compliance notes",
-        source_class=CaseCompliance,
-        source_attr="statement_compliance_notes_12_week",
-    ),
-    CSVColumn(
-        column_header="Final accessibility statement compliance decision page complete (spreadsheet testing)",
-        source_class=Case,
-        source_attr="final_statement_complete_date",
-    ),
-    CSVColumn(
-        column_header="Recommendation for equality body",
-        source_class=Case,
-        source_attr="recommendation_for_enforcement",
-    ),
-    CSVColumn(
-        column_header="Enforcement recommendation notes including exemptions",
-        source_class=Case,
-        source_attr="recommendation_notes",
-    ),
-    CSVColumn(
-        column_header="Date when compliance decision email sent to public sector body",
-        source_class=Case,
-        source_attr="compliance_email_sent_date",
-    ),
-    CSVColumn(
-        column_header="Case completed", source_class=Case, source_attr="case_completed"
-    ),
-    CSVColumn(
-        column_header="Date case completed first updated",
-        source_class=Case,
-        source_attr="completed_date",
-    ),
-    CSVColumn(
-        column_header="Closing the case page complete",
-        source_class=Case,
-        source_attr="case_close_complete_date",
-    ),
-    CSVColumn(
-        column_header="Public sector body statement appeal notes",
-        source_class=Case,
-        source_attr="psb_appeal_notes",
-    ),
-    CSVColumn(
-        column_header="Summary of events after the case was closed",
-        source_class=Case,
-        source_attr="post_case_notes",
-    ),
-    CSVColumn(
-        column_header="Post case summary page complete",
-        source_class=Case,
-        source_attr="post_case_complete_date",
-    ),
-    CSVColumn(
-        column_header="Case updated (on post case summary page)",
-        source_class=Case,
-        source_attr="case_updated_date",
-    ),
-    CSVColumn(
-        column_header="Date sent to equality body",
-        source_class=Case,
-        source_attr="sent_to_enforcement_body_sent_date",
-    ),
-    CSVColumn(
-        column_header="Equality body pursuing this case?",
-        source_class=Case,
-        source_attr="enforcement_body_pursuing",
-    ),
-    CSVColumn(
-        column_header="Equality body correspondence notes",
-        source_class=Case,
-        source_attr="enforcement_body_correspondence_notes",
-    ),
-    CSVColumn(
-        column_header="Equality body summary page complete",
-        source_class=Case,
-        source_attr="enforcement_correspondence_complete_date",
-    ),
-    CSVColumn(
-        column_header="Deactivated case",
-        source_class=Case,
-        source_attr="is_deactivated",
-    ),
-    CSVColumn(
-        column_header="Date deactivated",
-        source_class=Case,
-        source_attr="deactivate_date",
-    ),
-    CSVColumn(
-        column_header="Reason why (deactivated)",
-        source_class=Case,
-        source_attr="deactivate_notes",
-    ),
-    CSVColumn(column_header="QA status", source_class=Case, source_attr="qa_status"),
-    CSVColumn(
-        column_header="Contact detail notes",
-        source_class=Case,
-        source_attr="contact_notes",
-    ),
-    CSVColumn(
-        column_header="Date equality body completed the case",
-        source_class=Case,
-        source_attr="enforcement_body_finished_date",
-    ),
-    CSVColumn(
-        column_header="% of issues fixed",
-        source_class=Case,
-        source_attr="percentage_website_issues_fixed",
-    ),
-    CSVColumn(
-        column_header="Parental organisation name",
-        source_class=Case,
-        source_attr="parental_organisation_name",
-    ),
-    CSVColumn(
-        column_header="Website name", source_class=Case, source_attr="website_name"
-    ),
-    CSVColumn(
-        column_header="Sub-category", source_class=Case, source_attr="subcategory"
-    ),
-    CSVColumn(column_header="Contact email", source_class=Contact, source_attr="email"),
-]
-
-FEEDBACK_SURVEY_COLUMNS_FOR_EXPORT: List[CSVColumn] = [
-    CSVColumn(column_header="Case no.", source_class=Case, source_attr="id"),
-    CSVColumn(
-        column_header="Organisation name",
-        source_class=Case,
-        source_attr="organisation_name",
-    ),
-    CSVColumn(
-        column_header="Closing the case date",
-        source_class=Case,
-        source_attr="compliance_email_sent_date",
-    ),
-    CSVColumn(
-        column_header="Enforcement recommendation",
-        source_class=Case,
-        source_attr="recommendation_for_enforcement",
-    ),
-    CSVColumn(
-        column_header="Enforcement recommendation notes",
-        source_class=Case,
-        source_attr="recommendation_notes",
-    ),
-    CSVColumn(column_header="Contact email", source_class=Contact, source_attr="email"),
-    CSVColumn(
-        column_header="Contact notes", source_class=Case, source_attr="contact_notes"
-    ),
-    CSVColumn(
-        column_header="Feedback survey sent?",
-        source_class=Case,
-        source_attr="is_feedback_requested",
-    ),
-]
-=======
 def get_case_view_sections(case: Case) -> List[ViewSection]:
     """Get sections for case view"""
     get_case_rows: Callable = partial(extract_form_labels_and_values, instance=case)
@@ -1226,7 +461,6 @@
             ],
         ),
     ]
->>>>>>> abaa9b63
 
 
 def get_sent_date(
