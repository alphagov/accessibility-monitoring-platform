"""
Forms - cases
"""
from typing import Any

from django import forms
from django.contrib.auth.models import User
from django.core.exceptions import ValidationError

from ..common.forms import (
    AMPChoiceCheckboxWidget,
    AMPModelChoiceField,
    AMPUserModelChoiceField,
    AMPCharField,
    AMPCharFieldWide,
    AMPTextField,
    AMPChoiceField,
    AMPChoiceRadioField,
    AMPChoiceCheckboxField,
    AMPDateField,
    AMPDateSentField,
    AMPDatePageCompleteField,
    AMPDateRangeForm,
    AMPURLField,
)
from ..common.models import Sector
from .models import (
    Case,
    Contact,
    STATUS_CHOICES,
    TEST_STATUS_CHOICES,
    ACCESSIBILITY_STATEMENT_DECISION_CHOICES,
    DELETE_DECISION_CHOICES,
    CASE_COMPLETED_CHOICES,
    ESCALATION_STATE_CHOICES,
    PREFERRED_CHOICES,
    IS_WEBSITE_COMPLIANT_CHOICES,
    BOOLEAN_CHOICES,
    IS_DISPROPORTIONATE_CLAIMED_CHOICES,
    ENFORCEMENT_BODY_CHOICES,
    PSB_LOCATION_CHOICES,
    REPORT_REVIEW_STATUS_CHOICES,
    REPORT_APPROVED_STATUS_CHOICES,
    RECOMMENDATION_CHOICES,
)

status_choices = STATUS_CHOICES
status_choices.insert(0, ("", "All"))

DEFAULT_SORT: str = "-id"
SORT_CHOICES = [
    (DEFAULT_SORT, "Newest"),
    ("id", "Oldest"),
]


class CaseSearchForm(AMPDateRangeForm):
    """
    Form for searching for cases
    """

    sort_by = AMPChoiceField(label="Sort by", choices=SORT_CHOICES)
    search = AMPCharField(
        label="Search", help_text="Matches on URL, organisation, sector or location"
    )
    auditor = AMPChoiceField(label="Auditor")
    reviewer = AMPChoiceField(label="QA Auditor")
    status = AMPChoiceField(label="Status", choices=status_choices)

    def __init__(self, *args, **kwargs):
        super().__init__(*args, **kwargs)

        user_choices_with_none = [
            ("", "-----"),
            ("none", "Unassigned"),
        ]
        for user in User.objects.all().order_by("first_name", "last_name"):
            user_choices_with_none.append((user.id, user.get_full_name()))

        self.fields["auditor"].choices = user_choices_with_none
        self.fields["reviewer"].choices = user_choices_with_none


class CaseCreateForm(forms.ModelForm):
    """
    Form for creating a case
    """

    organisation_name = AMPCharFieldWide(
        label="Organisation name",
    )
    home_page_url = AMPURLField(
        label="Full URL",
        required=True,
    )
    enforcement_body = AMPChoiceRadioField(
        label="Which equalities body will check the case?",
        choices=ENFORCEMENT_BODY_CHOICES,
    )
    is_complaint = AMPChoiceCheckboxField(
        label="Complaint?",
        choices=BOOLEAN_CHOICES,
        widget=AMPChoiceCheckboxWidget(
            attrs={"label": "Did this case originate from a complaint?"}
        ),
    )

    class Meta:
        model = Case
        fields = [
            "organisation_name",
            "home_page_url",
            "enforcement_body",
            "is_complaint",
        ]

    def clean_enforcement_body(self):
        data = self.cleaned_data.get("enforcement_body")
        if not data:
            raise ValidationError("This field is required")
        return data


class CaseDetailUpdateForm(CaseCreateForm):
    """
    Form for updating case details fields
    """

    auditor = AMPUserModelChoiceField(label="Auditor")
    service_name = AMPCharFieldWide(label="Website, app or service name")
    psb_location = AMPChoiceRadioField(
        label="Public sector body location",
        choices=PSB_LOCATION_CHOICES,
    )
    sector = AMPModelChoiceField(label="Sector", queryset=Sector.objects.all())
    zendesk_url = AMPURLField(label="Zendesk ticket URL")
    trello_url = AMPURLField(label="Trello ticket URL")
    zendesk_url = AMPURLField(label="Zendesk ticket URL")
    trello_url = AMPURLField(label="Trello ticket URL")
    notes = AMPTextField(label="Notes")
    case_details_complete_date = AMPDatePageCompleteField()

    def __init__(self, *args, **kwargs):
        super().__init__(*args, **kwargs)
        self.fields["sector"].empty_label = "Unknown"

    class Meta:
        model = Case
        fields = [
            "auditor",
            "home_page_url",
            "organisation_name",
            "service_name",
            "enforcement_body",
            "psb_location",
            "sector",
            "is_complaint",
            "zendesk_url",
            "trello_url",
            "notes",
            "case_details_complete_date",
        ]


class CaseContactUpdateForm(forms.ModelForm):
    """
    Form for updating a contact
    """

    first_name = AMPCharFieldWide(label="First name")
    last_name = AMPCharFieldWide(label="Last name")
    job_title = AMPCharFieldWide(label="Job title")
    email = AMPCharFieldWide(label="Email")
    preferred = AMPChoiceRadioField(
        label="Preferred contact?", choices=PREFERRED_CHOICES
    )
    notes = AMPTextField(label="Notes")

    class Meta:
        model = Case
        fields = [
            "first_name",
            "last_name",
            "job_title",
            "email",
            "preferred",
            "notes",
        ]


CaseContactFormset: Any = forms.modelformset_factory(
    Contact, CaseContactUpdateForm, extra=0
)
CaseContactFormsetOneExtra: Any = forms.modelformset_factory(
    Contact, CaseContactUpdateForm, extra=1
)


class CaseContactsUpdateForm(forms.ModelForm):
    """
    Form for updating test results
    """

    contact_details_complete_date = AMPDatePageCompleteField()

    class Meta:
        model = Case
        fields = [
            "contact_details_complete_date",
        ]


class CaseTestResultsUpdateForm(forms.ModelForm):
    """
    Form for updating test results
    """

    test_results_url = AMPURLField(label="Link to test results")
    test_status = AMPChoiceRadioField(
        label="Test status",
        choices=TEST_STATUS_CHOICES,
    )
    accessibility_statement_state = AMPChoiceRadioField(
        label="Initial accessibility statement decision",
        choices=ACCESSIBILITY_STATEMENT_DECISION_CHOICES,
    )
    accessibility_statement_notes = AMPTextField(label="Accessibility statement notes")
    is_website_compliant = AMPChoiceRadioField(
        label="Initial compliance decision", choices=IS_WEBSITE_COMPLIANT_CHOICES
    )
    compliance_decision_notes = AMPTextField(label="Compliance notes")
    testing_details_complete_date = AMPDatePageCompleteField()

    class Meta:
        model = Case
        fields = [
            "test_results_url",
            "test_status",
            "accessibility_statement_state",
            "accessibility_statement_notes",
            "is_website_compliant",
            "compliance_decision_notes",
            "testing_details_complete_date",
        ]


class CaseReportDetailsUpdateForm(forms.ModelForm):
    """
    Form for updating report details
    """

    report_draft_url = AMPURLField(label="Link to report draft")
    report_review_status = AMPChoiceRadioField(
        label="Report ready to be reviewed?", choices=REPORT_REVIEW_STATUS_CHOICES
    )
    reviewer = AMPUserModelChoiceField(label="QA Auditor")
    report_approved_status = AMPChoiceRadioField(
        label="Report approved?", choices=REPORT_APPROVED_STATUS_CHOICES
    )
    reviewer_notes = AMPTextField(label="QA notes")
    report_final_odt_url = AMPURLField(label="Link to final ODT report")
    report_final_pdf_url = AMPURLField(label="Link to final PDF report")
    reporting_details_complete_date = AMPDatePageCompleteField()

    class Meta:
        model = Case
        fields = [
            "report_draft_url",
            "report_review_status",
            "reviewer",
            "report_approved_status",
            "reviewer_notes",
            "report_final_odt_url",
            "report_final_pdf_url",
            "reporting_details_complete_date",
        ]


class CaseReportCorrespondenceUpdateForm(forms.ModelForm):
    """
    Form for updating report correspondence details
    """

    report_sent_date = AMPDateField(label="Report sent on")
    report_followup_week_1_sent_date = AMPDateSentField(label="1 week followup date")
    report_followup_week_4_sent_date = AMPDateSentField(label="4 week followup date")
    report_acknowledged_date = AMPDateField(label="Report acknowledged")
    correspondence_notes = AMPTextField(label="Correspondence notes")
    report_correspondence_complete_date = AMPDatePageCompleteField()

    class Meta:
        model = Case
        fields = [
            "report_sent_date",
            "report_followup_week_1_sent_date",
            "report_followup_week_4_sent_date",
            "report_acknowledged_date",
            "correspondence_notes",
            "report_correspondence_complete_date",
        ]


class CaseReportFollowupDueDatesUpdateForm(forms.ModelForm):
    """
    Form for updating report followup due dates
    """

    report_followup_week_1_due_date = AMPDateField(label="1 week followup")
    report_followup_week_4_due_date = AMPDateField(label="4 week followup")
    report_followup_week_12_due_date = AMPDateField(label="12 week deadline")

    class Meta:
        model = Case
        fields = [
            "report_followup_week_1_due_date",
            "report_followup_week_4_due_date",
            "report_followup_week_12_due_date",
        ]


class CaseNoPSBContactUpdateForm(forms.ModelForm):
    """
    Form for archiving a case
    """

    no_psb_contact = AMPChoiceCheckboxField(
        label="Do you want to move this case to the equality bodies correspondence stage?",
        choices=BOOLEAN_CHOICES,
        widget=AMPChoiceCheckboxWidget(
            attrs={"label": "Move this case onto equality bodies correspondence stage?"}
        ),
    )

    class Meta:
        model = Case
        fields = [
            "no_psb_contact",
        ]


class CaseTwelveWeekCorrespondenceUpdateForm(forms.ModelForm):
    """
    Form for updating week twelve correspondence details
    """

<<<<<<< HEAD
    twelve_week_update_requested_date = AMPDateField(label="12 week update requested")
    twelve_week_1_week_chaser_sent_date = AMPDateSentField(label="1 week chaser")
    twelve_week_4_week_chaser_sent_date = AMPDateSentField(label="4 week chaser")
=======
    twelve_week_update_requested_date = AMPDateField(label="12 week deadline requested")
    twelve_week_1_week_chaser_sent_date = AMPDateSentField(label="1 week followup")
    twelve_week_4_week_chaser_sent_date = AMPDateSentField(label="4 week followup")
>>>>>>> 55623040
    twelve_week_correspondence_acknowledged_date = AMPDateField(
        label="12 week update received"
    )
    correspondence_notes = AMPTextField(label="Correspondence notes")
    twelve_week_response_state = AMPChoiceCheckboxField(
        label="Mark the case as having no response to 12 week deadline",
        choices=BOOLEAN_CHOICES,
        widget=AMPChoiceCheckboxWidget(attrs={"label": "No response?"}),
    )
    twelve_week_correspondence_complete_date = AMPDatePageCompleteField()

    class Meta:
        model = Case
        fields = [
            "twelve_week_update_requested_date",
            "twelve_week_1_week_chaser_sent_date",
            "twelve_week_4_week_chaser_sent_date",
            "twelve_week_correspondence_acknowledged_date",
            "correspondence_notes",
            "twelve_week_response_state",
            "twelve_week_correspondence_complete_date",
        ]


class CaseTwelveWeekCorrespondenceDueDatesUpdateForm(forms.ModelForm):
    """
    Form for updating twelve week correspondence followup due dates
    """

    report_followup_week_12_due_date = AMPDateField(label="12 week deadline")
    twelve_week_1_week_chaser_due_date = AMPDateField(label="1 week followup")
    twelve_week_4_week_chaser_due_date = AMPDateField(label="4 week followup")

    class Meta:
        model = Case
        fields = [
            "report_followup_week_12_due_date",
            "twelve_week_1_week_chaser_due_date",
            "twelve_week_4_week_chaser_due_date",
        ]


class CaseFinalDecisionUpdateForm(forms.ModelForm):
    """
    Form for updating case final decision details
    """

    psb_progress_notes = AMPTextField(
        label="Summary of progress made from public sector body"
    )
    retested_website_date = AMPDateField(
        label="Retested website?",
        help_text="There is no test spreadsheet for this case",
    )
    is_disproportionate_claimed = AMPChoiceRadioField(
        label="Disproportionate burden claimed?",
        choices=IS_DISPROPORTIONATE_CLAIMED_CHOICES,
    )
    disproportionate_notes = AMPTextField(label="Disproportionate burden notes")
    accessibility_statement_state_final = AMPChoiceRadioField(
        label="Final accessibility statement decision",
        choices=ACCESSIBILITY_STATEMENT_DECISION_CHOICES,
    )
    accessibility_statement_notes_final = AMPTextField(
        label="Final accessibility statement notes",
        help_text="If non compliant also add link to copy of non compliant accessibility statement",
    )
    recommendation_for_enforcement = AMPChoiceRadioField(
        label="Enforcement recommendation",
        choices=RECOMMENDATION_CHOICES,
    )
    recommendation_notes = AMPTextField(label="Enforcement recommendation notes")
    compliance_email_sent_date = AMPDateField(
        label="Compliance email sent to public sector body?"
    )
    case_completed = AMPChoiceRadioField(
        label="Case completed and needs to be sent to EHRC or ECNI?",
        choices=CASE_COMPLETED_CHOICES,
    )
    final_decision_complete_date = AMPDatePageCompleteField()

    class Meta:
        model = Case
        fields = [
            "psb_progress_notes",
            "retested_website_date",
            "is_disproportionate_claimed",
            "disproportionate_notes",
            "accessibility_statement_state_final",
            "accessibility_statement_notes_final",
            "recommendation_for_enforcement",
            "recommendation_notes",
            "compliance_email_sent_date",
            "case_completed",
            "final_decision_complete_date",
        ]


class CaseEnforcementBodyCorrespondenceUpdateForm(forms.ModelForm):
    """
    Form for recording correspondence with enforcement body
    """

    psb_appeal_notes = AMPTextField(label="Public sector body appeal notes")
    sent_to_enforcement_body_sent_date = AMPDateField(
        label="Date sent to equality body"
    )
    enforcement_body_correspondence_notes = AMPTextField(
        label="Equality body correspondence notes"
    )
    escalation_state = AMPChoiceRadioField(
        label="Equalities body correspondence completed?",
        choices=ESCALATION_STATE_CHOICES,
    )
    enforcement_correspondence_complete_date = AMPDatePageCompleteField()

    class Meta:
        model = Case
        fields = [
            "psb_appeal_notes",
            "sent_to_enforcement_body_sent_date",
            "enforcement_body_correspondence_notes",
            "escalation_state",
            "enforcement_correspondence_complete_date",
        ]


class CaseDeleteForm(forms.ModelForm):
    """
    Form for archiving a case
    """

    delete_reason = AMPChoiceRadioField(
        label="Reason why?",
        choices=DELETE_DECISION_CHOICES,
    )
    delete_notes = AMPTextField(label="More information?")

    class Meta:
        model = Case
        fields = [
            "delete_reason",
            "delete_notes",
        ]<|MERGE_RESOLUTION|>--- conflicted
+++ resolved
@@ -343,15 +343,9 @@
     Form for updating week twelve correspondence details
     """
 
-<<<<<<< HEAD
     twelve_week_update_requested_date = AMPDateField(label="12 week update requested")
-    twelve_week_1_week_chaser_sent_date = AMPDateSentField(label="1 week chaser")
-    twelve_week_4_week_chaser_sent_date = AMPDateSentField(label="4 week chaser")
-=======
-    twelve_week_update_requested_date = AMPDateField(label="12 week deadline requested")
     twelve_week_1_week_chaser_sent_date = AMPDateSentField(label="1 week followup")
     twelve_week_4_week_chaser_sent_date = AMPDateSentField(label="4 week followup")
->>>>>>> 55623040
     twelve_week_correspondence_acknowledged_date = AMPDateField(
         label="12 week update received"
     )
