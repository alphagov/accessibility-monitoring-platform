"""
Forms - cases
"""
from typing import Any, List, Tuple

from django import forms
from django.contrib.auth.models import User
from django.core.exceptions import ValidationError
from django.db.models import QuerySet

from ..common.forms import (
    VersionForm,
    AMPChoiceCheckboxWidget,
    AMPModelChoiceField,
    AMPAuditorModelChoiceField,
    AMPCharField,
    AMPCharFieldWide,
    AMPTextField,
    AMPChoiceField,
    AMPChoiceRadioField,
    AMPChoiceCheckboxField,
    AMPDateField,
    AMPDateSentField,
    AMPDatePageCompleteField,
    AMPDateRangeForm,
    AMPURLField,
)
from ..common.models import Sector
from .models import (
    Case,
    Contact,
    STATUS_CHOICES,
    TEST_STATUS_CHOICES,
    ACCESSIBILITY_STATEMENT_DECISION_CHOICES,
    DELETE_DECISION_CHOICES,
    CASE_COMPLETED_CHOICES,
    ENFORCEMENT_BODY_INTERESTED_CHOICES,
    ESCALATION_STATE_CHOICES,
    PREFERRED_CHOICES,
    IS_WEBSITE_COMPLIANT_CHOICES,
    BOOLEAN_CHOICES,
    TWELVE_WEEK_RESPONSE_CHOICES,
    IS_DISPROPORTIONATE_CLAIMED_CHOICES,
    WEBSITE_STATE_FINAL_CHOICES,
    ENFORCEMENT_BODY_CHOICES,
    TESTING_METHODOLOGY_CHOICES,
    PSB_LOCATION_CHOICES,
    REPORT_REVIEW_STATUS_CHOICES,
    REPORT_READY_TO_REVIEW,
    REPORT_APPROVED_STATUS_CHOICES,
    RECOMMENDATION_CHOICES,
)

status_choices = STATUS_CHOICES
status_choices.insert(0, ("", "All"))

DEFAULT_SORT: str = "-id"
SORT_CHOICES = [
    (DEFAULT_SORT, "Newest"),
    ("id", "Oldest"),
    ("organisation_name", "Alphabetic"),
]


def get_search_user_choices(user_query: QuerySet[User]) -> List[Tuple[str, str]]:
    """Return a list of user ids and names, with an additional none option, for use in search"""
    user_choices_with_none: List[Tuple[str, str]] = [
        ("", "-----"),
        ("none", "Unassigned"),
    ]
    for user in user_query.order_by("first_name", "last_name"):
        user_choices_with_none.append((user.id, user.get_full_name()))  # type: ignore
    return user_choices_with_none


class CaseSearchForm(AMPDateRangeForm):
    """
    Form for searching for cases
    """

    sort_by = AMPChoiceField(label="Sort by", choices=SORT_CHOICES)
    search = AMPCharField(
        label="Search", help_text="Matches on URL, organisation, sector or location"
    )
    auditor = AMPChoiceField(label="Auditor")
    reviewer = AMPChoiceField(label="QA Auditor")
    status = AMPChoiceField(label="Status", choices=status_choices)

    def __init__(self, *args, **kwargs):
        super().__init__(*args, **kwargs)

        auditor_choices: List[Tuple[str, str]] = get_search_user_choices(
            User.objects.filter(groups__name="Auditor")
        )
        self.fields["auditor"].choices = auditor_choices
        self.fields["reviewer"].choices = auditor_choices


class CaseCreateForm(forms.ModelForm):
    """
    Form for creating a case
    """

    organisation_name = AMPCharFieldWide(
        label="Organisation name",
    )
    home_page_url = AMPURLField(label="Full URL")
    enforcement_body = AMPChoiceRadioField(
        label="Which equalities body will check the case?",
        choices=ENFORCEMENT_BODY_CHOICES,
    )
    psb_location = AMPChoiceRadioField(
        label="Public sector body location",
        choices=PSB_LOCATION_CHOICES,
    )
    sector = AMPModelChoiceField(label="Sector", queryset=Sector.objects.all())
    is_complaint = AMPChoiceCheckboxField(
        label="Complaint?",
        choices=BOOLEAN_CHOICES,
        widget=AMPChoiceCheckboxWidget(
            attrs={"label": "Did this case originate from a complaint?"}
        ),
    )

    class Meta:
        model = Case
        fields = [
            "organisation_name",
            "home_page_url",
            "enforcement_body",
            "psb_location",
            "sector",
            "is_complaint",
        ]

    def clean_home_page_url(self):
        home_page_url = self.cleaned_data.get("home_page_url")
        if not home_page_url:
            raise ValidationError("Full URL is required")
        return home_page_url

    def clean_enforcement_body(self):
        enforcement_body = self.cleaned_data.get("enforcement_body")
        if not enforcement_body:
            raise ValidationError("Choose which equalities body will check the case")
        return enforcement_body


class CaseDetailUpdateForm(CaseCreateForm, VersionForm):
    """
    Form for updating case details fields
    """

    auditor = AMPAuditorModelChoiceField(
        label="Auditor", help_text="This field affects the case status"
    )
    testing_methodology = AMPChoiceRadioField(
        label="Testing methodology?",
        choices=TESTING_METHODOLOGY_CHOICES,
    )

    trello_url = AMPURLField(label="Trello ticket URL")
    notes = AMPTextField(label="Notes")
    case_details_complete_date = AMPDatePageCompleteField()

    def __init__(self, *args, **kwargs):
        super().__init__(*args, **kwargs)
        self.fields["sector"].empty_label = "Unknown"

    class Meta:
        model = Case
        fields = [
            "version",
            "auditor",
            "home_page_url",
            "organisation_name",
            "enforcement_body",
            "testing_methodology",
            "psb_location",
            "sector",
            "is_complaint",
            "trello_url",
            "notes",
            "case_details_complete_date",
        ]


class CaseTestResultsUpdateForm(VersionForm):
    """
    Form for updating test results
    """

    test_results_url = AMPURLField(label="Link to test results")
    test_status = AMPChoiceRadioField(
        label="Test status",
        choices=TEST_STATUS_CHOICES,
        help_text="This field affects the case status",
    )
    accessibility_statement_state = AMPChoiceRadioField(
        label="Initial accessibility statement decision",
        choices=ACCESSIBILITY_STATEMENT_DECISION_CHOICES,
    )
    accessibility_statement_notes = AMPTextField(label="Accessibility statement notes")
    is_website_compliant = AMPChoiceRadioField(
        label="Initial compliance decision", choices=IS_WEBSITE_COMPLIANT_CHOICES
    )
    compliance_decision_notes = AMPTextField(label="Compliance notes")
    testing_details_complete_date = AMPDatePageCompleteField()

    class Meta:
        model = Case
        fields = [
            "version",
            "test_results_url",
            "test_status",
            "accessibility_statement_state",
            "accessibility_statement_notes",
            "is_website_compliant",
            "compliance_decision_notes",
            "testing_details_complete_date",
        ]


class CaseReportDetailsUpdateForm(VersionForm):
    """
    Form for updating report details
    """

    report_draft_url = AMPURLField(label="Link to report draft")
    report_review_status = AMPChoiceRadioField(
        label="Report ready to be reviewed?",
        choices=REPORT_REVIEW_STATUS_CHOICES,
        help_text="This field affects the case status",
    )
    report_notes = AMPTextField(label="Report details notes")
    reporting_details_complete_date = AMPDatePageCompleteField()

    def clean(self):
        cleaned_data = super().clean()
        report_draft_url = cleaned_data.get("report_draft_url")
        report_review_status = cleaned_data.get("report_review_status")
        if report_review_status == REPORT_READY_TO_REVIEW and not report_draft_url:
            self.add_error(
                "report_draft_url",
                "Add link to report draft, if report is ready to be reviewed",
            )
            self.add_error(
                "report_review_status",
                "Report cannot be ready to be reviewed without a link to report draft",
            )
        return cleaned_data

    class Meta:
        model = Case
        fields = [
            "version",
            "report_draft_url",
            "report_review_status",
            "report_notes",
            "reporting_details_complete_date",
        ]


class CaseQAProcessUpdateForm(VersionForm):
    """
    Form for updating QA process
    """

    reviewer = AMPAuditorModelChoiceField(label="QA Auditor")
    report_approved_status = AMPChoiceRadioField(
        label="Report approved?",
        choices=REPORT_APPROVED_STATUS_CHOICES,
        help_text="This field affects the case status",
    )
    reviewer_notes = AMPTextField(label="QA notes")
    report_final_odt_url = AMPURLField(label="Link to final ODT report")
    report_final_pdf_url = AMPURLField(label="Link to final PDF report")
    qa_process_complete_date = AMPDatePageCompleteField()

    class Meta:
        model = Case
        fields = [
            "version",
            "reviewer",
            "report_approved_status",
            "reviewer_notes",
            "report_final_odt_url",
            "report_final_pdf_url",
            "qa_process_complete_date",
        ]


class CaseContactUpdateForm(forms.ModelForm):
    """
    Form for updating a contact
    """

    first_name = AMPCharFieldWide(label="First name")
    last_name = AMPCharFieldWide(label="Last name")
    job_title = AMPCharFieldWide(label="Job title")
    email = AMPCharFieldWide(label="Email")
    preferred = AMPChoiceRadioField(
        label="Preferred contact?", choices=PREFERRED_CHOICES
    )
    notes = AMPTextField(label="Notes")

    class Meta:
        model = Case
        fields = [
            "first_name",
            "last_name",
            "job_title",
            "email",
            "preferred",
            "notes",
        ]


CaseContactFormset: Any = forms.modelformset_factory(
    Contact, CaseContactUpdateForm, extra=0
)
CaseContactFormsetOneExtra: Any = forms.modelformset_factory(
    Contact, CaseContactUpdateForm, extra=1
)


class CaseContactsUpdateForm(VersionForm):
    """
    Form for updating test results
    """

    contact_details_complete_date = AMPDatePageCompleteField()

    class Meta:
        model = Case
        fields = [
            "version",
            "contact_details_complete_date",
        ]


class CaseReportCorrespondenceUpdateForm(VersionForm):
    """
    Form for updating report correspondence details
    """

    report_sent_date = AMPDateField(
        label="Report sent on", help_text="This field affects the case status"
    )
    report_followup_week_1_sent_date = AMPDateSentField(label="1-week followup date")
    report_followup_week_4_sent_date = AMPDateSentField(label="4-week followup date")
    report_acknowledged_date = AMPDateField(
        label="Report acknowledged", help_text="This field affects the case status"
    )
    zendesk_url = AMPURLField(label="Zendesk ticket URL")
    correspondence_notes = AMPTextField(label="Correspondence notes")
    report_correspondence_complete_date = AMPDatePageCompleteField()

    class Meta:
        model = Case
        fields = [
            "version",
            "report_sent_date",
            "report_followup_week_1_sent_date",
            "report_followup_week_4_sent_date",
            "report_acknowledged_date",
            "zendesk_url",
            "correspondence_notes",
            "report_correspondence_complete_date",
        ]


class CaseReportFollowupDueDatesUpdateForm(VersionForm):
    """
    Form for updating report followup due dates
    """

    report_followup_week_1_due_date = AMPDateField(label="1-week followup")
    report_followup_week_4_due_date = AMPDateField(label="4-week followup")
    report_followup_week_12_due_date = AMPDateField(label="12-week deadline")

    class Meta:
        model = Case
        fields = [
            "version",
            "report_followup_week_1_due_date",
            "report_followup_week_4_due_date",
            "report_followup_week_12_due_date",
        ]


class CaseNoPSBContactUpdateForm(VersionForm):
    """
    Form for archiving a case
    """

    no_psb_contact = AMPChoiceCheckboxField(
        label="Do you want to move this case to the equality bodies correspondence stage?",
        choices=BOOLEAN_CHOICES,
        help_text="This field affects the case status",
        widget=AMPChoiceCheckboxWidget(
            attrs={"label": "Move this case onto equality bodies correspondence stage?"}
        ),
    )

    class Meta:
        model = Case
        fields = [
            "version",
            "no_psb_contact",
        ]


class CaseTwelveWeekCorrespondenceUpdateForm(VersionForm):
    """
    Form for updating week twelve correspondence details
    """

    twelve_week_update_requested_date = AMPDateField(
        label="12-week update requested", help_text="This field affects the case status"
    )
<<<<<<< HEAD
    twelve_week_1_week_chaser_sent_date = AMPDateSentField(label="1-week followup")
    twelve_week_4_week_chaser_sent_date = AMPDateSentField(label="4-week followup")
=======
    twelve_week_1_week_chaser_sent_date = AMPDateSentField(label="1 week followup")
>>>>>>> 0f327331
    twelve_week_correspondence_acknowledged_date = AMPDateField(
        label="12-week update received", help_text="This field affects the case status"
    )
    twelve_week_correspondence_notes = AMPTextField(
        label="12-week correspondence notes"
    )
    twelve_week_response_state = AMPChoiceRadioField(
        label="Mark the case as having no response to 12 week deadline",
        help_text="This field affects the case status",
        choices=TWELVE_WEEK_RESPONSE_CHOICES,
    )
    twelve_week_correspondence_complete_date = AMPDatePageCompleteField()

    class Meta:
        model = Case
        fields = [
            "version",
            "twelve_week_update_requested_date",
            "twelve_week_1_week_chaser_sent_date",
            "twelve_week_correspondence_acknowledged_date",
            "twelve_week_correspondence_notes",
            "twelve_week_response_state",
            "twelve_week_correspondence_complete_date",
        ]


class CaseTwelveWeekCorrespondenceDueDatesUpdateForm(VersionForm):
    """
    Form for updating twelve week correspondence followup due dates
    """

<<<<<<< HEAD
    report_followup_week_12_due_date = AMPDateField(label="12-week deadline")
    twelve_week_1_week_chaser_due_date = AMPDateField(label="1-week followup")
    twelve_week_4_week_chaser_due_date = AMPDateField(label="4-week followup")
=======
    report_followup_week_12_due_date = AMPDateField(label="12 week deadline")
    twelve_week_1_week_chaser_due_date = AMPDateField(label="1 week followup")
>>>>>>> 0f327331

    class Meta:
        model = Case
        fields = [
            "version",
            "report_followup_week_12_due_date",
            "twelve_week_1_week_chaser_due_date",
        ]


class CaseTwelveWeekRetestUpdateForm(VersionForm):
    """
    Form for updating twelve week retest
    """

    twelve_week_retest_complete_date = AMPDatePageCompleteField()

    class Meta:
        model = Case
        fields = [
            "version",
            "twelve_week_retest_complete_date",
        ]


class CaseReviewChangesUpdateForm(VersionForm):
    """
    Form to record review of changes made by PSB
    """

    psb_progress_notes = AMPTextField(
        label="Summary of progress made from public sector body"
    )
    retested_website_date = AMPDateField(
        label="Retested website?",
        help_text="There is no test spreadsheet for this case",
    )
    is_ready_for_final_decision = AMPChoiceRadioField(
        label="Is this case ready for final decision?",
        help_text="This field affects the case status",
        choices=BOOLEAN_CHOICES,
    )
    review_changes_complete_date = AMPDatePageCompleteField()

    class Meta:
        model = Case
        fields = [
            "version",
            "psb_progress_notes",
            "retested_website_date",
            "is_ready_for_final_decision",
            "review_changes_complete_date",
        ]


class CaseFinalWebsiteUpdateForm(VersionForm):
    """
    Form to record final website compliance decision
    """

    website_state_final = AMPChoiceRadioField(
        label="Final website compliance decision",
        choices=WEBSITE_STATE_FINAL_CHOICES,
    )
    website_state_notes_final = AMPTextField(
        label="Final website compliance decision notes",
    )
    final_website_complete_date = AMPDatePageCompleteField()

    class Meta:
        model = Case
        fields = [
            "version",
            "website_state_final",
            "website_state_notes_final",
            "final_website_complete_date",
        ]


class CaseFinalStatementUpdateForm(VersionForm):
    """
    Form to record final accessibility statement compliance decision
    """

    is_disproportionate_claimed = AMPChoiceRadioField(
        label="Disproportionate burden claimed?",
        help_text="This field affects the case status",
        choices=IS_DISPROPORTIONATE_CLAIMED_CHOICES,
    )
    disproportionate_notes = AMPTextField(label="Disproportionate burden notes")
    accessibility_statement_screenshot_url = AMPURLField(
        label="Link to accessibility statement screenshot"
    )
    accessibility_statement_state_final = AMPChoiceRadioField(
        label="Final accessibility statement decision",
        choices=ACCESSIBILITY_STATEMENT_DECISION_CHOICES,
    )
    accessibility_statement_notes_final = AMPTextField(
        label="Final accessibility statement notes",
    )
    final_statement_complete_date = AMPDatePageCompleteField()

    class Meta:
        model = Case
        fields = [
            "version",
            "is_disproportionate_claimed",
            "disproportionate_notes",
            "accessibility_statement_screenshot_url",
            "accessibility_statement_state_final",
            "accessibility_statement_notes_final",
            "final_statement_complete_date",
        ]


class CaseCloseUpdateForm(VersionForm):
    """
    Form to record sending the compliance decision
    """

    compliance_email_sent_date = AMPDateField(
        label="Date when compliance decision email sent to public sector body"
    )
    recommendation_for_enforcement = AMPChoiceRadioField(
        label="Recommendation for equality body",
        choices=RECOMMENDATION_CHOICES,
    )
    recommendation_notes = AMPTextField(label="Enforcement recommendation notes")
    case_completed = AMPChoiceRadioField(
        label="Case completed",
        choices=CASE_COMPLETED_CHOICES,
        help_text="This field affects the case status",
    )
    case_close_complete_date = AMPDatePageCompleteField()

    class Meta:
        model = Case
        fields = [
            "version",
            "compliance_email_sent_date",
            "recommendation_for_enforcement",
            "recommendation_notes",
            "case_completed",
            "case_close_complete_date",
        ]


class PostCaseUpdateForm(VersionForm):
    """
    Form to record post case notes
    """

    post_case_notes = AMPTextField(label="Summary of events after the case was closed")
    case_updated_date = AMPDateField(label="Case updated")
    post_case_complete_date = AMPDatePageCompleteField()
    psb_appeal_notes = AMPTextField(label="Public sector body statement appeal notes")

    class Meta:
        model = Case
        fields = [
            "version",
            "post_case_notes",
            "case_updated_date",
            "psb_appeal_notes",
            "post_case_complete_date",
        ]


class CaseEnforcementBodyCorrespondenceUpdateForm(VersionForm):
    """
    Form for recording correspondence with enforcement body
    """

    sent_to_enforcement_body_sent_date = AMPDateField(
        label="Date sent to equality body",
        help_text="This field affects the case status",
    )
    enforcement_body_interested = AMPChoiceRadioField(
        label="Equality body pursuing this case?",
        choices=ENFORCEMENT_BODY_INTERESTED_CHOICES,
        help_text="This field affects the case status",
    )
    enforcement_body_correspondence_notes = AMPTextField(
        label="Equality body correspondence notes"
    )
    escalation_state = AMPChoiceRadioField(
        label="Equalities body correspondence completed?",
        choices=ESCALATION_STATE_CHOICES,
        help_text="This field affects the case status",
    )
    enforcement_correspondence_complete_date = AMPDatePageCompleteField()

    class Meta:
        model = Case
        fields = [
            "version",
            "sent_to_enforcement_body_sent_date",
            "enforcement_body_interested",
            "enforcement_body_correspondence_notes",
            "escalation_state",
            "enforcement_correspondence_complete_date",
        ]


class CaseDeleteForm(VersionForm):
    """
    Form for archiving a case
    """

    delete_reason = AMPChoiceRadioField(
        label="Reason why?",
        choices=DELETE_DECISION_CHOICES,
    )
    delete_notes = AMPTextField(label="More information?")

    class Meta:
        model = Case
        fields = [
            "version",
            "delete_reason",
            "delete_notes",
        ]


class CaseSuspendForm(VersionForm):
    """
    Form for archiving a case
    """

    suspend_notes = AMPTextField(label="More information?")

    class Meta:
        model = Case
        fields = [
            "version",
            "suspend_notes",
        ]<|MERGE_RESOLUTION|>--- conflicted
+++ resolved
@@ -419,12 +419,7 @@
     twelve_week_update_requested_date = AMPDateField(
         label="12-week update requested", help_text="This field affects the case status"
     )
-<<<<<<< HEAD
     twelve_week_1_week_chaser_sent_date = AMPDateSentField(label="1-week followup")
-    twelve_week_4_week_chaser_sent_date = AMPDateSentField(label="4-week followup")
-=======
-    twelve_week_1_week_chaser_sent_date = AMPDateSentField(label="1 week followup")
->>>>>>> 0f327331
     twelve_week_correspondence_acknowledged_date = AMPDateField(
         label="12-week update received", help_text="This field affects the case status"
     )
@@ -456,14 +451,8 @@
     Form for updating twelve week correspondence followup due dates
     """
 
-<<<<<<< HEAD
     report_followup_week_12_due_date = AMPDateField(label="12-week deadline")
     twelve_week_1_week_chaser_due_date = AMPDateField(label="1-week followup")
-    twelve_week_4_week_chaser_due_date = AMPDateField(label="4-week followup")
-=======
-    report_followup_week_12_due_date = AMPDateField(label="12 week deadline")
-    twelve_week_1_week_chaser_due_date = AMPDateField(label="1 week followup")
->>>>>>> 0f327331
 
     class Meta:
         model = Case
