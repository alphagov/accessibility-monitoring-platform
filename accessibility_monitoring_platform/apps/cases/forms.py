"""
Forms - cases
"""
from typing import Any

from django import forms
from django.contrib.auth.models import User

from ..common.forms import (
    AMPBooleanCheckboxWidget,
    AMPChoiceCheckboxWidget,
    AMPDateCheckboxWidget,
    AMPModelChoiceField,
    AMPUserModelChoiceField,
    AMPCharField,
    AMPCharFieldWide,
    AMPTextField,
    AMPChoiceField,
    AMPChoiceRadioField,
    AMPChoiceCheckboxField,
    AMPDateField,
    AMPDateSentField,
    AMPDateRangeForm,
    AMPURLField,
)
from ..common.models import Sector
from .models import (
    Case,
    Contact,
    STATUS_CHOICES,
    TEST_STATUS_CHOICES,
    ACCESSIBILITY_STATEMENT_DECISION_CHOICES,
    ARCHIVE_DECISION_CHOICES,
    CASE_COMPLETED_CHOICES,
    ESCALATION_STATE_CHOICES,
    PREFERRED_CHOICES,
    IS_WEBSITE_COMPLIANT_CHOICES,
    BOOLEAN_CHOICES,
    IS_DISPROPORTIONATE_CLAIMED_CHOICES,
    ENFORCEMENT_BODY_CHOICES,
    PSB_LOCATION_CHOICES,
    REPORT_REVIEW_STATUS_CHOICES,
    REPORT_APPROVED_STATUS_CHOICES,
)

status_choices = STATUS_CHOICES
status_choices.insert(0, ("", "All"))

DEFAULT_SORT: str = "-id"
SORT_CHOICES = [
    (DEFAULT_SORT, "Newest"),
    ("id", "Oldest"),
]


class CaseSearchForm(AMPDateRangeForm):
    """
    Form for searching for cases
    """

    sort_by = AMPChoiceField(label="Sort by", choices=SORT_CHOICES)
    search = AMPCharField(
        label="Search", help_text="Searches in URLs and organisation names"
    )
    auditor = AMPChoiceField(label="Auditor")
    reviewer = AMPChoiceField(label="QA Auditor")
    status = AMPChoiceField(label="Status", choices=status_choices)

    def __init__(self, *args, **kwargs):
        super().__init__(*args, **kwargs)

        user_choices_with_none = [
            ("", "-----"),
            ("none", "Unassigned"),
        ]
        for user in User.objects.all().order_by("first_name", "last_name"):
            user_choices_with_none.append((user.id, user.get_full_name()))

        self.fields["auditor"].choices = user_choices_with_none
        self.fields["reviewer"].choices = user_choices_with_none


class CaseCreateForm(forms.ModelForm):
    """
    Form for creating a case
    """

    organisation_name = AMPCharFieldWide(
        label="Organisation name",
    )
    home_page_url = AMPURLField(
        label="Full URL",
        required=True,
    )
    enforcement_body = AMPChoiceRadioField(
        label="Which equalities body will check the case?",
        choices=ENFORCEMENT_BODY_CHOICES,
    )
    is_complaint = AMPChoiceCheckboxField(
        label="Complaint?",
        choices=BOOLEAN_CHOICES,
        widget=AMPChoiceCheckboxWidget(
            attrs={"label": "Did this case originate from a complaint?"}
        ),
    )

    class Meta:
        model = Case
        fields = [
            "organisation_name",
            "home_page_url",
            "enforcement_body",
            "is_complaint",
        ]


class CaseDetailUpdateForm(CaseCreateForm):
    """
    Form for updating case details fields
    """

    auditor = AMPUserModelChoiceField(label="Auditor")
    service_name = AMPCharFieldWide(label="Website, app or service name")
<<<<<<< HEAD
    psb_location = AMPChoiceRadioField(
        label="Public sector body location",
        choices=PSB_LOCATION_CHOICES,
    )
    sector = AMPModelChoiceField(label="Sector", queryset=Sector.objects.all())
    zendesk_url = AMPURLField(label="Zendesk ticket URL")
    trello_url = AMPURLField(label="Trello ticket URL")
=======
    sector = AMPModelChoiceField(label="Sector", queryset=Sector.objects.all())
>>>>>>> 4a81582f
    zendesk_url = AMPURLField(label="Zendesk ticket URL")
    trello_url = AMPURLField(label="Trello ticket URL")
    notes = AMPTextField(label="Notes")
    is_case_details_complete = forms.BooleanField(
        label="Mark this page as completed",
        widget=AMPBooleanCheckboxWidget(
            attrs={"label": "Case details completed?"},
        ),
        required=False,
    )

    def __init__(self, *args, **kwargs):
        super().__init__(*args, **kwargs)
        self.fields["sector"].empty_label = "Unknown"

    class Meta:
        model = Case
        fields = [
            "auditor",
            "home_page_url",
            "organisation_name",
            "service_name",
            "enforcement_body",
<<<<<<< HEAD
            "psb_location",
=======
>>>>>>> 4a81582f
            "sector",
            "is_complaint",
            "zendesk_url",
            "trello_url",
            "notes",
            "is_case_details_complete",
        ]


class CaseContactUpdateForm(forms.ModelForm):
    """
    Form for updating a contact
    """

    first_name = AMPCharFieldWide(label="First name")
    last_name = AMPCharFieldWide(label="Last name")
    job_title = AMPCharFieldWide(label="Job title")
    email = AMPCharFieldWide(label="Email")
    preferred = AMPChoiceRadioField(
        label="Preferred contact?", choices=PREFERRED_CHOICES
    )
    notes = AMPTextField(label="Notes")

    class Meta:
        model = Case
        fields = [
            "first_name",
            "last_name",
            "job_title",
            "email",
            "preferred",
            "notes",
        ]


CaseContactFormset: Any = forms.modelformset_factory(
    Contact, CaseContactUpdateForm, extra=0
)
CaseContactFormsetOneExtra: Any = forms.modelformset_factory(
    Contact, CaseContactUpdateForm, extra=1
)


class CaseContactsUpdateForm(forms.ModelForm):
    """
    Form for updating test results
    """

    is_contact_details_complete = forms.BooleanField(
        label="Mark this page as completed",
        widget=AMPBooleanCheckboxWidget(
            attrs={"label": "Contact details completed?"},
        ),
        required=False,
    )

    class Meta:
        model = Case
        fields = [
            "is_contact_details_complete",
        ]


class CaseTestResultsUpdateForm(forms.ModelForm):
    """
    Form for updating test results
    """

    test_results_url = AMPURLField(label="Link to test results")
    test_status = AMPChoiceRadioField(
        label="Test status",
        choices=TEST_STATUS_CHOICES,
    )
    accessibility_statement_decison = AMPChoiceRadioField(
        label="Is the accessibility statement compliant?",
        choices=ACCESSIBILITY_STATEMENT_DECISION_CHOICES,
    )
    accessibility_statement_notes = AMPTextField(label="Accessibility statement notes")
    is_website_compliant = AMPChoiceRadioField(
        label="Is the website compliant?", choices=IS_WEBSITE_COMPLIANT_CHOICES
    )
    compliance_decision_notes = AMPTextField(label="Compliance notes")
    is_testing_details_complete = forms.BooleanField(
        label="Mark this page as completed",
        widget=AMPBooleanCheckboxWidget(
            attrs={"label": "Testing details completed?"},
        ),
        required=False,
    )

    class Meta:
        model = Case
        fields = [
            "test_results_url",
            "test_status",
            "accessibility_statement_decison",
            "accessibility_statement_notes",
            "is_website_compliant",
            "compliance_decision_notes",
            "is_testing_details_complete",
        ]


class CaseReportDetailsUpdateForm(forms.ModelForm):
    """
    Form for updating report details
    """

    report_draft_url = AMPURLField(label="Link to report draft")
    report_review_status = AMPChoiceRadioField(
        label="Report ready to be reviewed?", choices=REPORT_REVIEW_STATUS_CHOICES
    )
    reviewer = AMPUserModelChoiceField(label="QA Auditor")
    report_approved_status = AMPChoiceRadioField(
        label="Report approved?", choices=REPORT_APPROVED_STATUS_CHOICES
    )
    reviewer_notes = AMPTextField(label="QA notes")
    report_final_pdf_url = AMPURLField(label="Link to final PDF report")
    report_final_odt_url = AMPURLField(label="Link to final ODT report")
    is_reporting_details_complete = forms.BooleanField(
        label="Mark this page as completed",
        widget=AMPBooleanCheckboxWidget(
            attrs={"label": "Reporting details completed?"},
        ),
        required=False,
    )

    class Meta:
        model = Case
        fields = [
            "report_draft_url",
            "report_review_status",
            "reviewer",
            "report_approved_status",
            "reviewer_notes",
            "report_final_pdf_url",
            "report_final_odt_url",
            "is_reporting_details_complete",
        ]


class CaseReportCorrespondenceUpdateForm(forms.ModelForm):
    """
    Form for updating report correspondence details
    """

    report_sent_date = AMPDateField(label="Report sent on")
    report_followup_week_1_sent_date = AMPDateSentField(label="1 week followup date")
    report_followup_week_4_sent_date = AMPDateSentField(label="4 week followup date")
    report_followup_week_12_due_date = AMPDateSentField(
        label="12 week update", widget=AMPDateCheckboxWidget(attrs={"removed": "true"})
    )
    report_acknowledged_date = AMPDateField(label="Report acknowledged")
    correspondence_notes = AMPTextField(label="Correspondence notes")
    is_report_correspondence_complete = forms.BooleanField(
        label="Mark this page as completed",
        widget=AMPBooleanCheckboxWidget(
            attrs={"label": "Report correspondence completed?"},
        ),
        required=False,
    )

    class Meta:
        model = Case
        fields = [
            "report_sent_date",
            "report_followup_week_1_sent_date",
            "report_followup_week_4_sent_date",
            "report_followup_week_12_due_date",
            "report_acknowledged_date",
            "correspondence_notes",
            "is_report_correspondence_complete",
        ]


class CaseReportFollowupDueDatesUpdateForm(forms.ModelForm):
    """
    Form for updating report followup due dates
    """

    report_followup_week_1_due_date = AMPDateField(label="1 week followup")
    report_followup_week_4_due_date = AMPDateField(label="4 week followup")
    report_followup_week_12_due_date = AMPDateField(label="12 week update")

    class Meta:
        model = Case
        fields = [
            "report_followup_week_1_due_date",
            "report_followup_week_4_due_date",
            "report_followup_week_12_due_date",
        ]


class CaseNoPSBContactUpdateForm(forms.ModelForm):
    """
    Form for archiving a case
    """

    no_psb_contact = AMPChoiceCheckboxField(
        label="Do you want to move this case to the equality bodies correspondence stage?",
        choices=BOOLEAN_CHOICES,
        widget=AMPChoiceCheckboxWidget(
            attrs={"label": "Move this case onto equality bodies correspondence stage?"}
        ),
    )

    class Meta:
        model = Case
        fields = [
            "no_psb_contact",
        ]


class CaseTwelveWeekCorrespondenceUpdateForm(forms.ModelForm):
    """
    Form for updating week twelve correspondence details
    """

    report_followup_week_12_due_date = AMPDateSentField(
        label="12 week update", widget=AMPDateCheckboxWidget(attrs={"removed": "true"})
    )
    twelve_week_update_requested_date = AMPDateField(label="12 week update requested")
    twelve_week_1_week_chaser_sent_date = AMPDateSentField(label="1 week chaser")
    twelve_week_4_week_chaser_sent_date = AMPDateSentField(label="4 week chaser")
    twelve_week_correspondence_acknowledged_date = AMPDateField(
        label="12 week update request acknowledged"
    )
    correspondence_notes = AMPTextField(label="Correspondence notes")
    twelve_week_response_state = AMPChoiceCheckboxField(
        label="Mark the case as having no response to 12 week update",
        choices=BOOLEAN_CHOICES,
        widget=AMPChoiceCheckboxWidget(attrs={"label": "No response?"}),
    )
    is_12_week_correspondence_complete = forms.BooleanField(
        label="Mark this page as completed",
        widget=AMPBooleanCheckboxWidget(
            attrs={"label": "12 week correspondence completed?"},
        ),
        required=False,
    )

    class Meta:
        model = Case
        fields = [
            "report_followup_week_12_due_date",
            "twelve_week_update_requested_date",
            "twelve_week_1_week_chaser_sent_date",
            "twelve_week_4_week_chaser_sent_date",
            "twelve_week_correspondence_acknowledged_date",
            "correspondence_notes",
            "twelve_week_response_state",
            "is_12_week_correspondence_complete",
        ]


class CaseTwelveWeekCorrespondenceDueDatesUpdateForm(forms.ModelForm):
    """
    Form for updating twelve week correspondence followup due dates
    """

    report_followup_week_12_due_date = AMPDateField(label="12 week update")
    twelve_week_1_week_chaser_due_date = AMPDateField(label="1 week followup")
    twelve_week_4_week_chaser_due_date = AMPDateField(label="4 week followup")

    class Meta:
        model = Case
        fields = [
            "report_followup_week_12_due_date",
            "twelve_week_1_week_chaser_due_date",
            "twelve_week_4_week_chaser_due_date",
        ]


class CaseFinalDecisionUpdateForm(forms.ModelForm):
    """
    Form for updating case final decision details
    """

    psb_progress_notes = AMPTextField(
        label="Summary of progress made from public sector body"
    )
    retested_website = AMPDateField(
        label="Retested website?",
        help_text="There is no test spreadsheet for this case",
    )
    is_disproportionate_claimed = AMPChoiceRadioField(
        label="Disproportionate burden claimed?",
        choices=IS_DISPROPORTIONATE_CLAIMED_CHOICES,
    )
    disproportionate_notes = AMPTextField(label="Disproportionate burden notes")
    accessibility_statement_decison_final = AMPChoiceRadioField(
        label="Final accessibility statement decision",
        choices=ACCESSIBILITY_STATEMENT_DECISION_CHOICES,
    )
    accessibility_statement_notes_final = AMPTextField(
        label="Final accessibility statement notes"
    )
    is_website_compliant_final = AMPChoiceRadioField(
        label="Final compliance decision",
        choices=IS_WEBSITE_COMPLIANT_CHOICES,
    )
    compliance_decision_notes_final = AMPTextField(
        label="FInal compliance decision notes"
    )
    compliance_email_sent_date = AMPDateField(
        label="Compliance email sent to public sector body?"
    )
    case_completed = AMPChoiceRadioField(
        label="Case completed?",
        choices=CASE_COMPLETED_CHOICES,
    )
    is_final_decision_complete = forms.BooleanField(
        label="Mark this page as completed",
        widget=AMPBooleanCheckboxWidget(
            attrs={"label": "Final decision completed?"},
        ),
        required=False,
    )

    class Meta:
        model = Case
        fields = [
            "psb_progress_notes",
            "retested_website",
            "is_disproportionate_claimed",
            "disproportionate_notes",
            "accessibility_statement_decison_final",
            "accessibility_statement_notes_final",
            "is_website_compliant_final",
            "compliance_decision_notes_final",
            "compliance_email_sent_date",
            "case_completed",
            "is_final_decision_complete",
        ]


class CaseEnforcementBodyCorrespondenceUpdateForm(forms.ModelForm):
    """
    Form for recording correspondence with enforcement body
    """

    psb_appeal_notes = AMPTextField(label="Public sector body appeal notes")
    sent_to_enforcement_body_sent_date = AMPDateField(
        label="Date sent to equality body"
    )
    enforcement_body_correspondence_notes = AMPTextField(
        label="Equality body correspondence notes"
    )
    escalation_state = AMPChoiceRadioField(
        label="Equalities body correspondence completed?",
        choices=ESCALATION_STATE_CHOICES,
    )
    is_enforcement_correspondence_complete = forms.BooleanField(
        label="Mark this page as completed",
        widget=AMPBooleanCheckboxWidget(
            attrs={"label": "Equality body correspondence completed?"},
        ),
        required=False,
    )

    class Meta:
        model = Case
        fields = [
            "psb_appeal_notes",
            "sent_to_enforcement_body_sent_date",
            "enforcement_body_correspondence_notes",
            "escalation_state",
            "is_enforcement_correspondence_complete",
        ]


class CaseArchiveForm(forms.ModelForm):
    """
    Form for archiving a case
    """

    archive_reason = AMPChoiceRadioField(
        label="Reason why?",
        choices=ARCHIVE_DECISION_CHOICES,
    )
    archive_notes = AMPTextField(label="More information?")

    class Meta:
        model = Case
        fields = [
            "archive_reason",
            "archive_notes",
        ]<|MERGE_RESOLUTION|>--- conflicted
+++ resolved
@@ -121,7 +121,6 @@
 
     auditor = AMPUserModelChoiceField(label="Auditor")
     service_name = AMPCharFieldWide(label="Website, app or service name")
-<<<<<<< HEAD
     psb_location = AMPChoiceRadioField(
         label="Public sector body location",
         choices=PSB_LOCATION_CHOICES,
@@ -129,9 +128,6 @@
     sector = AMPModelChoiceField(label="Sector", queryset=Sector.objects.all())
     zendesk_url = AMPURLField(label="Zendesk ticket URL")
     trello_url = AMPURLField(label="Trello ticket URL")
-=======
-    sector = AMPModelChoiceField(label="Sector", queryset=Sector.objects.all())
->>>>>>> 4a81582f
     zendesk_url = AMPURLField(label="Zendesk ticket URL")
     trello_url = AMPURLField(label="Trello ticket URL")
     notes = AMPTextField(label="Notes")
@@ -155,10 +151,7 @@
             "organisation_name",
             "service_name",
             "enforcement_body",
-<<<<<<< HEAD
             "psb_location",
-=======
->>>>>>> 4a81582f
             "sector",
             "is_complaint",
             "zendesk_url",
