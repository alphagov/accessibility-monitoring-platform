--- conflicted
+++ resolved
@@ -22,7 +22,6 @@
     AMPDateField,
     AMPDatePageCompleteField,
     AMPDateRangeForm,
-    AMPDateSentField,
     AMPModelChoiceField,
     AMPTextField,
     AMPURLField,
@@ -34,26 +33,6 @@
 ENFORCEMENT_BODY_FILTER_CHOICES = [("", "All")] + Case.EnforcementBody.choices
 STATUS_CHOICES: List[Tuple[str, str]] = [("", "All")] + CaseStatus.Status.choices
 
-<<<<<<< HEAD
-=======
-from .models import (
-    Case,
-    Contact,
-    EqualityBodyCorrespondence,
-    STATUS_CHOICES,
-    CASE_COMPLETED_CHOICES,
-    BOOLEAN_CHOICES,
-    PREFERRED_CHOICES,
-    ENFORCEMENT_BODY_CHOICES,
-    ENFORCEMENT_BODY_CLOSED_CHOICES,
-    PSB_LOCATION_CHOICES,
-    REPORT_APPROVED_STATUS_CHOICES,
-    RECOMMENDATION_CHOICES,
-    EQUALITY_BODY_CORRESPONDENCE_TYPE_CHOICES,
-    EQUALITY_BODY_CORRESPONDENCE_QUESTION,
-    CONTACT_DETAILS_FOUND_CHOICES,
-)
->>>>>>> 5a82eb15
 
 class Sort(models.TextChoices):
     NEWEST = "", "Newest, Unassigned first"
@@ -341,7 +320,7 @@
     """
 
     contact_details_found = AMPChoiceRadioField(
-        label="Contact details found?", choices=CONTACT_DETAILS_FOUND_CHOICES
+        label="Contact details found?", choices=Case.ContactDetailsFound.choices
     )
     seven_day_no_contact_email_sent_date = AMPDateField(
         label="Seven day 'no contact details' email sent",
@@ -543,7 +522,68 @@
     Form to update One week followup for final update
     """
 
-<<<<<<< HEAD
+    twelve_week_1_week_chaser_sent_date = AMPDateField(label="1-week followup")
+    twelve_week_1_week_chaser_due_date = AMPDateField(
+        label="Twelve week 1 week chaser due date"
+    )
+    twelve_week_1_week_chaser_sent_to_email = AMPCharFieldWide(
+        label="One week followup for final update sent to (email address)"
+    )
+    twelve_week_correspondence_notes = AMPTextField(
+        label="12-week correspondence notes"
+    )
+    one_week_followup_final_complete_date = AMPDatePageCompleteField()
+
+    class Meta:
+        model = Case
+        fields = [
+            "version",
+            "twelve_week_1_week_chaser_sent_date",
+            "twelve_week_1_week_chaser_due_date",
+            "twelve_week_1_week_chaser_sent_to_email",
+            "twelve_week_correspondence_notes",
+            "one_week_followup_final_complete_date",
+        ]
+
+
+class CaseTwelveWeekUpdateAcknowledgedUpdateForm(VersionForm):
+    """
+    Form to update 12-week update request acknowledged
+    """
+
+    twelve_week_correspondence_acknowledged_date = AMPDateField(
+        label="12-week update received", help_text="This field affects the case status"
+    )
+    twelve_week_correspondence_acknowledged_by_email = AMPCharFieldWide(
+        label="12-week update request acknowledged by (email address)"
+    )
+    organisation_response = AMPChoiceRadioField(
+        label="If the organisation did not respond to the 12 week update request, select ‘Organisation did not respond to 12-week update’",
+        help_text="This field affects the case status",
+        choices=Case.OrganisationResponse.choices,
+    )
+    twelve_week_correspondence_notes = AMPTextField(
+        label="12-week correspondence notes"
+    )
+    twelve_week_update_request_ack_complete_date = AMPDatePageCompleteField()
+
+    class Meta:
+        model = Case
+        fields = [
+            "version",
+            "twelve_week_correspondence_acknowledged_date",
+            "twelve_week_correspondence_acknowledged_by_email",
+            "organisation_response",
+            "twelve_week_correspondence_notes",
+            "twelve_week_update_request_ack_complete_date",
+        ]
+
+
+class CaseNoPSBContactUpdateForm(VersionForm):
+    """
+    Form for archiving a case
+    """
+
     no_psb_contact = AMPChoiceCheckboxField(
         label="Do you want to mark the PSB as unresponsive to this case?",
         choices=Boolean.choices,
@@ -551,81 +591,6 @@
         widget=AMPChoiceCheckboxWidget(
             attrs={"label": "Mark the PSB as unresponsive to this case"}
         ),
-=======
-    twelve_week_1_week_chaser_sent_date = AMPDateField(label="1-week followup")
-    twelve_week_1_week_chaser_due_date = AMPDateField(
-        label="Twelve week 1 week chaser due date"
-    )
-    twelve_week_1_week_chaser_sent_to_email = AMPCharFieldWide(
-        label="One week followup for final update sent to (email address)"
->>>>>>> 5a82eb15
-    )
-    twelve_week_correspondence_notes = AMPTextField(
-        label="12-week correspondence notes"
-    )
-    one_week_followup_final_complete_date = AMPDatePageCompleteField()
-
-    class Meta:
-        model = Case
-        fields = [
-            "version",
-            "twelve_week_1_week_chaser_sent_date",
-            "twelve_week_1_week_chaser_due_date",
-            "twelve_week_1_week_chaser_sent_to_email",
-            "twelve_week_correspondence_notes",
-            "one_week_followup_final_complete_date",
-        ]
-
-
-class CaseTwelveWeekUpdateAcknowledgedUpdateForm(VersionForm):
-    """
-    Form to update 12-week update request acknowledged
-    """
-
-    twelve_week_correspondence_acknowledged_date = AMPDateField(
-        label="12-week update received", help_text="This field affects the case status"
-    )
-    twelve_week_correspondence_acknowledged_by_email = AMPCharFieldWide(
-        label="12-week update request acknowledged by (email address)"
-    )
-    organisation_response = AMPChoiceRadioField(
-        label="If the organisation did not respond to the 12 week update request, select ‘Organisation did not respond to 12-week update’",
-        help_text="This field affects the case status",
-<<<<<<< HEAD
-        choices=Case.TwelveWeekResponse.choices,
-=======
-        choices=Case.OrganisationResponse.choices,
-    )
-    twelve_week_correspondence_notes = AMPTextField(
-        label="12-week correspondence notes"
->>>>>>> 5a82eb15
-    )
-    twelve_week_update_request_ack_complete_date = AMPDatePageCompleteField()
-
-    class Meta:
-        model = Case
-        fields = [
-            "version",
-            "twelve_week_correspondence_acknowledged_date",
-            "twelve_week_correspondence_acknowledged_by_email",
-            "organisation_response",
-            "twelve_week_correspondence_notes",
-            "twelve_week_update_request_ack_complete_date",
-        ]
-
-
-class CaseNoPSBContactUpdateForm(VersionForm):
-    """
-    Form for archiving a case
-    """
-
-    no_psb_contact = AMPChoiceCheckboxField(
-        label="Do you want to mark the PSB as unresponsive to this case?",
-        choices=BOOLEAN_CHOICES,
-        help_text="This field affects the case status",
-        widget=AMPChoiceCheckboxWidget(
-            attrs={"label": "Mark the PSB as unresponsive to this case"}
-        ),
     )
     no_psb_contact_notes = AMPTextField(
         label="Public sector body is unresponsive notes"
