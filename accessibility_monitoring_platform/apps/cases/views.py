"""
Views for cases app
"""
from datetime import date, timedelta
from functools import partial
from typing import Any, Callable, Dict, List, Optional, Type, Union

from django.contrib import messages
from django.contrib.auth.models import User
from django.db.models import Q
from django.db.models.query import QuerySet
from django.forms.models import ModelForm
from django.http import HttpRequest, HttpResponse, HttpResponseRedirect
from django.shortcuts import get_object_or_404
from django.urls import reverse
from django.views.generic import TemplateView
from django.views.generic.detail import DetailView
from django.views.generic.edit import CreateView, UpdateView
from django.views.generic.list import ListView

from ..audits.forms import (
    ArchiveAuditStatement1UpdateForm,
    ArchiveAuditStatement2UpdateForm,
)
from ..audits.utils import get_retest_view_tables_context, get_test_view_tables_context
from ..cases.utils import get_post_case_alerts
from ..comments.forms import CommentCreateForm
from ..comments.models import Comment
from ..comments.utils import add_comment_notification
from ..common.form_extract_utils import (
    FieldLabelAndValue,
    extract_form_labels_and_values,
)
from ..common.models import Boolean
from ..common.utils import (
    amp_format_date,
    check_dict_for_truthy_values,
    extract_domain_from_url,
    get_dict_without_page_items,
    get_id_from_button_name,
    get_url_parameters_for_pagination,
    list_to_dictionary_of_lists,
    record_model_create_event,
    record_model_update_event,
)
from ..notifications.utils import add_notification, read_notification
from ..reports.utils import build_issues_tables, get_report_visits_metrics
from .forms import (
    CaseCloseUpdateForm,
    CaseContactFormset,
    CaseContactFormsetOneExtra,
    CaseContactsUpdateForm,
    CaseCreateForm,
    CaseDeactivateForm,
    CaseDetailUpdateForm,
    CaseEqualityBodyMetadataUpdateForm,
    CaseNoPSBContactUpdateForm,
    CaseQAProcessUpdateForm,
<<<<<<< HEAD
    CaseReportCorrespondenceUpdateForm,
    CaseReportDetailsUpdateForm,
    CaseReportFollowupDueDatesUpdateForm,
=======
    CaseNoPSBContactUpdateForm,
    CaseTwelveWeekRetestUpdateForm,
>>>>>>> 5a82eb15
    CaseReviewChangesUpdateForm,
    CaseSearchForm,
    CaseStatementEnforcementUpdateForm,
    CaseTestResultsUpdateForm,
    CaseTwelveWeekCorrespondenceDueDatesUpdateForm,
    CaseTwelveWeekCorrespondenceUpdateForm,
    CaseTwelveWeekRetestUpdateForm,
    EqualityBodyCorrespondenceCreateForm,
<<<<<<< HEAD
    ListCaseEqualityBodyCorrespondenceUpdateForm,
    PostCaseUpdateForm,
=======
    CaseCorrespondenceOverviewUpdateForm,
    CaseFindContactDetailsUpdateForm,
    CaseReportSentOnUpdateForm,
    CaseOneWeekFollowupUpdateForm,
    CaseFourWeekFollowupUpdateForm,
    CaseReportAcknowledgedUpdateForm,
    CaseTwelveWeekUpdateRequestedUpdateForm,
    CaseOneWeekFollowupFinalUpdateForm,
    CaseTwelveWeekUpdateAcknowledgedUpdateForm,
>>>>>>> 5a82eb15
)
from .models import Case, Contact, EqualityBodyCorrespondence
from .utils import (
<<<<<<< HEAD
    build_edit_link_html,
    download_cases,
=======
>>>>>>> 5a82eb15
    download_equality_body_cases,
    download_feedback_survey_cases,
    filter_cases,
    get_sent_date,
    record_case_event,
<<<<<<< HEAD
    replace_search_key_with_case_search,
=======
>>>>>>> 5a82eb15
)

ONE_WEEK_IN_DAYS = 7
FOUR_WEEKS_IN_DAYS = 4 * ONE_WEEK_IN_DAYS
TWELVE_WEEKS_IN_DAYS = 12 * ONE_WEEK_IN_DAYS
TRUTHY_SEARCH_FIELDS: List[str] = [
    "sort_by",
    "status",
    "auditor",
    "reviewer",
    "date_start_0",
    "date_start_1",
    "date_start_2",
    "date_end_0",
    "date_end_1",
    "date_end_2",
    "sector",
    "is_complaint",
    "enforcement_body",
    "subcategory",
]
statement_fields = {
    **ArchiveAuditStatement1UpdateForm().fields,
    **ArchiveAuditStatement2UpdateForm().fields,
}


def find_duplicate_cases(url: str, organisation_name: str = "") -> QuerySet[Case]:
    """Look for cases with matching domain or organisation name"""
    domain: str = extract_domain_from_url(url)
    if organisation_name:
        return Case.objects.filter(
            Q(organisation_name__icontains=organisation_name) | Q(domain=domain)
        )
    return Case.objects.filter(domain=domain)


def calculate_report_followup_dates(case: Case, report_sent_date: date) -> Case:
    """Calculate followup dates based on a report sent date"""
    if report_sent_date is None:
        case.report_followup_week_1_due_date = None
        case.report_followup_week_4_due_date = None
        case.report_followup_week_12_due_date = None
    else:
        case.report_followup_week_1_due_date = report_sent_date + timedelta(
            days=ONE_WEEK_IN_DAYS
        )
        case.report_followup_week_4_due_date = report_sent_date + timedelta(
            days=FOUR_WEEKS_IN_DAYS
        )
        case.report_followup_week_12_due_date = report_sent_date + timedelta(
            days=TWELVE_WEEKS_IN_DAYS
        )
    return case


def calculate_twelve_week_chaser_dates(
    case: Case, twelve_week_update_requested_date: date
) -> Case:
    """Calculate chaser dates based on a twelve week update requested date"""
    if twelve_week_update_requested_date is None:
        case.twelve_week_1_week_chaser_due_date = None
    else:
        case.twelve_week_1_week_chaser_due_date = (
            twelve_week_update_requested_date + timedelta(days=ONE_WEEK_IN_DAYS)
        )
    return case


def format_due_date_help_text(due_date: Optional[date]) -> str:
    """Format date and prefix with 'Due' if present"""
    if due_date is None:
        return "None"
    return f"Due {amp_format_date(due_date)}"


class CaseDetailView(DetailView):
    """
    View of details of a single case
    """

    model: Type[Case] = Case
    context_object_name: str = "case"

    def get_context_data(self, **kwargs) -> Dict[str, Any]:
        """Add undeleted contacts to context"""
        context: Dict[str, Any] = super().get_context_data(**kwargs)
        case: Case = self.object
        context["contacts"] = case.contact_set.filter(is_deleted=False)
        case_details_prefix: List[FieldLabelAndValue] = [
            FieldLabelAndValue(
                label="Date created",
                value=case.created,
                type=FieldLabelAndValue.DATE_TYPE,
            ),
            FieldLabelAndValue(label="Status", value=case.status.get_status_display()),
        ]

        get_case_rows: Callable = partial(extract_form_labels_and_values, instance=case)

        if not case.report:
            context.update(get_report_visits_metrics(case))

        context["case_details_rows"] = case_details_prefix + get_case_rows(
            form=CaseDetailUpdateForm()
        )
        context["report_details_rows"] = get_case_rows(
            form=CaseReportDetailsUpdateForm()
        )
        context["corres_overview"] = get_case_rows(
            form=CaseCorrespondenceOverviewUpdateForm()
        )
        context["find_contact_details"] = get_case_rows(
            form=CaseFindContactDetailsUpdateForm()
        )
        context["contact_rows"] = get_case_rows(form=CaseContactsUpdateForm())
        context["report_sent_on"] = get_case_rows(form=CaseReportSentOnUpdateForm())
        context["one_week_followup"] = get_case_rows(
            form=CaseOneWeekFollowupUpdateForm()
        )
        context["four_week_followup"] = get_case_rows(
            form=CaseFourWeekFollowupUpdateForm()
        )
        context["report_ack"] = get_case_rows(form=CaseReportAcknowledgedUpdateForm())
        context["twelve_week_update_req"] = get_case_rows(
            form=CaseTwelveWeekUpdateRequestedUpdateForm()
        )
        context["one_week_chaser_final"] = get_case_rows(
            form=CaseOneWeekFollowupFinalUpdateForm()
        )
        context["twelve_week_update_ack"] = get_case_rows(
            form=CaseTwelveWeekUpdateAcknowledgedUpdateForm()
        )
        context["no_psb_contact"] = get_case_rows(form=CaseNoPSBContactUpdateForm())
        context["review_changes_rows"] = get_case_rows(
            form=CaseReviewChangesUpdateForm()
        )
        context["case_close_rows"] = get_case_rows(form=CaseCloseUpdateForm())
        context["equality_body_metadata_rows"] = get_case_rows(
            form=CaseEqualityBodyMetadataUpdateForm()
        )
        if case.variant in [
            Case.Variant.ARCHIVED,
            Case.Variant.REPORTING,
            Case.Variant.STATEMENT_CONTENT,
        ]:
            context["legacy_end_of_case_rows"] = get_case_rows(
                form=PostCaseUpdateForm()
            )
        else:
            context["statement_enforcement_rows"] = get_case_rows(
                form=CaseStatementEnforcementUpdateForm()
            )

        if case.audit:
            return {
                **get_test_view_tables_context(audit=case.audit),
                **get_retest_view_tables_context(case=case),
                **context,
            }

        return context


class CaseListView(ListView):
    """
    View of list of cases
    """

    model: Type[Case] = Case
    context_object_name: str = "cases"
    paginate_by: int = 10

    def get(self, request, *args, **kwargs):
        """Populate filter form"""
        if self.request.GET:
            self.form: CaseSearchForm = CaseSearchForm(
                replace_search_key_with_case_search(self.request.GET)
            )
            self.form.is_valid()
        else:
            self.form = CaseSearchForm()
        return super().get(request, *args, **kwargs)

    def get_queryset(self) -> QuerySet[Case]:
        """Add filters to queryset"""
        if self.form.errors:
            return Case.objects.none()

        return filter_cases(self.form)

    def get_context_data(self, **kwargs) -> Dict[str, Any]:
        """Add field values into context"""
        context: Dict[str, Any] = super().get_context_data(**kwargs)

        context["advanced_search_open"] = check_dict_for_truthy_values(
            dictionary=get_dict_without_page_items(self.request.GET.items()),
            keys_to_check=TRUTHY_SEARCH_FIELDS,
        )
        context["form"] = self.form
        context["url_parameters"] = get_url_parameters_for_pagination(
            request=self.request
        )
        return context


class CaseCreateView(CreateView):
    """
    View to create a case
    """

    model: Type[Case] = Case
    form_class: Type[CaseCreateForm] = CaseCreateForm
    context_object_name: str = "case"
    template_name: str = "cases/forms/create.html"

    def form_valid(self, form: ModelForm):
        """Process contents of valid form"""
        if "allow_duplicate_cases" in self.request.GET:
            case: Case = form.save(commit=False)
            case.created_by = self.request.user
            return super().form_valid(form)

        context: Dict[str, Any] = self.get_context_data()
        duplicate_cases: QuerySet[Case] = find_duplicate_cases(
            url=form.cleaned_data.get("home_page_url", ""),
            organisation_name=form.cleaned_data.get("organisation_name", ""),
        ).order_by("created")

        if duplicate_cases:
            context["duplicate_cases"] = duplicate_cases
            context["new_case"] = form.save(commit=False)
            return self.render_to_response(context)

        case: Case = form.save(commit=False)
        case.created_by = self.request.user
        return super().form_valid(form)

    def get_success_url(self) -> str:
        """Detect the submit button used and act accordingly"""
        case: Case = self.object
        user: User = self.request.user
        record_model_create_event(user=user, model_object=case)
        record_case_event(user=user, new_case=case)
        case_pk: Dict[str, int] = {"pk": self.object.id}
        if "save_continue_case" in self.request.POST:
            url: str = reverse("cases:edit-case-details", kwargs=case_pk)
        elif "save_new_case" in self.request.POST:
            url: str = reverse("cases:case-create")
        elif "save_exit" in self.request.POST:
            url: str = reverse("cases:case-list")
        else:
            url: str = reverse("cases:edit-contact-details", kwargs=case_pk)
        return url


class CaseUpdateView(UpdateView):
    """
    View to update case
    """

    model: Type[Case] = Case
    context_object_name: str = "case"

    def form_valid(self, form: ModelForm) -> HttpResponseRedirect:
        """Add message on change of case"""
        if form.changed_data:
            self.object: Case = form.save(commit=False)
            user: User = self.request.user
            record_model_update_event(user=user, model_object=self.object)
            old_case: Case = Case.objects.get(pk=self.object.id)
            old_status: str = old_case.status
            record_case_event(user=user, new_case=self.object, old_case=old_case)

            if "home_page_url" in form.changed_data:
                self.object.domain = extract_domain_from_url(self.object.home_page_url)

            self.object.save()

            if old_status.status != self.object.status.status:
                messages.add_message(
                    self.request,
                    messages.INFO,
                    f"Status changed from '{old_status.get_status_display()}'"
                    f" to '{self.object.status.get_status_display()}'",
                )
        return HttpResponseRedirect(self.get_success_url())

    def get_success_url(self) -> str:
        """Remain on current page on save"""
        return self.request.path


class CaseDetailUpdateView(CaseUpdateView):
    """
    View to update case details
    """

    form_class: Type[CaseDetailUpdateForm] = CaseDetailUpdateForm
    template_name: str = "cases/forms/details.html"

    def get_success_url(self) -> str:
        """Detect the submit button used and act accordingly"""
        if "save_continue" in self.request.POST:
            case_pk: Dict[str, int] = {"pk": self.object.id}
            return reverse("cases:edit-test-results", kwargs=case_pk)
        return super().get_success_url()


class CaseTestResultsUpdateView(CaseUpdateView):
    """
    View to update case test results
    """

    form_class: Type[CaseTestResultsUpdateForm] = CaseTestResultsUpdateForm
    template_name: str = "cases/forms/test_results.html"

    def get_success_url(self) -> str:
        """Detect the submit button used and act accordingly"""
        if "save_continue" in self.request.POST:
            case_pk: Dict[str, int] = {"pk": self.object.id}
            return reverse("cases:edit-report-details", kwargs=case_pk)
        return super().get_success_url()


class CaseReportDetailsUpdateView(CaseUpdateView):
    """
    View to update case report details
    """

    model: Type[Case] = Case
    form_class: Type[CaseReportDetailsUpdateForm] = CaseReportDetailsUpdateForm
    template_name: str = "cases/forms/report_details.html"

    def get_context_data(self, **kwargs) -> Dict[str, Any]:
        """Add undeleted contacts to context"""
        context: Dict[str, Any] = super().get_context_data(**kwargs)
        read_notification(self.request)
        if self.object.report:
            context.update(get_report_visits_metrics(self.object))
        return context

    def get_success_url(self) -> str:
        """Detect the submit button used and act accordingly"""
        if "save_continue" in self.request.POST:
            case_pk: Dict[str, int] = {"pk": self.object.id}
            return reverse("cases:edit-qa-process", kwargs=case_pk)
        return super().get_success_url()


class CaseQAProcessUpdateView(CaseUpdateView):
    """
    View to update QA process
    """

    form_class: Type[CaseQAProcessUpdateForm] = CaseQAProcessUpdateForm
    template_name: str = "cases/forms/qa_process.html"

    def form_valid(self, form: ModelForm) -> HttpResponseRedirect:
        """Notify auditor if case has been QA approved."""
        if form.changed_data and "report_approved_status" in form.changed_data:
            if self.object.report_approved_status == Case.ReportApprovedStatus.APPROVED:
                case: Case = self.object
                if case.auditor:
                    add_notification(
                        user=case.auditor,
                        body=f"{self.request.user.get_full_name()} QA approved Case {case}",
                        path=reverse("cases:edit-qa-process", kwargs={"pk": case.id}),
                        list_description=f"{case} - QA process",
                        request=self.request,
                    )
        return super().form_valid(form=form)

    def get_success_url(self) -> str:
        """
        Detect the submit button used and act accordingly.
        """
        if "save_continue" in self.request.POST:
            return reverse("cases:edit-cores-overview", kwargs={"pk": self.object.id})
        return super().get_success_url()


class QACommentCreateView(CreateView):
    """
    View to create a case
    """

    model: Type[Comment] = Comment
    form_class: Type[CommentCreateForm] = CommentCreateForm
    context_object_name: str = "comment"
    template_name: str = "cases/forms/qa_add_comment.html"

    def get_context_data(self, **kwargs) -> Dict[str, Any]:
        """Add undeleted contacts to context"""
        context: Dict[str, Any] = super().get_context_data(**kwargs)
        self.case = get_object_or_404(Case, id=self.kwargs.get("case_id"))
        context["case"] = self.case
        return context

    def form_valid(self, form: ModelForm):
        """Process contents of valid form"""
        self.case = get_object_or_404(Case, id=self.kwargs.get("case_id"))
        comment: Comment = Comment.objects.create(
            case=self.case, user=self.request.user, body=form.cleaned_data.get("body")
        )
        record_model_create_event(user=self.request.user, model_object=comment)
        add_comment_notification(self.request, comment)
        return HttpResponseRedirect(self.get_success_url())

    def get_success_url(self) -> str:
        """Detect the submit button used and act accordingly"""
        case_pk: Dict[str, int] = {"pk": self.case.id}  # type: ignore
        return f"{reverse('cases:edit-qa-process', kwargs=case_pk)}?#qa-discussion"


class CaseCorrespondenceOverviewUpdateView(CaseUpdateView):
    """
    View to update Correspondence overview
    """

    form_class: Type[
        CaseCorrespondenceOverviewUpdateForm
    ] = CaseCorrespondenceOverviewUpdateForm
    template_name: str = "cases/forms/cores_overview.html"

    def get_success_url(self) -> str:
        """
        Detect the submit button used and act accordingly.
        """
        if "save_continue" in self.request.POST:
            return reverse(
                "cases:edit-find-contact-details", kwargs={"pk": self.object.id}
            )
        return super().get_success_url()


class CaseFindContactDetailsUpdateView(CaseUpdateView):
    """
    View to update Find contact details
    """

    form_class: Type[
        CaseFindContactDetailsUpdateForm
    ] = CaseFindContactDetailsUpdateForm
    template_name: str = "cases/forms/find_contact_details.html"

    def get_success_url(self) -> str:
        """
        Detect the submit button used and act accordingly.
        """
        if "save_continue" in self.request.POST:
            return reverse("cases:edit-contact-details", kwargs={"pk": self.object.id})
        return super().get_success_url()


class CaseContactFormsetUpdateView(CaseUpdateView):
    """
    View to update case contacts
    """

    form_class: Type[CaseContactsUpdateForm] = CaseContactsUpdateForm
    template_name: str = "cases/forms/contact_formset.html"

    def get_context_data(self, **kwargs: Dict[str, Any]) -> Dict[str, Any]:
        """Get context data for template rendering"""
        context: Dict[str, Any] = super().get_context_data(**kwargs)
        if self.request.POST:
            contacts_formset = CaseContactFormset(self.request.POST)
        else:
            contacts: QuerySet[Contact] = self.object.contact_set.filter(
                is_deleted=False
            )
            if "add_extra" in self.request.GET or not self.object.contact_exists:
                contacts_formset = CaseContactFormsetOneExtra(queryset=contacts)
            else:
                contacts_formset = CaseContactFormset(queryset=contacts)
        context["contacts_formset"] = contacts_formset
        return context

    def form_valid(self, form: ModelForm):
        """Process contents of valid form"""
        context: Dict[str, Any] = self.get_context_data()
        contact_formset = context["contacts_formset"]
        case: Case = form.save(commit=False)
        if contact_formset.is_valid():
            contacts: List[Contact] = contact_formset.save(commit=False)
            for contact in contacts:
                if not contact.case_id:
                    contact.case = case
                    contact.save()
                    record_model_create_event(
                        user=self.request.user, model_object=contact
                    )
                else:
                    record_model_update_event(
                        user=self.request.user, model_object=contact
                    )
                    contact.save()
        else:
            return super().form_invalid(form)
        contact_id_to_delete: Optional[int] = get_id_from_button_name(
            button_name_prefix="remove_contact_",
            querydict=self.request.POST,
        )
        if contact_id_to_delete is not None:
            contact_to_delete: Contact = Contact.objects.get(id=contact_id_to_delete)
            contact_to_delete.is_deleted = True
            record_model_update_event(
                user=self.request.user, model_object=contact_to_delete
            )
            contact_to_delete.save()
        return super().form_valid(form)

    def get_success_url(self) -> str:
        """Detect the submit button used and act accordingly"""
        case_pk: Dict[str, int] = {"pk": self.object.id}
        if "save" in self.request.POST:
            return super().get_success_url()
        elif "save_continue" in self.request.POST:
            return reverse("cases:edit-report-sent-on", kwargs=case_pk)
        elif "add_contact" in self.request.POST:
            return f"{reverse('cases:edit-contact-details', kwargs=case_pk)}?add_extra=true#contact-None"
        else:
            contact_id_to_delete: Optional[int] = get_id_from_button_name(
                "remove_contact_", self.request.POST
            )
            if contact_id_to_delete is not None:
                return reverse("cases:edit-contact-details", kwargs=case_pk)
            else:
                return reverse("cases:case-detail", kwargs=case_pk)


class CaseReportSentOnUpdateView(CaseUpdateView):
    """
    View to update Report sent on
    """

    form_class: Type[CaseReportSentOnUpdateForm] = CaseReportSentOnUpdateForm
    template_name: str = "cases/forms/report_sent_on.html"

    def form_valid(self, form: CaseReportSentOnUpdateForm):
        """
        Recalculate followup dates if report sent date has changed;
        Otherwise set sent dates based on followup date checkboxes.
        """
        self.object: Case = form.save(commit=False)
        if "report_sent_date" in form.changed_data:
            self.object = calculate_report_followup_dates(
                case=self.object, report_sent_date=form.cleaned_data["report_sent_date"]
            )
        return super().form_valid(form)

    def get_success_url(self) -> str:
        """
        Detect the submit button used and act accordingly.
        """
        if "save_continue" in self.request.POST:
            return reverse(
                "cases:edit-one-week-followup", kwargs={"pk": self.object.id}
            )
        return super().get_success_url()


class CaseOneWeekFollowupUpdateView(CaseUpdateView):
    """
    View to update One week followup
    """

    form_class: Type[CaseOneWeekFollowupUpdateForm] = CaseOneWeekFollowupUpdateForm
    template_name: str = "cases/forms/one_week_followup.html"

    def get_success_url(self) -> str:
        """
        Detect the submit button used and act accordingly.
        """
        if "save_continue" in self.request.POST:
            return reverse(
                "cases:edit-four-week-followup", kwargs={"pk": self.object.id}
            )
        return super().get_success_url()


class CaseFourWeekFollowupUpdateView(CaseUpdateView):
    """
    View to update Four week followup
    """

    form_class: Type[CaseFourWeekFollowupUpdateForm] = CaseFourWeekFollowupUpdateForm
    template_name: str = "cases/forms/four_week_followup.html"

    def get_success_url(self) -> str:
        """
        Detect the submit button used and act accordingly.
        """
        if "save_continue" in self.request.POST:
            return reverse(
                "cases:edit-report-acknowledged", kwargs={"pk": self.object.id}
            )
        return super().get_success_url()


class CaseReportAcknowledgedUpdateView(CaseUpdateView):
    """
    View to update Report acknowledged
    """

    form_class: Type[
        CaseReportAcknowledgedUpdateForm
    ] = CaseReportAcknowledgedUpdateForm
    template_name: str = "cases/forms/report_acknowledged.html"

    def get_success_url(self) -> str:
        """
        Detect the submit button used and act accordingly.
        """
        if "save_continue" in self.request.POST:
            return reverse(
                "cases:edit-12-week-update-requested", kwargs={"pk": self.object.id}
            )
        return super().get_success_url()


class CaseTwelveWeekUpdateRequestedUpdateView(CaseUpdateView):
    """
    View to update 12-week update requested
    """

    form_class: Type[
        CaseTwelveWeekUpdateRequestedUpdateForm
    ] = CaseTwelveWeekUpdateRequestedUpdateForm
    template_name: str = "cases/forms/12_week_update_requested.html"

    def form_valid(self, form: CaseTwelveWeekUpdateRequestedUpdateForm):
        """
        Recalculate chaser dates if twelve week update requested date has changed;
        Otherwise set sent dates based on chaser date checkboxes.
        """
        self.object: Case = form.save(commit=False)
        if "twelve_week_update_requested_date" in form.changed_data:
            self.object = calculate_twelve_week_chaser_dates(
                case=self.object,
                twelve_week_update_requested_date=form.cleaned_data[
                    "twelve_week_update_requested_date"
                ],
            )
        return super().form_valid(form)

    def get_success_url(self) -> str:
        """
        Detect the submit button used and act accordingly.
        """
        if "save_continue" in self.request.POST:
            return reverse(
                "cases:edit-one-week-followup-final", kwargs={"pk": self.object.id}
            )
        return super().get_success_url()


class CaseOneWeekFollowupFinalUpdateView(CaseUpdateView):
    """
    View to update One week followup for final update
    """

    form_class: Type[
        CaseOneWeekFollowupFinalUpdateForm
    ] = CaseOneWeekFollowupFinalUpdateForm
    template_name: str = "cases/forms/one_week_followup_final.html"

    def get_success_url(self) -> str:
        """
        Detect the submit button used and act accordingly.
        """
        if "save_continue" in self.request.POST:
            return reverse(
                "cases:edit-12-week-update-request-ack", kwargs={"pk": self.object.id}
            )
        return super().get_success_url()


class CaseTwelveWeekUpdateAcknowledgedUpdateView(CaseUpdateView):
    """
    View to update 12-week update request acknowledged
    """

    form_class: Type[
        CaseTwelveWeekUpdateAcknowledgedUpdateForm
    ] = CaseTwelveWeekUpdateAcknowledgedUpdateForm
    template_name: str = "cases/forms/12_week_update_request_ack.html"

    def get_success_url(self) -> str:
        """
        Detect the submit button used and act accordingly.
        """
        if "save_continue" in self.request.POST:
            return reverse(
                "cases:edit-twelve-week-retest", kwargs={"pk": self.object.id}
            )
        return super().get_success_url()


class CaseTwelveWeekCorrespondenceEmailTemplateView(TemplateView):
    template_name: str = "cases/emails/twelve_week_correspondence.html"

    def get_context_data(self, **kwargs) -> Dict[str, Any]:
        """Add platform settings to context"""
        context: Dict[str, Any] = super().get_context_data(**kwargs)
        case: Case = get_object_or_404(Case, id=kwargs.get("pk"))
        context["case"] = case
        if case.audit is not None:
            context["issues_tables"] = build_issues_tables(
                pages=case.audit.testable_pages
            )
        return context


class CaseOutstandingIssuesEmailTemplateView(TemplateView):
    template_name: str = "cases/emails/outstanding_issues.html"

    def get_context_data(self, **kwargs) -> Dict[str, Any]:
        """Add platform settings to context"""
        context: Dict[str, Any] = super().get_context_data(**kwargs)
        case: Case = get_object_or_404(Case, id=kwargs.get("pk"))
        context["case"] = case
        if case.audit is not None:
            context["issues_tables"] = build_issues_tables(
                pages=case.audit.testable_pages,
                check_results_attr="unfixed_check_results",
            )
        return context


class CaseNoPSBResponseUpdateView(CaseUpdateView):
    """
    View to set no psb contact flag
    """

    form_class: Type[CaseNoPSBContactUpdateForm] = CaseNoPSBContactUpdateForm
    template_name: str = "cases/forms/no_psb_response.html"

    def get_success_url(self) -> str:
        """Work out url to redirect to on success"""
        case: Case = self.object
        case_pk: Dict[str, int] = {"pk": case.id}
        if case.no_psb_contact == Boolean.YES:
            return reverse("cases:edit-case-close", kwargs=case_pk)
        return reverse("cases:edit-find-contact-details", kwargs=case_pk)


class CaseTwelveWeekRetestUpdateView(CaseUpdateView):
    """
    View to update case twelve week retest results
    """

    form_class: Type[CaseTwelveWeekRetestUpdateForm] = CaseTwelveWeekRetestUpdateForm
    template_name: str = "cases/forms/twelve_week_retest.html"

    def get_success_url(self) -> str:
        """Detect the submit button used and act accordingly"""
        if "save_continue" in self.request.POST:
            case_pk: Dict[str, int] = {"pk": self.object.id}
            return reverse("cases:edit-review-changes", kwargs=case_pk)
        return super().get_success_url()


class CaseReviewChangesUpdateView(CaseUpdateView):
    """
    View to record review of changes made by PSB
    """

    form_class: Type[CaseReviewChangesUpdateForm] = CaseReviewChangesUpdateForm
    template_name: str = "cases/forms/review_changes.html"

    def get_success_url(self) -> str:
        """Detect the submit button used and act accordingly"""
        if "save_continue" in self.request.POST:
            case: Case = self.object
            case_pk: Dict[str, int] = {"pk": case.id}
            return reverse("cases:edit-case-close", kwargs=case_pk)
        return super().get_success_url()


class CaseCloseUpdateView(CaseUpdateView):
    """
    View to record sending the compliance decision
    """

    form_class: Type[CaseCloseUpdateForm] = CaseCloseUpdateForm
    template_name: str = "cases/forms/case_close.html"

    def get_success_url(self) -> str:
        """Detect the submit button used and act accordingly"""
        if "save_continue" in self.request.POST:
            case: Case = self.object
            case_pk: Dict[str, int] = {"pk": case.id}
            if case.variant == Case.Variant.CLOSE_CASE:
                return reverse("cases:edit-statement-enforcement", kwargs=case_pk)
            else:
                return reverse("cases:edit-equality-body-metadata", kwargs=case_pk)
        return super().get_success_url()


class PostCaseUpdateView(CaseUpdateView):
    """
    View to record post case notes
    """

    form_class: Type[PostCaseUpdateForm] = PostCaseUpdateForm
    template_name: str = "cases/forms/post_case.html"

    def get_success_url(self) -> str:
        """Detect the submit button used and act accordingly"""
        if "save_exit" in self.request.POST:
            case_pk: Dict[str, int] = {"pk": self.object.id}
            return reverse("cases:case-detail", kwargs=case_pk)
        return super().get_success_url()


class CaseDeactivateUpdateView(CaseUpdateView):
    """
    View to deactivate case
    """

    form_class: Type[CaseDeactivateForm] = CaseDeactivateForm
    template_name: str = "cases/forms/deactivate.html"

    def form_valid(self, form: ModelForm):
        """Process contents of valid form"""
        case: Case = form.save(commit=False)
        case.is_deactivated = True
        case.deactivate_date = date.today()
        record_model_update_event(user=self.request.user, model_object=case)
        case.save()
        return HttpResponseRedirect(case.get_absolute_url())


class CaseReactivateUpdateView(CaseUpdateView):
    """
    View to reactivate case
    """

    form_class: Type[CaseDeactivateForm] = CaseDeactivateForm
    template_name: str = "cases/forms/reactivate.html"

    def form_valid(self, form: ModelForm):
        """Process contents of valid form"""
        case: Case = form.save(commit=False)
        case.is_deactivated = False
        record_model_update_event(user=self.request.user, model_object=case)
        case.save()
        return HttpResponseRedirect(case.get_absolute_url())


class CaseStatusWorkflowDetailView(DetailView):
    model: Type[Case] = Case
    context_object_name: str = "case"
    template_name: str = "cases/status_workflow.html"


class CaseOutstandingIssuesDetailView(DetailView):
    model: Type[Case] = Case
    context_object_name: str = "case"
    template_name: str = "cases/outstanding_issues.html"

    def get_context_data(self, **kwargs: Dict[str, Any]) -> Dict[str, Any]:
        """Get context data for template rendering"""
        context: Dict[str, Any] = super().get_context_data(**kwargs)
        case: Case = self.object

        view_url_param: Union[str, None] = self.request.GET.get("view")
        show_failures_by_page: bool = not view_url_param == "WCAG view"
        context["show_failures_by_page"] = show_failures_by_page

        if case.audit and case.audit.unfixed_check_results:
            if show_failures_by_page:
                context["audit_failures_by_page"] = list_to_dictionary_of_lists(
                    items=case.audit.unfixed_check_results, group_by_attr="page"
                )
            else:
                context["audit_failures_by_wcag"] = list_to_dictionary_of_lists(
                    items=case.audit.unfixed_check_results.order_by(
                        "wcag_definition__name"
                    ),
                    group_by_attr="wcag_definition",
                )

        return context


def export_cases(request: HttpRequest) -> HttpResponse:
    """View to export cases"""
    case_search_form: CaseSearchForm = CaseSearchForm(
        replace_search_key_with_case_search(request.GET)
    )
    case_search_form.is_valid()
    return download_cases(cases=filter_cases(form=case_search_form))


def export_equality_body_cases(request: HttpRequest) -> HttpResponse:
    """View to export cases to send to an enforcement body"""
    case_search_form: CaseSearchForm = CaseSearchForm(
        replace_search_key_with_case_search(request.GET)
    )
    case_search_form.is_valid()
    return download_equality_body_cases(cases=filter_cases(form=case_search_form))


def export_feedback_suvey_cases(request: HttpRequest) -> HttpResponse:
    """View to export cases for feedback survey"""
    case_search_form: CaseSearchForm = CaseSearchForm(
        replace_search_key_with_case_search(request.GET)
    )
    case_search_form.is_valid()
    return download_feedback_survey_cases(cases=filter_cases(form=case_search_form))


class CaseStatementEnforcementUpdateView(CaseUpdateView):
    """
    View of statement enforcement
    """

    form_class: Type[
        CaseStatementEnforcementUpdateForm
    ] = CaseStatementEnforcementUpdateForm
    template_name: str = "cases/forms/statement_enforcement.html"

    def get_success_url(self) -> str:
        """Detect the submit button used and act accordingly"""
        if "save_continue" in self.request.POST:
            case_pk: Dict[str, int] = {"pk": self.object.id}
            return reverse("cases:edit-equality-body-metadata", kwargs=case_pk)
        return super().get_success_url()


class CaseEqualityBodyMetadataUpdateView(CaseUpdateView):
    """
    View of equality body metadata
    """

    form_class: Type[
        CaseEqualityBodyMetadataUpdateForm
    ] = CaseEqualityBodyMetadataUpdateForm
    template_name: str = "cases/forms/equality_body_metadata.html"

    def get_success_url(self) -> str:
        """Detect the submit button used and act accordingly"""
        if "save_continue" in self.request.POST:
            case: Case = self.object
            case_pk: Dict[str, int] = {"pk": case.id}
            if case.variant == Case.Variant.CLOSE_CASE:
                return reverse(
                    "cases:list-equality-body-correspondence", kwargs=case_pk
                )
            else:
                return reverse("cases:legacy-end-of-case", kwargs=case_pk)
        return super().get_success_url()


class ListCaseEqualityBodyCorrespondenceUpdateView(CaseUpdateView):
    """
    View of equality body correspondence list
    """

    form_class: Type[
        ListCaseEqualityBodyCorrespondenceUpdateForm
    ] = ListCaseEqualityBodyCorrespondenceUpdateForm
    template_name: str = "cases/forms/equality_body_correspondence_list.html"

    def get_context_data(self, **kwargs) -> Dict[str, Any]:
        """Add case to context"""
        case: Case = self.object
        context: Dict[str, Any] = super().get_context_data(**kwargs)
        view_url_param: Union[str, None] = self.request.GET.get("view")
        show_unresolved = view_url_param == "unresolved"
        context["show_unresolved"] = show_unresolved
        if show_unresolved:
            context[
                "equality_body_correspondences"
            ] = case.equalitybodycorrespondence_set.filter(
                status=EqualityBodyCorrespondence.Status.UNRESOLVED
            )
        else:
            context[
                "equality_body_correspondences"
            ] = case.equalitybodycorrespondence_set.all()
        return context

    def form_valid(self, form: ModelForm):
        """Process contents of valid form"""
        equality_body_correspondence_id_to_toggle: Optional[
            int
        ] = get_id_from_button_name(
            button_name_prefix="toggle_status_",
            querydict=self.request.POST,
        )
        if equality_body_correspondence_id_to_toggle is not None:
            equality_body_correspondence: EqualityBodyCorrespondence = (
                EqualityBodyCorrespondence.objects.get(
                    id=equality_body_correspondence_id_to_toggle
                )
            )
            if (
                equality_body_correspondence.status
                == EqualityBodyCorrespondence.Status.UNRESOLVED
            ):
                equality_body_correspondence.status = (
                    EqualityBodyCorrespondence.Status.RESOLVED
                )
            else:
                equality_body_correspondence.status = (
                    EqualityBodyCorrespondence.Status.UNRESOLVED
                )
            record_model_update_event(
                user=self.request.user, model_object=equality_body_correspondence
            )
            equality_body_correspondence.save()
        return super().form_valid(form)


class EqualityBodyCorrespondenceCreateView(CreateView):
    """
    View to create a case
    """

    model: Type[EqualityBodyCorrespondence] = EqualityBodyCorrespondence
    form_class: Type[
        EqualityBodyCorrespondenceCreateForm
    ] = EqualityBodyCorrespondenceCreateForm
    context_object_name: str = "equality_body_correspondence"
    template_name: str = "cases/forms/equality_body_correspondence_create.html"

    def get_context_data(self, **kwargs) -> Dict[str, Any]:
        """Add case to context"""
        context: Dict[str, Any] = super().get_context_data(**kwargs)
        case: Case = get_object_or_404(Case, id=self.kwargs.get("case_id"))
        context["case"] = case
        return context

    def form_valid(self, form: ModelForm):
        """Process contents of valid form"""
        equality_body_correspondence: EqualityBodyCorrespondence = form.save(
            commit=False
        )
        case: Case = Case.objects.get(pk=self.kwargs["case_id"])
        equality_body_correspondence.case = case
        return super().form_valid(form)

    def get_success_url(self) -> str:
        """Record creation of object and return to equality body correspondence page"""
        record_model_create_event(user=self.request.user, model_object=self.object)
        if "save_return" in self.request.POST:
            return reverse(
                "cases:list-equality-body-correspondence",
                kwargs={"pk": self.object.case.id},
            )
        return reverse(
            "cases:edit-equality-body-correspondence", kwargs={"pk": self.object.id}
        )


class CaseEqualityBodyCorrespondenceUpdateView(UpdateView):
    """
    View of equality body metadata
    """

    model: Type[EqualityBodyCorrespondence] = EqualityBodyCorrespondence
    form_class: Type[
        EqualityBodyCorrespondenceCreateForm
    ] = EqualityBodyCorrespondenceCreateForm
    context_object_name: str = "equality_body_correspondence"
    template_name: str = "cases/forms/equality_body_correspondence_update.html"

    def form_valid(self, form: ModelForm):
        """Process contents of valid form"""
        equality_body_correspondence: EqualityBodyCorrespondence = form.save(
            commit=False
        )
        record_model_update_event(
            user=self.request.user, model_object=equality_body_correspondence
        )
        equality_body_correspondence.save()
        if "save_return" in self.request.POST:
            url: str = reverse(
                "cases:list-equality-body-correspondence",
                kwargs={"pk": self.object.case.id},
            )
        else:
            url: str = reverse(
                "cases:edit-equality-body-correspondence", kwargs={"pk": self.object.id}
            )
        return HttpResponseRedirect(url)


class CaseRetestOverviewTemplateView(TemplateView):
    template_name: str = "cases/forms/retest_overview.html"

    def get_context_data(self, **kwargs) -> Dict[str, Any]:
        """Add platform settings to context"""
        context: Dict[str, Any] = super().get_context_data(**kwargs)
        case: Case = get_object_or_404(Case, id=kwargs.get("pk"))
        context["case"] = case
        context["equality_body_retests"] = case.retests.filter(id_within_case__gt=0)
        return context


class CaseRetestCreateErrorTemplateView(TemplateView):
    template_name: str = "cases/retest_create_error.html"

    def get_context_data(self, **kwargs) -> Dict[str, Any]:
        """Add platform settings to context"""
        context: Dict[str, Any] = super().get_context_data(**kwargs)
        case: Case = get_object_or_404(Case, id=kwargs.get("pk"))
        context["case"] = case
        return context


class EqualityBodyRetestEmailTemplateView(TemplateView):
    template_name: str = "cases/emails/equality_body_retest_email.html"

    def get_context_data(self, **kwargs) -> Dict[str, Any]:
        """Add platform settings to context"""
        context: Dict[str, Any] = super().get_context_data(**kwargs)
        case: Case = get_object_or_404(Case, id=kwargs.get("pk"))
        context["case"] = case
        context["retest"] = case.retests.first()
        return context


class CaseLegacyEndOfCaseUpdateView(CaseUpdateView):
    """
    View to note correspondence with enforcement body
    """

    form_class: Type[
        CaseStatementEnforcementUpdateForm
    ] = CaseStatementEnforcementUpdateForm
    template_name: str = "cases/forms/legacy_end_of_case.html"


class PostCaseAlertsTemplateView(TemplateView):
    template_name: str = "cases/post_case_alerts.html"

    def get_context_data(self, **kwargs) -> Dict[str, Any]:
        """Add platform settings to context"""
        context: Dict[str, Any] = super().get_context_data(**kwargs)
        context["post_case_alerts"] = get_post_case_alerts(user=self.request.user)
        return context<|MERGE_RESOLUTION|>--- conflicted
+++ resolved
@@ -50,59 +50,39 @@
     CaseContactFormset,
     CaseContactFormsetOneExtra,
     CaseContactsUpdateForm,
+    CaseCorrespondenceOverviewUpdateForm,
     CaseCreateForm,
     CaseDeactivateForm,
     CaseDetailUpdateForm,
     CaseEqualityBodyMetadataUpdateForm,
+    CaseFindContactDetailsUpdateForm,
+    CaseFourWeekFollowupUpdateForm,
     CaseNoPSBContactUpdateForm,
+    CaseOneWeekFollowupFinalUpdateForm,
+    CaseOneWeekFollowupUpdateForm,
     CaseQAProcessUpdateForm,
-<<<<<<< HEAD
-    CaseReportCorrespondenceUpdateForm,
+    CaseReportAcknowledgedUpdateForm,
     CaseReportDetailsUpdateForm,
-    CaseReportFollowupDueDatesUpdateForm,
-=======
-    CaseNoPSBContactUpdateForm,
-    CaseTwelveWeekRetestUpdateForm,
->>>>>>> 5a82eb15
+    CaseReportSentOnUpdateForm,
     CaseReviewChangesUpdateForm,
     CaseSearchForm,
     CaseStatementEnforcementUpdateForm,
     CaseTestResultsUpdateForm,
-    CaseTwelveWeekCorrespondenceDueDatesUpdateForm,
-    CaseTwelveWeekCorrespondenceUpdateForm,
     CaseTwelveWeekRetestUpdateForm,
+    CaseTwelveWeekUpdateAcknowledgedUpdateForm,
+    CaseTwelveWeekUpdateRequestedUpdateForm,
     EqualityBodyCorrespondenceCreateForm,
-<<<<<<< HEAD
     ListCaseEqualityBodyCorrespondenceUpdateForm,
     PostCaseUpdateForm,
-=======
-    CaseCorrespondenceOverviewUpdateForm,
-    CaseFindContactDetailsUpdateForm,
-    CaseReportSentOnUpdateForm,
-    CaseOneWeekFollowupUpdateForm,
-    CaseFourWeekFollowupUpdateForm,
-    CaseReportAcknowledgedUpdateForm,
-    CaseTwelveWeekUpdateRequestedUpdateForm,
-    CaseOneWeekFollowupFinalUpdateForm,
-    CaseTwelveWeekUpdateAcknowledgedUpdateForm,
->>>>>>> 5a82eb15
 )
 from .models import Case, Contact, EqualityBodyCorrespondence
 from .utils import (
-<<<<<<< HEAD
-    build_edit_link_html,
     download_cases,
-=======
->>>>>>> 5a82eb15
     download_equality_body_cases,
     download_feedback_survey_cases,
     filter_cases,
-    get_sent_date,
     record_case_event,
-<<<<<<< HEAD
     replace_search_key_with_case_search,
-=======
->>>>>>> 5a82eb15
 )
 
 ONE_WEEK_IN_DAYS = 7
