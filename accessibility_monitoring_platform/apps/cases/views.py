--- conflicted
+++ resolved
@@ -281,7 +281,6 @@
         record_model_create_event(user=self.request.user, model_object=self.object)  # type: ignore
         case_pk: Dict[str, int] = {"pk": self.object.id}  # type: ignore
         if "save_continue_case" in self.request.POST:
-<<<<<<< HEAD
             url: str = reverse("cases:edit-case-details", kwargs=case_pk)
         elif "save_new_case" in self.request.POST:
             url: str = reverse("cases:case-create")
@@ -289,17 +288,6 @@
             url: str = reverse("cases:case-list")
         else:
             url: str = reverse("cases:edit-contact-details", kwargs=case_pk)
-=======
-            url = reverse("cases:edit-case-details", kwargs={"pk": self.object.id})  # type: ignore
-        elif "save_new_case" in self.request.POST:
-            url = reverse("cases:case-create")
-        elif "save_exit" in self.request.POST:
-            url = reverse("cases:case-list")
-        else:
-            url = reverse(
-                "cases:edit-contact-details", kwargs={"pk": self.object.id}  # type: ignore
-            )
->>>>>>> d41f9616
         return url
 
 
@@ -315,15 +303,9 @@
         """Detect the submit button used and act accordingly"""
         case_pk: Dict[str, int] = {"pk": self.object.id}  # type: ignore
         if "save_exit" in self.request.POST:
-<<<<<<< HEAD
             url: str = f'{reverse("cases:case-detail", kwargs=case_pk)}#case-details'
         else:
             url: str = reverse("cases:edit-test-results", kwargs=case_pk)
-=======
-            url = f'{reverse("cases:case-detail", kwargs={"pk": self.object.id})}#case-details'  # type: ignore
-        else:
-            url = reverse("cases:edit-test-results", kwargs={"pk": self.object.id})  # type: ignore
->>>>>>> d41f9616
         return url
 
 
@@ -361,17 +343,9 @@
         """Detect the submit button used and act accordingly"""
         case_pk: Dict[str, int] = {"pk": self.object.id}  # type: ignore
         if "save_exit" in self.request.POST:
-<<<<<<< HEAD
             url: str = f'{reverse("cases:case-detail", kwargs=case_pk)}#testing-details'
         else:
             url: str = reverse("cases:edit-report-details", kwargs=case_pk)
-=======
-            url = f'{reverse("cases:case-detail", kwargs={"pk": self.object.id})}#testing-details'  # type: ignore
-        else:
-            url = reverse(
-                "cases:edit-report-details", kwargs={"pk": self.object.id}  # type: ignore
-            )
->>>>>>> d41f9616
         return url
 
 
@@ -394,17 +368,9 @@
         """Detect the submit button used and act accordingly"""
         case_pk: Dict[str, int] = {"pk": self.object.id}  # type: ignore
         if "save_exit" in self.request.POST:
-<<<<<<< HEAD
             url: str = f'{reverse("cases:case-detail", kwargs=case_pk)}#report-details'
         else:
             url: str = reverse("cases:edit-qa-process", kwargs=case_pk)
-=======
-            url = f'{reverse("cases:case-detail", kwargs={"pk": self.object.id})}#report-details'  # type: ignore
-        else:
-            url = reverse(
-                "cases:edit-qa-process", kwargs={"pk": self.object.id}  # type: ignore
-            )
->>>>>>> d41f9616
         return url
 
 
@@ -421,17 +387,9 @@
         """Detect the submit button used and act accordingly"""
         case_pk: Dict[str, int] = {"pk": self.object.id}  # type: ignore
         if "save_exit" in self.request.POST:
-<<<<<<< HEAD
             url: str = f'{reverse("cases:case-detail", kwargs=case_pk)}#qa-process'
         else:
             url: str = reverse("cases:edit-contact-details", kwargs=case_pk)
-=======
-            url = f'{reverse("cases:case-detail", kwargs={"pk": self.object.id})}#qa-process'  # type: ignore
-        else:
-            url = reverse(
-                "cases:edit-contact-details", kwargs={"pk": self.object.id}  # type: ignore
-            )
->>>>>>> d41f9616
         return url
 
 
@@ -576,14 +534,8 @@
 
     def get_success_url(self) -> str:
         """Work out url to redirect to on success"""
-<<<<<<< HEAD
         case_pk: Dict[str, int] = {"pk": self.object.id}  # type: ignore
         return reverse("cases:edit-report-correspondence", kwargs=case_pk)
-=======
-        return reverse(
-            "cases:edit-report-correspondence", kwargs={"pk": self.object.id}  # type: ignore
-        )
->>>>>>> d41f9616
 
 
 class CaseTwelveWeekCorrespondenceUpdateView(CaseUpdateView):
@@ -661,14 +613,8 @@
 
     def get_success_url(self) -> str:
         """Work out url to redirect to on success"""
-<<<<<<< HEAD
         case_pk: Dict[str, int] = {"pk": self.object.id}  # type: ignore
         return reverse("cases:edit-twelve-week-correspondence", kwargs=case_pk)
-=======
-        return reverse(
-            "cases:edit-twelve-week-correspondence", kwargs={"pk": self.object.id}  # type: ignore
-        )
->>>>>>> d41f9616
 
 
 class CaseNoPSBResponseUpdateView(CaseUpdateView):
@@ -681,15 +627,8 @@
 
     def get_success_url(self) -> str:
         """Work out url to redirect to on success"""
-<<<<<<< HEAD
         case_pk: Dict[str, int] = {"pk": self.object.id}  # type: ignore
         return reverse("cases:edit-enforcement-body-correspondence", kwargs=case_pk)
-=======
-        return reverse(
-            "cases:edit-enforcement-body-correspondence",
-            kwargs={"pk": self.object.id},  # type: ignore
-        )
->>>>>>> d41f9616
 
 
 class CaseFinalDecisionUpdateView(CaseUpdateView):
@@ -715,18 +654,10 @@
         """Work out url to redirect to on success"""
         case_pk: Dict[str, int] = {"pk": self.object.id}  # type: ignore
         if "save_exit" in self.request.POST:
-<<<<<<< HEAD
             url: str = f'{reverse("cases:case-detail", kwargs=case_pk)}#final-decision'
         else:
             url: str = reverse(
                 "cases:edit-enforcement-body-correspondence", kwargs=case_pk
-=======
-            url = f'{reverse("cases:case-detail", kwargs={"pk": self.object.id})}#final-decision'  # type: ignore
-        else:
-            url = reverse(
-                "cases:edit-enforcement-body-correspondence",
-                kwargs={"pk": self.object.id},  # type: ignore
->>>>>>> d41f9616
             )
         return url
 
@@ -766,8 +697,6 @@
     def get_success_url(self) -> str:
         """Work out url to redirect to on success"""
         return reverse("cases:case-list")
-<<<<<<< HEAD
-=======
 
 
 class CaseSuspendUpdateView(CaseUpdateView):
@@ -803,7 +732,6 @@
         record_model_update_event(user=self.request.user, model_object=case)  # type: ignore
         case.save()
         return HttpResponseRedirect(case.get_absolute_url())
->>>>>>> d41f9616
 
 
 def export_cases(request: HttpRequest) -> HttpResponse:
