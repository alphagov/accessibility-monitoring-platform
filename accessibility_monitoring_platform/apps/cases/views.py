--- conflicted
+++ resolved
@@ -18,13 +18,9 @@
 from ..common.typing import IntOrNone
 from ..common.utils import (
     build_filters,
-<<<<<<< HEAD
     format_date,
     download_as_csv,
-=======
-    download_as_csv,
     extract_domain_from_url,
->>>>>>> 242f6df9
     get_id_from_button_name,
 )
 from .models import Case, Contact
