"""
Views for cases app
"""
from datetime import date, timedelta
from functools import partial
from typing import Any, Callable, Dict, List, Type
import urllib

from django.contrib import messages
from django import forms
from django.db.models import Q
from django.db.models.query import QuerySet
from django.forms.models import ModelForm
from django.http import HttpRequest, HttpResponse, HttpResponseRedirect
from django.shortcuts import redirect, get_object_or_404
from django.utils.safestring import mark_safe
from django.urls import reverse
from django.views.generic.edit import CreateView, UpdateView
from django.views.generic.detail import DetailView
from django.views.generic.list import ListView

from ..notifications.utils import read_notification

from ..common.typing import IntOrNone
from ..common.utils import (  # type: ignore
    format_date,
    download_as_csv,
    extract_domain_from_url,
    get_field_names_for_export,
    get_id_from_button_name,
    record_model_update_event,
    record_model_create_event,
)
from ..common.form_extract_utils import (
    extract_form_labels_and_values,
    FieldLabelAndValue,
)
from .models import (
    Case,
    Contact,
    REPORT_APPROVED_STATUS_APPROVED,
    TESTING_METHODOLOGY_PLATFORM,
)
from .forms import (
    CaseCreateForm,
    CaseDetailUpdateForm,
    CaseContactFormset,
    CaseContactFormsetOneExtra,
    CaseContactsUpdateForm,
    CaseSearchForm,
    CaseTestResultsUpdateForm,
    CaseReportDetailsUpdateForm,
    CaseQAProcessUpdateForm,
    CaseReportCorrespondenceUpdateForm,
    CaseReportFollowupDueDatesUpdateForm,
    CaseDeleteForm,
    CaseNoPSBContactUpdateForm,
    CaseTwelveWeekCorrespondenceUpdateForm,
    CaseTwelveWeekCorrespondenceDueDatesUpdateForm,
    CaseFinalDecisionUpdateForm,
    CaseEnforcementBodyCorrespondenceUpdateForm,
    CaseSuspendForm,
)
from .utils import (
    get_sent_date,
    download_ehrc_cases,
    filter_cases,
)

ONE_WEEK_IN_DAYS = 7
FOUR_WEEKS_IN_DAYS = 4 * ONE_WEEK_IN_DAYS
TWELVE_WEEKS_IN_DAYS = 12 * ONE_WEEK_IN_DAYS


def find_duplicate_cases(url: str, organisation_name: str = "") -> QuerySet[Case]:
    """Look for cases with matching domain or organisation name"""
    domain: str = extract_domain_from_url(url)
    if organisation_name:
        return Case.objects.filter(
            Q(organisation_name__icontains=organisation_name) | Q(domain=domain)
        )
    return Case.objects.filter(domain=domain)


def calculate_report_followup_dates(case: Case, report_sent_date: date) -> Case:
    """Calculate followup dates based on a report sent date"""
    if report_sent_date is None:
        case.report_followup_week_1_due_date = None
        case.report_followup_week_4_due_date = None
        case.report_followup_week_12_due_date = None
    else:
        case.report_followup_week_1_due_date = report_sent_date + timedelta(
            days=ONE_WEEK_IN_DAYS
        )
        case.report_followup_week_4_due_date = report_sent_date + timedelta(
            days=FOUR_WEEKS_IN_DAYS
        )
        case.report_followup_week_12_due_date = report_sent_date + timedelta(
            days=TWELVE_WEEKS_IN_DAYS
        )
    return case


def calculate_twelve_week_chaser_dates(
    case: Case, twelve_week_update_requested_date: date
) -> Case:
    """Calculate chaser dates based on a twelve week update requested date"""
    if twelve_week_update_requested_date is None:
        case.twelve_week_1_week_chaser_due_date = None
        case.twelve_week_4_week_chaser_due_date = None
    else:
        case.twelve_week_1_week_chaser_due_date = (
            twelve_week_update_requested_date + timedelta(days=ONE_WEEK_IN_DAYS)
        )
        case.twelve_week_4_week_chaser_due_date = (
            twelve_week_update_requested_date + timedelta(days=FOUR_WEEKS_IN_DAYS)
        )
    return case


def format_due_date_help_text(due_date: date) -> str:
    """Format date and prefix with 'Due' if present"""
    if due_date is None:
        return "None"
    return f"Due {format_date(due_date)}"


class CaseDetailView(DetailView):
    """
    View of details of a single case
    """

    model: Type[Case] = Case
    context_object_name: str = "case"

    def get_context_data(self, **kwargs) -> Dict[str, Any]:
        """Add undeleted contacts to context"""
        context: Dict[str, Any] = super().get_context_data(**kwargs)
        context["contacts"] = self.object.contact_set.filter(is_deleted=False)  # type: ignore
        case_details_prefix: List[FieldLabelAndValue] = [
            FieldLabelAndValue(
                label="Date created",
                value=self.object.created,  # type: ignore
                type=FieldLabelAndValue.DATE_TYPE,
            ),
            FieldLabelAndValue(label="Status", value=self.object.get_status_display()),  # type: ignore
        ]

        get_rows: Callable = partial(extract_form_labels_and_values, instance=self.object)  # type: ignore

        if self.object.testing_methodology == TESTING_METHODOLOGY_PLATFORM:  # type: ignore
            context["audits"] = self.object.audit_case.filter(is_deleted=False).order_by("id")  # type: ignore
        else:
            context["testing_details_rows"] = get_rows(form=CaseTestResultsUpdateForm())

        qa_process_rows: List[FieldLabelAndValue] = get_rows(
            form=CaseQAProcessUpdateForm()
        )

        context["case_details_rows"] = case_details_prefix + get_rows(
            form=CaseDetailUpdateForm()
        )
        context["report_details_rows"] = get_rows(form=CaseReportDetailsUpdateForm())
        context["qa_process_rows"] = qa_process_rows
        context["final_decision_rows"] = get_rows(form=CaseFinalDecisionUpdateForm())
        context["enforcement_body_correspondence_rows"] = get_rows(
            form=CaseEnforcementBodyCorrespondenceUpdateForm()
        )
        return context


class CaseListView(ListView):
    """
    View of list of cases
    """

    model: Type[Case] = Case
    context_object_name: str = "cases"
    paginate_by: int = 10

    def get(self, request, *args, **kwargs):
        """Populate filter form"""
        if self.request.GET:
            self.form: CaseSearchForm = CaseSearchForm(self.request.GET)
            self.form.is_valid()
        else:
            self.form = CaseSearchForm()
        return super().get(request, *args, **kwargs)

    def get_queryset(self) -> QuerySet[Case]:
        """Add filters to queryset"""
        if self.form.errors:
            return Case.objects.none()

        return filter_cases(self.form)

    def get_context_data(self, **kwargs) -> Dict[str, Any]:
        """Add field values into context"""
        context: Dict[str, Any] = super().get_context_data(**kwargs)

        get_without_page: Dict[str, str] = {
            key: value for (key, value) in self.request.GET.items() if key != "page"
        }

        context["form"] = self.form
        context["url_parameters"] = urllib.parse.urlencode(get_without_page)  # type: ignore
        return context


class CaseCreateView(CreateView):
    """
    View to create a case
    """

    model: Type[Case] = Case
    form_class: Type[CaseCreateForm] = CaseCreateForm
    context_object_name: str = "case"
    template_name: str = "cases/forms/create.html"

    def form_valid(self, form: ModelForm):
        """Process contents of valid form"""
        if "allow_duplicate_cases" in self.request.GET:
            case: Case = form.save(commit=False)
            case.created_by = self.request.user
            return super().form_valid(form)

        context: Dict[str, Any] = self.get_context_data()
        duplicate_cases: QuerySet[Case] = find_duplicate_cases(
            url=form.cleaned_data.get("home_page_url", ""),
            organisation_name=form.cleaned_data.get("organisation_name", ""),
        ).order_by("created")

        if duplicate_cases:
            context["duplicate_cases"] = duplicate_cases
            context["new_case"] = form.save(commit=False)
            return self.render_to_response(context)

        case: Case = form.save(commit=False)
        case.created_by = self.request.user
        return super().form_valid(form)

    def get_success_url(self) -> str:
        """Detect the submit button used and act accordingly"""
        record_model_create_event(user=self.request.user, model_object=self.object)  # type: ignore
        case_pk: Dict[str, int] = {"pk": self.object.id}  # type: ignore
        if "save_continue_case" in self.request.POST:
            url: str = reverse("cases:edit-case-details", kwargs=case_pk)
        elif "save_new_case" in self.request.POST:
            url: str = reverse("cases:case-create")
        elif "save_exit" in self.request.POST:
            url: str = reverse("cases:case-list")
        else:
            url: str = reverse("cases:edit-contact-details", kwargs=case_pk)
        return url


class CaseUpdateView(UpdateView):
    """
    View to update case
    """

    model: Type[Case] = Case
    context_object_name: str = "case"

    def form_valid(self, form: ModelForm) -> HttpResponseRedirect:
        """Add message on change of case"""
        if form.changed_data:
            self.object: Case = form.save(commit=False)
            record_model_update_event(user=self.request.user, model_object=self.object)  # type: ignore
            old_case: Case = Case.objects.get(pk=self.object.id)  # type: ignore

            if (
                old_case.report_approved_status != self.object.report_approved_status
                and self.object.report_approved_status
                == REPORT_APPROVED_STATUS_APPROVED
            ):
                self.object.reviewer = self.request.user

            if "home_page_url" in form.changed_data:
                self.object.domain = extract_domain_from_url(self.object.home_page_url)

            self.object.save()

            if old_case.status != self.object.status:
                messages.add_message(
                    self.request,
                    messages.INFO,
                    f"Status changed from '{old_case.get_status_display()}'"  # type: ignore
                    f" to '{self.object.get_status_display()}'",  # type: ignore
                )
        return HttpResponseRedirect(self.get_success_url())

    def get_success_url(self) -> str:
        """Remain on current page on save"""
        return self.request.path


class CaseDetailUpdateView(CaseUpdateView):
    """
    View to update case details
    """

    form_class: Type[CaseDetailUpdateForm] = CaseDetailUpdateForm
    template_name: str = "cases/forms/details.html"

<<<<<<< HEAD
    def get_success_url(self) -> str:
        """Detect the submit button used and act accordingly"""
        case_pk: Dict[str, int] = {"pk": self.object.id}  # type: ignore
        if "save_exit" in self.request.POST:
            url: str = f'{reverse("cases:case-detail", kwargs=case_pk)}#case-details'
        else:
            url: str = reverse("cases:edit-test-results", kwargs=case_pk)
        return url

=======
>>>>>>> 541b448f

class CaseTestResultsUpdateView(CaseUpdateView):
    """
    View to update case test results
    """

    form_class: Type[CaseTestResultsUpdateForm] = CaseTestResultsUpdateForm
    template_name: str = "cases/forms/test_results.html"

<<<<<<< HEAD
    def get_context_data(self, **kwargs: Dict[str, Any]) -> Dict[str, Any]:
        """Get context data for template rendering"""
        context: Dict[str, Any] = super().get_context_data(**kwargs)
        if self.object.testing_methodology == TESTING_METHODOLOGY_PLATFORM:
            context["audits"] = self.object.audit_case.filter(is_deleted=False)  # type: ignore
        return context

    def get_form(self):
        """Hide fields if testing using platform"""
        form = super().get_form()
        if self.object.testing_methodology == TESTING_METHODOLOGY_PLATFORM:
            for fieldname in [
                "test_results_url",
                "test_status",
                "accessibility_statement_state",
                "accessibility_statement_notes",
                "is_website_compliant",
                "compliance_decision_notes",
            ]:
                form.fields[fieldname].widget = forms.HiddenInput()
        return form

    def get_success_url(self) -> str:
        """Detect the submit button used and act accordingly"""
        case_pk: Dict[str, int] = {"pk": self.object.id}  # type: ignore
        if "save_exit" in self.request.POST:
            url: str = f'{reverse("cases:case-detail", kwargs=case_pk)}#testing-details'
        else:
            url: str = reverse("cases:edit-report-details", kwargs=case_pk)
        return url

=======
>>>>>>> 541b448f

class CaseReportDetailsUpdateView(CaseUpdateView):
    """
    View to update case report details
    """

    model: Type[Case] = Case
    form_class: Type[CaseReportDetailsUpdateForm] = CaseReportDetailsUpdateForm
    template_name: str = "cases/forms/report_details.html"

    def get_context_data(self, **kwargs) -> Dict[str, Any]:
        """Add undeleted contacts to context"""
        context: Dict[str, Any] = super().get_context_data(**kwargs)
        read_notification(self.request)
        return context

<<<<<<< HEAD
    def get_success_url(self) -> str:
        """Detect the submit button used and act accordingly"""
        case_pk: Dict[str, int] = {"pk": self.object.id}  # type: ignore
        if "save_exit" in self.request.POST:
            url: str = f'{reverse("cases:case-detail", kwargs=case_pk)}#report-details'
        else:
            url: str = reverse("cases:edit-qa-process", kwargs=case_pk)
        return url

=======
>>>>>>> 541b448f

class CaseQAProcessUpdateView(CaseUpdateView):
    """
    View to update QA process
    """

    form_class: Type[CaseQAProcessUpdateForm] = CaseQAProcessUpdateForm
    template_name: str = "cases/forms/qa_process.html"

<<<<<<< HEAD
    def get_success_url(self) -> str:
        """Detect the submit button used and act accordingly"""
        case_pk: Dict[str, int] = {"pk": self.object.id}  # type: ignore
        if "save_exit" in self.request.POST:
            url: str = f'{reverse("cases:case-detail", kwargs=case_pk)}#qa-process'
        else:
            url: str = reverse("cases:edit-contact-details", kwargs=case_pk)
        return url

=======
>>>>>>> 541b448f

class CaseContactFormsetUpdateView(CaseUpdateView):
    """
    View to update case contacts
    """

    form_class: Type[CaseContactsUpdateForm] = CaseContactsUpdateForm
    template_name: str = "cases/forms/contact_formset.html"

    def get_context_data(self, **kwargs: Dict[str, Any]) -> Dict[str, Any]:
        """Get context data for template rendering"""
        context: Dict[str, Any] = super().get_context_data(**kwargs)
        if self.request.POST:
            contacts_formset = CaseContactFormset(self.request.POST)
        else:
            contacts: QuerySet[Contact] = self.object.contact_set.filter(is_deleted=False)  # type: ignore
            if "add_extra" in self.request.GET:
                contacts_formset = CaseContactFormsetOneExtra(queryset=contacts)
            else:
                contacts_formset = CaseContactFormset(queryset=contacts)
        context["contacts_formset"] = contacts_formset
        return context

    def form_valid(self, form: ModelForm):
        """Process contents of valid form"""
        context: Dict[str, Any] = self.get_context_data()
        contact_formset = context["contacts_formset"]
        case: Case = form.save()
        if contact_formset.is_valid():
            contacts: List[Contact] = contact_formset.save(commit=False)
            for contact in contacts:
                if not contact.case_id:  # type: ignore
                    contact.case = case
                    contact.save()
                    record_model_create_event(user=self.request.user, model_object=contact)  # type: ignore
                else:
                    record_model_update_event(user=self.request.user, model_object=contact)  # type: ignore
                    contact.save()
        else:
            return super().form_invalid(form)
        contact_id_to_delete: IntOrNone = get_id_from_button_name(
            button_name_prefix="remove_contact_",
            querydict=self.request.POST,
        )
        if contact_id_to_delete is not None:
            contact_to_delete: Contact = Contact.objects.get(id=contact_id_to_delete)
            contact_to_delete.is_deleted = True
            record_model_update_event(user=self.request.user, model_object=contact_to_delete)  # type: ignore
            contact_to_delete.save()
        return super().form_valid(form)

    def get_success_url(self) -> str:
        """Detect the submit button used and act accordingly"""
        case_pk: Dict[str, int] = {"pk": self.object.id}  # type: ignore
        if "save" in self.request.POST:
            url: str = reverse("cases:edit-contact-details", kwargs=case_pk)
        elif "add_contact" in self.request.POST:
            url: str = f"{reverse('cases:edit-contact-details', kwargs=case_pk)}?add_extra=true"
        else:
            contact_id_to_delete: IntOrNone = get_id_from_button_name(
                "remove_contact_", self.request.POST
            )
            if contact_id_to_delete is not None:
                url: str = reverse("cases:edit-contact-details", kwargs=case_pk)
            else:
                url: str = reverse("cases:case-detail", kwargs=case_pk)
        return url


class CaseReportCorrespondenceUpdateView(CaseUpdateView):
    """
    View to update case post report details
    """

    form_class: Type[
        CaseReportCorrespondenceUpdateForm
    ] = CaseReportCorrespondenceUpdateForm
    template_name: str = "cases/forms/report_correspondence.html"

    def get_form(self):
        """Populate help text with dates"""
        form = super().get_form()
        form.fields[
            "report_followup_week_1_sent_date"
        ].help_text = format_due_date_help_text(
            form.instance.report_followup_week_1_due_date
        )
        form.fields[
            "report_followup_week_4_sent_date"
        ].help_text = format_due_date_help_text(
            form.instance.report_followup_week_4_due_date
        )
        return form

    def form_valid(self, form: CaseReportCorrespondenceUpdateForm):
        """
        Recalculate followup dates if report sent date has changed;
        Otherwise set sent dates based on followup date checkboxes.
        """
        self.object: Case = form.save(commit=False)
        case_from_db: Case = Case.objects.get(pk=self.object.id)  # type: ignore
        if "report_sent_date" in form.changed_data:
            self.object = calculate_report_followup_dates(
                case=self.object, report_sent_date=form.cleaned_data["report_sent_date"]
            )
        else:
            for sent_date_name in [
                "report_followup_week_1_sent_date",
                "report_followup_week_4_sent_date",
            ]:
                setattr(
                    self.object,
                    sent_date_name,
                    get_sent_date(form, case_from_db, sent_date_name),
                )
        return super().form_valid(form)


class CaseReportFollowupDueDatesUpdateView(CaseUpdateView):
    """
    View to update report followup due dates
    """

    form_class: Type[
        CaseReportFollowupDueDatesUpdateForm
    ] = CaseReportFollowupDueDatesUpdateForm
    template_name: str = "cases/forms/report_followup_due_dates.html"

    def get_success_url(self) -> str:
        """Work out url to redirect to on success"""
        case_pk: Dict[str, int] = {"pk": self.object.id}  # type: ignore
        return reverse("cases:edit-report-correspondence", kwargs=case_pk)


class CaseTwelveWeekCorrespondenceUpdateView(CaseUpdateView):
    """
    View to record week twelve correspondence details
    """

    form_class: Type[
        CaseTwelveWeekCorrespondenceUpdateForm
    ] = CaseTwelveWeekCorrespondenceUpdateForm
    template_name: str = "cases/forms/twelve_week_correspondence.html"

    def get_form(self):
        """Populate help text with dates"""
        form = super().get_form()
        form.fields[
            "twelve_week_1_week_chaser_sent_date"
        ].help_text = format_due_date_help_text(
            form.instance.twelve_week_1_week_chaser_due_date
        )
        form.fields[
            "twelve_week_4_week_chaser_sent_date"
        ].help_text = format_due_date_help_text(
            form.instance.twelve_week_4_week_chaser_due_date
        )
        return form

    def form_valid(self, form: CaseTwelveWeekCorrespondenceUpdateForm):
        """
        Recalculate chaser dates if twelve week update requested date has changed;
        Otherwise set sent dates based on chaser date checkboxes.
        """
        self.object: Case = form.save(commit=False)
        case_from_db: Case = Case.objects.get(pk=self.object.id)  # type: ignore
        if "twelve_week_update_requested_date" in form.changed_data:
            self.object = calculate_twelve_week_chaser_dates(
                case=self.object,
                twelve_week_update_requested_date=form.cleaned_data[
                    "twelve_week_update_requested_date"
                ],
            )
        else:
            for sent_date_name in [
                "twelve_week_1_week_chaser_sent_date",
                "twelve_week_4_week_chaser_sent_date",
            ]:
                setattr(
                    self.object,
                    sent_date_name,
                    get_sent_date(form, case_from_db, sent_date_name),
                )
        return super().form_valid(form)


class CaseTwelveWeekCorrespondenceDueDatesUpdateView(CaseUpdateView):
    """
    View to update twelve week correspondence followup due dates
    """

    form_class: Type[
        CaseTwelveWeekCorrespondenceDueDatesUpdateForm
    ] = CaseTwelveWeekCorrespondenceDueDatesUpdateForm
    template_name: str = "cases/forms/twelve_week_correspondence_due_dates.html"

    def get_success_url(self) -> str:
        """Work out url to redirect to on success"""
        case_pk: Dict[str, int] = {"pk": self.object.id}  # type: ignore
        return reverse("cases:edit-twelve-week-correspondence", kwargs=case_pk)


class CaseNoPSBResponseUpdateView(CaseUpdateView):
    """
    View to set no psb contact flag
    """

    form_class: Type[CaseNoPSBContactUpdateForm] = CaseNoPSBContactUpdateForm
    template_name: str = "cases/forms/no_psb_response.html"

    def get_success_url(self) -> str:
        """Work out url to redirect to on success"""
        case_pk: Dict[str, int] = {"pk": self.object.id}  # type: ignore
        return reverse("cases:edit-enforcement-body-correspondence", kwargs=case_pk)


class CaseFinalDecisionUpdateView(CaseUpdateView):
    """
    View to record final decision details
    """

    form_class: Type[CaseFinalDecisionUpdateForm] = CaseFinalDecisionUpdateForm
    template_name: str = "cases/forms/final_decision.html"

    def get_form(self):
        """Populate retested_website_date help text with link to test results for this case"""
        form = super().get_form()
        if form.instance.test_results_url:
            if form.instance.test_results_url:
                form.fields["retested_website_date"].help_text = mark_safe(
                    f'The retest form can be found in the <a href="{form.instance.test_results_url}"'
                    ' class="govuk-link govuk-link--no-visited-state" target="_blank">test results</a>'
                )
        return form

<<<<<<< HEAD
    def get_success_url(self) -> str:
        """Work out url to redirect to on success"""
        case_pk: Dict[str, int] = {"pk": self.object.id}  # type: ignore
        if "save_exit" in self.request.POST:
            url: str = f'{reverse("cases:case-detail", kwargs=case_pk)}#final-decision'
        else:
            url: str = reverse(
                "cases:edit-enforcement-body-correspondence", kwargs=case_pk
            )
        return url

=======
>>>>>>> 541b448f

class CaseEnforcementBodyCorrespondenceUpdateView(CaseUpdateView):
    """
    View to note correspondence with enforcement body
    """

    form_class: Type[
        CaseEnforcementBodyCorrespondenceUpdateForm
    ] = CaseEnforcementBodyCorrespondenceUpdateForm
    template_name: str = "cases/forms/enforcement_body_correspondence.html"


class CaseDeleteUpdateView(CaseUpdateView):
    """
    View to delete case
    """

    form_class: Type[CaseDeleteForm] = CaseDeleteForm
    template_name: str = "cases/forms/delete.html"

    def form_valid(self, form: ModelForm):
        """Process contents of valid form"""
        case: Case = form.save(commit=False)
        case.is_deleted = True
        record_model_update_event(user=self.request.user, model_object=case)  # type: ignore
        case.save()
        return HttpResponseRedirect(self.get_success_url())

    def get_success_url(self) -> str:
        """Work out url to redirect to on success"""
        return reverse("cases:case-list")


class CaseSuspendUpdateView(CaseUpdateView):
    """
    View to suspend case
    """

    form_class: Type[CaseSuspendForm] = CaseSuspendForm
    template_name: str = "cases/forms/suspend.html"

    def form_valid(self, form: ModelForm):
        """Process contents of valid form"""
        case: Case = form.save(commit=False)
        case.is_suspended = True
        case.suspend_date = date.today()
        record_model_update_event(user=self.request.user, model_object=case)  # type: ignore
        case.save()
        return HttpResponseRedirect(case.get_absolute_url())


class CaseUnsuspendUpdateView(CaseUpdateView):
    """
    View to unsuspend case
    """

    form_class: Type[CaseSuspendForm] = CaseSuspendForm
    template_name: str = "cases/forms/unsuspend.html"

    def form_valid(self, form: ModelForm):
        """Process contents of valid form"""
        case: Case = form.save(commit=False)
        case.is_suspended = False
        record_model_update_event(user=self.request.user, model_object=case)  # type: ignore
        case.save()
        return HttpResponseRedirect(case.get_absolute_url())


def export_cases(request: HttpRequest) -> HttpResponse:
    """
    View to export cases

    Args:
        request (HttpRequest): Django HttpRequest

    Returns:
        HttpResponse: Django HttpResponse
    """
    case_search_form: CaseSearchForm = CaseSearchForm(request.GET)
    case_search_form.is_valid()
    return download_as_csv(
        queryset=filter_cases(form=case_search_form),
        field_names=get_field_names_for_export(Case),
        filename="cases.csv",
        include_contact=True,
    )


def export_single_case(
    request: HttpRequest, pk: int  # pylint: disable=unused-argument
) -> HttpResponse:
    """
    View to export a single case in csv format

    Args:
        request (HttpRequest): Django HttpRequest
        pk: int

    Returns:
        HttpResponse: Django HttpResponse
    """
    return download_as_csv(
        queryset=Case.objects.filter(id=pk),
        field_names=get_field_names_for_export(Case),
        filename=f"case_#{pk}.csv",
        include_contact=True,
    )


def export_ehrc_cases(request: HttpRequest) -> HttpResponse:
    """
    View to export cases to send to an enforcement body

    Args:
        request (HttpRequest): Django HttpRequest

    Returns:
        HttpResponse: Django HttpResponse
    """
    case_search_form: CaseSearchForm = CaseSearchForm(request.GET)
    case_search_form.is_valid()
    return download_ehrc_cases(cases=filter_cases(form=case_search_form))


def restore_case(
    request: HttpRequest, pk: int  # pylint: disable=unused-argument
) -> HttpResponse:
    """
    Restore deleted case

    Args:
        request (HttpRequest): Django HttpRequest
        pk (int): Id of case to restore

    Returns:
        HttpResponse: Django HttpResponse
    """
    case: Case = get_object_or_404(Case, id=pk)
    case.is_deleted = False
    record_model_update_event(user=request.user, model_object=case)  # type: ignore
    case.save()
    return redirect(reverse("cases:case-detail", kwargs={"pk": case.id}))  # type: ignore<|MERGE_RESOLUTION|>--- conflicted
+++ resolved
@@ -303,18 +303,6 @@
     form_class: Type[CaseDetailUpdateForm] = CaseDetailUpdateForm
     template_name: str = "cases/forms/details.html"
 
-<<<<<<< HEAD
-    def get_success_url(self) -> str:
-        """Detect the submit button used and act accordingly"""
-        case_pk: Dict[str, int] = {"pk": self.object.id}  # type: ignore
-        if "save_exit" in self.request.POST:
-            url: str = f'{reverse("cases:case-detail", kwargs=case_pk)}#case-details'
-        else:
-            url: str = reverse("cases:edit-test-results", kwargs=case_pk)
-        return url
-
-=======
->>>>>>> 541b448f
 
 class CaseTestResultsUpdateView(CaseUpdateView):
     """
@@ -324,7 +312,6 @@
     form_class: Type[CaseTestResultsUpdateForm] = CaseTestResultsUpdateForm
     template_name: str = "cases/forms/test_results.html"
 
-<<<<<<< HEAD
     def get_context_data(self, **kwargs: Dict[str, Any]) -> Dict[str, Any]:
         """Get context data for template rendering"""
         context: Dict[str, Any] = super().get_context_data(**kwargs)
@@ -347,17 +334,6 @@
                 form.fields[fieldname].widget = forms.HiddenInput()
         return form
 
-    def get_success_url(self) -> str:
-        """Detect the submit button used and act accordingly"""
-        case_pk: Dict[str, int] = {"pk": self.object.id}  # type: ignore
-        if "save_exit" in self.request.POST:
-            url: str = f'{reverse("cases:case-detail", kwargs=case_pk)}#testing-details'
-        else:
-            url: str = reverse("cases:edit-report-details", kwargs=case_pk)
-        return url
-
-=======
->>>>>>> 541b448f
 
 class CaseReportDetailsUpdateView(CaseUpdateView):
     """
@@ -374,18 +350,6 @@
         read_notification(self.request)
         return context
 
-<<<<<<< HEAD
-    def get_success_url(self) -> str:
-        """Detect the submit button used and act accordingly"""
-        case_pk: Dict[str, int] = {"pk": self.object.id}  # type: ignore
-        if "save_exit" in self.request.POST:
-            url: str = f'{reverse("cases:case-detail", kwargs=case_pk)}#report-details'
-        else:
-            url: str = reverse("cases:edit-qa-process", kwargs=case_pk)
-        return url
-
-=======
->>>>>>> 541b448f
 
 class CaseQAProcessUpdateView(CaseUpdateView):
     """
@@ -395,18 +359,6 @@
     form_class: Type[CaseQAProcessUpdateForm] = CaseQAProcessUpdateForm
     template_name: str = "cases/forms/qa_process.html"
 
-<<<<<<< HEAD
-    def get_success_url(self) -> str:
-        """Detect the submit button used and act accordingly"""
-        case_pk: Dict[str, int] = {"pk": self.object.id}  # type: ignore
-        if "save_exit" in self.request.POST:
-            url: str = f'{reverse("cases:case-detail", kwargs=case_pk)}#qa-process'
-        else:
-            url: str = reverse("cases:edit-contact-details", kwargs=case_pk)
-        return url
-
-=======
->>>>>>> 541b448f
 
 class CaseContactFormsetUpdateView(CaseUpdateView):
     """
@@ -642,20 +594,6 @@
                 )
         return form
 
-<<<<<<< HEAD
-    def get_success_url(self) -> str:
-        """Work out url to redirect to on success"""
-        case_pk: Dict[str, int] = {"pk": self.object.id}  # type: ignore
-        if "save_exit" in self.request.POST:
-            url: str = f'{reverse("cases:case-detail", kwargs=case_pk)}#final-decision'
-        else:
-            url: str = reverse(
-                "cases:edit-enforcement-body-correspondence", kwargs=case_pk
-            )
-        return url
-
-=======
->>>>>>> 541b448f
 
 class CaseEnforcementBodyCorrespondenceUpdateView(CaseUpdateView):
     """
