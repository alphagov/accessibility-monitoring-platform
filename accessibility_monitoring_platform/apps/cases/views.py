"""
Views for cases app
"""
from datetime import date, timedelta
from functools import partial
from typing import Any, Callable, Dict, List, Type
import urllib

from django.contrib import messages
from django import forms
from django.db.models import Q
from django.db.models.query import QuerySet
from django.forms.models import ModelForm
from django.http import HttpRequest, HttpResponse, HttpResponseRedirect
from django.shortcuts import redirect, get_object_or_404
from django.utils.safestring import mark_safe
from django.urls import reverse_lazy
from django.views.generic.edit import CreateView, UpdateView
from django.views.generic.detail import DetailView
from django.views.generic.list import ListView

from ..notifications.utils import read_notification

from ..audits.models import Audit
from ..common.typing import IntOrNone
from ..common.utils import (  # type: ignore
    FieldLabelAndValue,
    format_date,
    download_as_csv,
    extract_domain_from_url,
    get_field_names_for_export,
    get_id_from_button_name,
    record_model_update_event,
    record_model_create_event,
)
from .models import (
    Case,
    Contact,
    REPORT_APPROVED_STATUS_APPROVED,
    TESTING_METHODOLOGY_PLATFORM,
)
from .forms import (
    CaseCreateForm,
    CaseDetailUpdateForm,
    CaseContactFormset,
    CaseContactFormsetOneExtra,
    CaseContactsUpdateForm,
    CaseSearchForm,
    CaseTestResultsUpdateForm,
    CaseReportDetailsUpdateForm,
    CaseQAProcessUpdateForm,
    CaseReportCorrespondenceUpdateForm,
    CaseReportFollowupDueDatesUpdateForm,
    CaseDeleteForm,
    CaseNoPSBContactUpdateForm,
    CaseTwelveWeekCorrespondenceUpdateForm,
    CaseTwelveWeekCorrespondenceDueDatesUpdateForm,
    CaseFinalDecisionUpdateForm,
    CaseEnforcementBodyCorrespondenceUpdateForm,
)
from .utils import (
    extract_labels_and_values,
    get_sent_date,
    download_ehrc_cases,
    filter_cases,
)

ONE_WEEK_IN_DAYS = 7
FOUR_WEEKS_IN_DAYS = 4 * ONE_WEEK_IN_DAYS
TWELVE_WEEKS_IN_DAYS = 12 * ONE_WEEK_IN_DAYS


def find_duplicate_cases(url: str, organisation_name: str = "") -> QuerySet[Case]:
    """Look for cases with matching domain or organisation name"""
    domain: str = extract_domain_from_url(url)
    if organisation_name:
        return Case.objects.filter(
            Q(organisation_name__icontains=organisation_name) | Q(domain=domain)
        )
    return Case.objects.filter(domain=domain)


def calculate_report_followup_dates(case: Case, report_sent_date: date) -> Case:
    """Calculate followup dates based on a report sent date"""
    if report_sent_date is None:
        case.report_followup_week_1_due_date = None
        case.report_followup_week_4_due_date = None
        case.report_followup_week_12_due_date = None
    else:
        case.report_followup_week_1_due_date = report_sent_date + timedelta(
            days=ONE_WEEK_IN_DAYS
        )
        case.report_followup_week_4_due_date = report_sent_date + timedelta(
            days=FOUR_WEEKS_IN_DAYS
        )
        case.report_followup_week_12_due_date = report_sent_date + timedelta(
            days=TWELVE_WEEKS_IN_DAYS
        )
    return case


def calculate_twelve_week_chaser_dates(
    case: Case, twelve_week_update_requested_date: date
) -> Case:
    """Calculate chaser dates based on a twelve week update requested date"""
    if twelve_week_update_requested_date is None:
        case.twelve_week_1_week_chaser_due_date = None
        case.twelve_week_4_week_chaser_due_date = None
    else:
        case.twelve_week_1_week_chaser_due_date = (
            twelve_week_update_requested_date + timedelta(days=ONE_WEEK_IN_DAYS)
        )
        case.twelve_week_4_week_chaser_due_date = (
            twelve_week_update_requested_date + timedelta(days=FOUR_WEEKS_IN_DAYS)
        )
    return case


def format_due_date_help_text(due_date: date) -> str:
    """Format date and prefix with 'Due' if present"""
    if due_date is None:
        return "None"
    return f"Due {format_date(due_date)}"


class CaseUpdateView(UpdateView):
    """
    View to update case
    """

    model: Type[Case] = Case
    context_object_name: str = "case"

    def form_valid(self, form: ModelForm) -> HttpResponseRedirect:
        """Add message on change of case"""
        if form.changed_data:
            self.object: Case = form.save(commit=False)
            record_model_update_event(user=self.request.user, model_object=self.object)  # type: ignore
            old_case: Case = Case.objects.get(pk=self.object.id)  # type: ignore

            if (
                old_case.report_approved_status != self.object.report_approved_status
                and self.object.report_approved_status
                == REPORT_APPROVED_STATUS_APPROVED
            ):
                self.object.reviewer = self.request.user

            if "home_page_url" in form.changed_data:
                self.object.domain = extract_domain_from_url(self.object.home_page_url)

            self.object.save()

            if old_case.status != self.object.status:
                messages.add_message(
                    self.request,
                    messages.INFO,
                    f"Status changed from '{old_case.get_status_display()}' to '{self.object.get_status_display()}'",  # type: ignore
                )
        return HttpResponseRedirect(self.get_success_url())


class CaseDetailView(DetailView):
    """
    View of details of a single case
    """

    model: Type[Case] = Case
    context_object_name: str = "case"

    def get_context_data(self, **kwargs) -> Dict[str, Any]:
        """Add undeleted contacts to context"""
        context: Dict[str, Any] = super().get_context_data(**kwargs)
        context["contacts"] = self.object.contact_set.filter(is_deleted=False)  # type: ignore
        case_details_prefix: List[FieldLabelAndValue] = [
            FieldLabelAndValue(
                label="Date created",
                value=self.object.created,  # type: ignore
                type=FieldLabelAndValue.DATE_TYPE,
            ),
            FieldLabelAndValue(
                label="Status", value=self.object.get_status_display()  # type: ignore
            ),
        ]

        get_rows: Callable = partial(extract_labels_and_values, case=self.object)  # type: ignore

        if self.object.testing_methodology == TESTING_METHODOLOGY_PLATFORM:  # type: ignore
            audits: QuerySet[Audit] = self.object.audit_case.filter(is_deleted=False)  # type: ignore
            testing_details_rows: List[FieldLabelAndValue] = []
            for count, audit in enumerate(audits, start=1):
                testing_details_rows.append(
                    FieldLabelAndValue(
                        type=FieldLabelAndValue.URL_TYPE,
                        label=f"Test {count}",
                        value=reverse_lazy(
                            "audits:audit-detail",
                            kwargs={
                                "pk": audit.id,  # type: ignore
                                "case_id": audit.case.id,  # type: ignore
                            },
                        ),
                        extra_label=audit.get_type_display(),  # type: ignore
                    )
                )
        else:
            testing_details_rows: List[FieldLabelAndValue] = get_rows(
                form=CaseTestResultsUpdateForm()
            )

        qa_process_rows: List[FieldLabelAndValue] = get_rows(
            form=CaseQAProcessUpdateForm()
        )
<<<<<<< HEAD
        qa_auditor_name: str = self.object.reviewer.get_full_name() if self.object.reviewer else "None"  # type: ignore
        qa_process_rows.insert(
            1,
            FieldLabelAndValue(
                label="QA Auditor who approved report",
                value=qa_auditor_name,
            ),
        )
=======
>>>>>>> 167c69c1

        context["case_details_rows"] = case_details_prefix + get_rows(
            form=CaseDetailUpdateForm()
        )
        context["testing_details_rows"] = testing_details_rows
        context["report_details_rows"] = get_rows(form=CaseReportDetailsUpdateForm())
        context["qa_process_rows"] = qa_process_rows
        context["final_decision_rows"] = get_rows(form=CaseFinalDecisionUpdateForm())
        context["enforcement_body_correspondence_rows"] = get_rows(
            form=CaseEnforcementBodyCorrespondenceUpdateForm()
        )
        return context


class CaseListView(ListView):
    """
    View of list of cases
    """

    model: Type[Case] = Case
    context_object_name: str = "cases"
    paginate_by: int = 10

    def get(self, request, *args, **kwargs):
        """Populate filter form"""
        if self.request.GET:
            self.form: CaseSearchForm = CaseSearchForm(self.request.GET)
            self.form.is_valid()
        else:
            self.form = CaseSearchForm()
        return super().get(request, *args, **kwargs)

    def get_queryset(self) -> QuerySet[Case]:
        """Add filters to queryset"""
        if self.form.errors:
            return Case.objects.none()

        return filter_cases(self.form)

    def get_context_data(self, **kwargs) -> Dict[str, Any]:
        """Add field values into context"""
        context: Dict[str, Any] = super().get_context_data(**kwargs)

        get_without_page: Dict[str, str] = {
            key: value for (key, value) in self.request.GET.items() if key != "page"
        }

        context["form"] = self.form
        context["url_parameters"] = urllib.parse.urlencode(get_without_page)  # type: ignore
        return context


class CaseCreateView(CreateView):
    """
    View to create a case
    """

    model: Type[Case] = Case
    form_class: Type[CaseCreateForm] = CaseCreateForm
    context_object_name: str = "case"
    template_name: str = "cases/forms/create.html"

    def form_valid(self, form: ModelForm):
        """Process contents of valid form"""
        if "allow_duplicate_cases" in self.request.GET:
            case: Case = form.save(commit=False)
            case.created_by = self.request.user
            return super().form_valid(form)

        context: Dict[str, Any] = self.get_context_data()
        duplicate_cases: QuerySet[Case] = find_duplicate_cases(
            url=form.cleaned_data.get("home_page_url", ""),
            organisation_name=form.cleaned_data.get("organisation_name", ""),
        ).order_by("created")

        if duplicate_cases:
            context["duplicate_cases"] = duplicate_cases
            context["new_case"] = form.save(commit=False)
            return self.render_to_response(context)

        case: Case = form.save(commit=False)
        case.created_by = self.request.user
        return super().form_valid(form)

    def get_success_url(self) -> str:
        """Detect the submit button used and act accordingly"""
        record_model_create_event(user=self.request.user, model_object=self.object)  # type: ignore
        if "save_continue_case" in self.request.POST:
            url: str = reverse_lazy("cases:edit-case-details", kwargs={"pk": self.object.id})  # type: ignore
        elif "save_new_case" in self.request.POST:
            url: str = reverse_lazy("cases:case-create")
        elif "save_exit" in self.request.POST:
            url: str = reverse_lazy("cases:case-list")
        else:
            url: str = reverse_lazy(
                "cases:edit-contact-details", kwargs={"pk": self.object.id}  # type: ignore
            )
        return url


class CaseDetailUpdateView(CaseUpdateView):
    """
    View to update case details
    """

    form_class: Type[CaseDetailUpdateForm] = CaseDetailUpdateForm
    template_name: str = "cases/forms/details.html"

    def get_success_url(self) -> str:
        """Detect the submit button used and act accordingly"""
        if "save_exit" in self.request.POST:
            url: str = f'{reverse_lazy("cases:case-detail", kwargs={"pk": self.object.id})}#case-details'  # type: ignore
        else:
            url: str = reverse_lazy("cases:edit-test-results", kwargs={"pk": self.object.id})  # type: ignore
        return url


class CaseTestResultsUpdateView(CaseUpdateView):
    """
    View to update case test results
    """

    form_class: Type[CaseTestResultsUpdateForm] = CaseTestResultsUpdateForm
    template_name: str = "cases/forms/test_results.html"

    def get_context_data(self, **kwargs: Dict[str, Any]) -> Dict[str, Any]:
        """Get context data for template rendering"""
        context: Dict[str, Any] = super().get_context_data(**kwargs)
        if self.object.testing_methodology == TESTING_METHODOLOGY_PLATFORM:
            context["audits"] = self.object.audit_case.filter(is_deleted=False)  # type: ignore
        return context

    def get_form(self):
        """Hide fields if testing using platform"""
        form = super().get_form()
        if self.object.testing_methodology == TESTING_METHODOLOGY_PLATFORM:
            for fieldname in [
                "test_results_url",
                "test_status",
                "accessibility_statement_state",
                "accessibility_statement_notes",
                "is_website_compliant",
                "compliance_decision_notes",
            ]:
                form.fields[fieldname].widget = forms.HiddenInput()
        return form

    def get_success_url(self) -> str:
        """Detect the submit button used and act accordingly"""
        if "save_exit" in self.request.POST:
            url: str = f'{reverse_lazy("cases:case-detail", kwargs={"pk": self.object.id})}#testing-details'  # type: ignore
        else:
            url: str = reverse_lazy(
                "cases:edit-report-details", kwargs={"pk": self.object.id}  # type: ignore
            )
        return url


class CaseReportDetailsUpdateView(CaseUpdateView):
    """
    View to update case report details
    """

    model: Type[Case] = Case
    form_class: Type[CaseReportDetailsUpdateForm] = CaseReportDetailsUpdateForm
    template_name: str = "cases/forms/report_details.html"

    def get_context_data(self, **kwargs) -> Dict[str, Any]:
        """Add undeleted contacts to context"""
        context: Dict[str, Any] = super().get_context_data(**kwargs)
        read_notification(self.request)
        return context

    def get_success_url(self) -> str:
        """Detect the submit button used and act accordingly"""
        if "save_exit" in self.request.POST:
            url: str = f'{reverse_lazy("cases:case-detail", kwargs={"pk": self.object.id})}#report-details'  # type: ignore
        else:
            url: str = reverse_lazy(
                "cases:edit-qa-process", kwargs={"pk": self.object.id}  # type: ignore
            )
        return url


class CaseQAProcessUpdateView(CaseUpdateView):
    """
    View to update QA process
    """

    model: Type[Case] = Case
    form_class: Type[CaseQAProcessUpdateForm] = CaseQAProcessUpdateForm
    template_name: str = "cases/forms/qa_process.html"

    def get_success_url(self) -> str:
        """Detect the submit button used and act accordingly"""
        if "save_exit" in self.request.POST:
            url: str = f'{reverse_lazy("cases:case-detail", kwargs={"pk": self.object.id})}#qa-process'  # type: ignore
        else:
            url: str = reverse_lazy(
                "cases:edit-contact-details", kwargs={"pk": self.object.id}  # type: ignore
            )
        return url


class CaseContactFormsetUpdateView(CaseUpdateView):
    """
    View to update case contacts
    """

    form_class: Type[CaseContactsUpdateForm] = CaseContactsUpdateForm
    template_name: str = "cases/forms/contact_formset.html"

    def get_context_data(self, **kwargs: Dict[str, Any]) -> Dict[str, Any]:
        """Get context data for template rendering"""
        context: Dict[str, Any] = super().get_context_data(**kwargs)
        if self.request.POST:
            contacts_formset = CaseContactFormset(self.request.POST)
        else:
            contacts: QuerySet[Contact] = self.object.contact_set.filter(  # type: ignore
                is_deleted=False
            )
            if "add_extra" in self.request.GET:
                contacts_formset = CaseContactFormsetOneExtra(queryset=contacts)
            else:
                contacts_formset = CaseContactFormset(queryset=contacts)
        context["contacts_formset"] = contacts_formset
        return context

    def form_valid(self, form: ModelForm):
        """Process contents of valid form"""
        context: Dict[str, Any] = self.get_context_data()
        contact_formset = context["contacts_formset"]
        case: Case = form.save()
        if contact_formset.is_valid():
            contacts: List[Contact] = contact_formset.save(commit=False)
            for contact in contacts:
                if not contact.case_id:  # type: ignore
                    contact.case = case
                    contact.save()
                    record_model_create_event(user=self.request.user, model_object=contact)  # type: ignore
                else:
                    record_model_update_event(user=self.request.user, model_object=contact)  # type: ignore
                    contact.save()
        else:
            return super().form_invalid(form)
        contact_id_to_delete: IntOrNone = get_id_from_button_name(
            button_name_prefix="remove_contact_",
            querydict=self.request.POST,
        )
        if contact_id_to_delete is not None:
            contact_to_delete: Contact = Contact.objects.get(id=contact_id_to_delete)
            contact_to_delete.is_deleted = True
            record_model_update_event(user=self.request.user, model_object=contact_to_delete)  # type: ignore
            contact_to_delete.save()
        return super().form_valid(form)

    def get_success_url(self) -> str:
        """Detect the submit button used and act accordingly"""
        if "save_exit" in self.request.POST:
            url: str = f'{reverse_lazy("cases:case-detail", kwargs={"pk": self.object.id})}#contact-details'  # type: ignore
        elif "save_continue" in self.request.POST:
            url: str = reverse_lazy(
                "cases:edit-report-correspondence", kwargs={"pk": self.object.id}  # type: ignore
            )
        elif "add_contact" in self.request.POST:
            url: str = f"{reverse_lazy('cases:edit-contact-details', kwargs={'pk': self.object.id})}?add_extra=true"  # type: ignore
        else:
            contact_id_to_delete: IntOrNone = get_id_from_button_name(
                "remove_contact_", self.request.POST
            )
            if contact_id_to_delete is not None:
                url: str = reverse_lazy(
                    "cases:edit-contact-details", kwargs={"pk": self.object.id}  # type: ignore
                )
            else:
                url: str = reverse_lazy("cases:case-detail", kwargs={"pk": self.object.id})  # type: ignore
        return url


class CaseReportCorrespondenceUpdateView(CaseUpdateView):
    """
    View to update case post report details
    """

    form_class: Type[
        CaseReportCorrespondenceUpdateForm
    ] = CaseReportCorrespondenceUpdateForm
    template_name: str = "cases/forms/report_correspondence.html"

    def get_form(self):
        """Populate help text with dates"""
        form = super().get_form()
        form.fields[
            "report_followup_week_1_sent_date"
        ].help_text = format_due_date_help_text(
            form.instance.report_followup_week_1_due_date
        )
        form.fields[
            "report_followup_week_4_sent_date"
        ].help_text = format_due_date_help_text(
            form.instance.report_followup_week_4_due_date
        )
        return form

    def form_valid(self, form: CaseReportCorrespondenceUpdateForm):
        """
        Recalculate followup dates if report sent date has changed;
        Otherwise set sent dates based on followup date checkboxes.
        """
        self.object: Case = form.save(commit=False)
        case_from_db: Case = Case.objects.get(pk=self.object.id)  # type: ignore
        if "report_sent_date" in form.changed_data:
            self.object = calculate_report_followup_dates(
                case=self.object, report_sent_date=form.cleaned_data["report_sent_date"]
            )
        else:
            for sent_date_name in [
                "report_followup_week_1_sent_date",
                "report_followup_week_4_sent_date",
            ]:
                setattr(
                    self.object,
                    sent_date_name,
                    get_sent_date(form, case_from_db, sent_date_name),
                )
        return super().form_valid(form)

    def get_success_url(self) -> str:
        """Work out url to redirect to on success"""
        if "save_exit" in self.request.POST:
            return f'{reverse_lazy("cases:case-detail", kwargs={"pk": self.object.id})}#report-correspondence'  # type: ignore
        else:
            return reverse_lazy(
                "cases:edit-twelve-week-correspondence", kwargs={"pk": self.object.id}  # type: ignore
            )


class CaseReportFollowupDueDatesUpdateView(CaseUpdateView):
    """
    View to update report followup due dates
    """

    form_class: Type[
        CaseReportFollowupDueDatesUpdateForm
    ] = CaseReportFollowupDueDatesUpdateForm
    template_name: str = "cases/forms/report_followup_due_dates.html"

    def get_success_url(self) -> str:
        """Work out url to redirect to on success"""
        return reverse_lazy(
            "cases:edit-report-correspondence", kwargs={"pk": self.object.id}  # type: ignore
        )


class CaseTwelveWeekCorrespondenceUpdateView(CaseUpdateView):
    """
    View to record week twelve correspondence details
    """

    form_class: Type[
        CaseTwelveWeekCorrespondenceUpdateForm
    ] = CaseTwelveWeekCorrespondenceUpdateForm
    template_name: str = "cases/forms/twelve_week_correspondence.html"

    def get_form(self):
        """Populate help text with dates"""
        form = super().get_form()
        form.fields[
            "twelve_week_1_week_chaser_sent_date"
        ].help_text = format_due_date_help_text(
            form.instance.twelve_week_1_week_chaser_due_date
        )
        form.fields[
            "twelve_week_4_week_chaser_sent_date"
        ].help_text = format_due_date_help_text(
            form.instance.twelve_week_4_week_chaser_due_date
        )
        return form

    def form_valid(self, form: CaseTwelveWeekCorrespondenceUpdateForm):
        """
        Recalculate chaser dates if twelve week update requested date has changed;
        Otherwise set sent dates based on chaser date checkboxes.
        """
        self.object: Case = form.save(commit=False)
        case_from_db: Case = Case.objects.get(pk=self.object.id)  # type: ignore
        if "twelve_week_update_requested_date" in form.changed_data:
            self.object = calculate_twelve_week_chaser_dates(
                case=self.object,
                twelve_week_update_requested_date=form.cleaned_data[
                    "twelve_week_update_requested_date"
                ],
            )
        else:
            for sent_date_name in [
                "twelve_week_1_week_chaser_sent_date",
                "twelve_week_4_week_chaser_sent_date",
            ]:
                setattr(
                    self.object,
                    sent_date_name,
                    get_sent_date(form, case_from_db, sent_date_name),  # type: ignore
                )
        return super().form_valid(form)

    def get_success_url(self) -> str:
        """Work out url to redirect to on success"""
        if "save_exit" in self.request.POST:
            url: str = f'{reverse_lazy("cases:case-detail", kwargs={"pk": self.object.id})}#12-week-correspondence'  # type: ignore
        else:
            url: str = reverse_lazy(
                "cases:edit-final-decision",
                kwargs={"pk": self.object.id},  # type: ignore
            )
        return url


class CaseTwelveWeekCorrespondenceDueDatesUpdateView(CaseUpdateView):
    """
    View to update twelve week correspondence followup due dates
    """

    form_class: Type[
        CaseTwelveWeekCorrespondenceDueDatesUpdateForm
    ] = CaseTwelveWeekCorrespondenceDueDatesUpdateForm
    template_name: str = "cases/forms/twelve_week_correspondence_due_dates.html"

    def get_success_url(self) -> str:
        """Work out url to redirect to on success"""
        return reverse_lazy(
            "cases:edit-twelve-week-correspondence", kwargs={"pk": self.object.id}  # type: ignore
        )


class CaseNoPSBResponseUpdateView(CaseUpdateView):
    """
    View to set no psb contact flag
    """

    form_class: Type[CaseNoPSBContactUpdateForm] = CaseNoPSBContactUpdateForm
    template_name: str = "cases/forms/no_psb_response.html"

    def get_success_url(self) -> str:
        """Work out url to redirect to on success"""
        return reverse_lazy(
            "cases:edit-enforcement-body-correspondence",
            kwargs={"pk": self.object.id},  # type: ignore
        )


class CaseFinalDecisionUpdateView(CaseUpdateView):
    """
    View to record final decision details
    """

    form_class: Type[CaseFinalDecisionUpdateForm] = CaseFinalDecisionUpdateForm
    template_name: str = "cases/forms/final_decision.html"

    def get_form(self):
        """Populate retested_website_date help text with link to test results for this case"""
        form = super().get_form()
        if form.instance.test_results_url:
            if form.instance.test_results_url:
                form.fields["retested_website_date"].help_text = mark_safe(
                    f'The retest form can be found in the <a href="{form.instance.test_results_url}"'
                    ' class="govuk-link govuk-link--no-visited-state" target="_blank">test results</a>'
                )
        return form

    def get_success_url(self) -> str:
        """Work out url to redirect to on success"""
        if "save_exit" in self.request.POST:
            url: str = f'{reverse_lazy("cases:case-detail", kwargs={"pk": self.object.id})}#final-decision'  # type: ignore
        else:
            url: str = reverse_lazy(
                "cases:edit-enforcement-body-correspondence",
                kwargs={"pk": self.object.id},  # type: ignore
            )
        return url


class CaseEnforcementBodyCorrespondenceUpdateView(CaseUpdateView):
    """
    View to note correspondence with enforcement body
    """

    form_class: Type[
        CaseEnforcementBodyCorrespondenceUpdateForm
    ] = CaseEnforcementBodyCorrespondenceUpdateForm
    template_name: str = "cases/forms/enforcement_body_correspondence.html"

    def get_success_url(self) -> str:
        """Work out url to redirect to on success"""
        return f'{reverse_lazy("cases:case-detail", kwargs={"pk": self.object.id})}#equality-body-correspondence'  # type: ignore


class CaseDeleteUpdateView(CaseUpdateView):
    """
    View to delete case
    """

    form_class: Type[CaseDeleteForm] = CaseDeleteForm
    template_name: str = "cases/forms/delete.html"

    def form_valid(self, form: ModelForm):
        """Process contents of valid form"""
        case: Case = form.save(commit=False)
        case.is_deleted = True
        record_model_update_event(user=self.request.user, model_object=case)  # type: ignore
        case.save()
        return HttpResponseRedirect(self.get_success_url())

    def get_success_url(self) -> str:
        """Work out url to redirect to on success"""
        return reverse_lazy("cases:case-list")


def export_cases(request: HttpRequest) -> HttpResponse:
    """
    View to export cases

    Args:
        request (HttpRequest): Django HttpRequest

    Returns:
        HttpResponse: Django HttpResponse
    """
    case_search_form: CaseSearchForm = CaseSearchForm(request.GET)
    case_search_form.is_valid()
    return download_as_csv(
        queryset=filter_cases(form=case_search_form),
        field_names=get_field_names_for_export(Case),
        filename="cases.csv",
        include_contact=True,
    )


def export_single_case(request: HttpRequest, pk: int) -> HttpResponse:
    """
    View to export a single case in csv format

    Args:
        request (HttpRequest): Django HttpRequest
        pk: int

    Returns:
        HttpResponse: Django HttpResponse
    """
    return download_as_csv(
        queryset=Case.objects.filter(id=pk),
        field_names=get_field_names_for_export(Case),
        filename=f"case_#{pk}.csv",
        include_contact=True,
    )


def export_ehrc_cases(request: HttpRequest) -> HttpResponse:
    """
    View to export cases to send to an enforcement body

    Args:
        request (HttpRequest): Django HttpRequest

    Returns:
        HttpResponse: Django HttpResponse
    """
    case_search_form: CaseSearchForm = CaseSearchForm(request.GET)
    case_search_form.is_valid()
    return download_ehrc_cases(cases=filter_cases(form=case_search_form))


def restore_case(request: HttpRequest, pk: int) -> HttpResponse:
    """
    Restore deleted case

    Args:
        request (HttpRequest): Django HttpRequest
        pk (int): Id of case to restore

    Returns:
        HttpResponse: Django HttpResponse
    """
    case: Case = get_object_or_404(Case, id=pk)
    case.is_deleted = False
    record_model_update_event(user=request.user, model_object=case)  # type: ignore
    case.save()
    return redirect(reverse_lazy("cases:case-detail", kwargs={"pk": case.id}))  # type: ignore<|MERGE_RESOLUTION|>--- conflicted
+++ resolved
@@ -210,17 +210,6 @@
         qa_process_rows: List[FieldLabelAndValue] = get_rows(
             form=CaseQAProcessUpdateForm()
         )
-<<<<<<< HEAD
-        qa_auditor_name: str = self.object.reviewer.get_full_name() if self.object.reviewer else "None"  # type: ignore
-        qa_process_rows.insert(
-            1,
-            FieldLabelAndValue(
-                label="QA Auditor who approved report",
-                value=qa_auditor_name,
-            ),
-        )
-=======
->>>>>>> 167c69c1
 
         context["case_details_rows"] = case_details_prefix + get_rows(
             form=CaseDetailUpdateForm()
