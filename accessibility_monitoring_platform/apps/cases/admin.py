--- conflicted
+++ resolved
@@ -4,17 +4,14 @@
 from django.contrib import admin
 
 from ..common.admin import ExportCsvMixin
-<<<<<<< HEAD
 from .models import (
     Case,
+    CaseCompliance,
     CaseEvent,
     Contact,
     EqualityBodyCorrespondence,
     CLOSED_CASE_STATUSES,
 )
-=======
-from .models import Case, CaseCompliance, CaseEvent, Contact, CLOSED_CASE_STATUSES
->>>>>>> 3efd2644
 
 
 class MetaStatusCaseListFilter(admin.SimpleListFilter):
