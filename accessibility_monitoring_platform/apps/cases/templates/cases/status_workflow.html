--- conflicted
+++ resolved
@@ -12,21 +12,12 @@
     {% include 'cases/helpers/breadcrumbs.html' with page_heading=amp_page_name %}
     <main id="main-content" class="govuk-main-wrapper amp-padding-top-0">
         <div class="govuk-grid-row">
-<<<<<<< HEAD
-=======
-            <div class="govuk-grid-column-full">
-                <h1 class="govuk-heading-xl amp-margin-bottom-15 amp-padding-right-20">{{ amp_page_name }}</h1>
-            </div>
-        </div>
-        {% include 'cases/helpers/case_title.html' %}
-        <div class="govuk-grid-row">
->>>>>>> 4f011361
             <div class="govuk-grid-column-one-third">
                 {% include "cases/helpers/nav_details.html" %}
                 {% include 'cases/helpers/nav_steps.html' %}
             </div>
             <div class="govuk-grid-column-two-thirds">
-                <h1 class="govuk-heading-xl amp-margin-bottom-15 amp-padding-right-20">Status workflow</h1>
+                <h1 class="govuk-heading-xl amp-margin-bottom-15 amp-padding-right-20">{{ amp_page_name }}</h1>
                 <h2 class="govuk-heading-s amp-margin-bottom-0">Unassigned case</h2>
                 <ul class="govuk-list">
                     <li>
