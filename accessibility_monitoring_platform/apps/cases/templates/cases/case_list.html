--- conflicted
+++ resolved
@@ -2,7 +2,7 @@
 
 {% extends 'base.html' %}
 
-{% load humanize %}
+{% load l10n %}
 
 {% block content %}
 <div class="govuk-width-container">
@@ -14,9 +14,8 @@
         </div>
         <div class="govuk-grid-row">
             <div class="govuk-grid-column-two-thirds">
-<<<<<<< HEAD
                 <h2 class="govuk-heading-m">{{ page_obj.paginator.count|localize }} cases found</h2>
-                {% include "cases/pagination_controls.html" %}
+                {% include "common/pagination_controls.html" %}
                 <table class="govuk-table">
                     <tbody class="govuk-table__body">
                     {% for case in cases %}
@@ -39,81 +38,25 @@
                                     <div class="govuk-grid-column-one-half">
                                         <h3 class="govuk-heading-s cases-sub-heading">Auditor</h3>
                                         <p class="govuk-body-m">{{ case.auditor.get_full_name }}</p>
-=======
-                <h2 class="govuk-heading-m">{{ page_obj.paginator.count|intcomma }} cases found</h2>
-                {% if form.errors %}
-                    <span class="govuk-error-message">
-                        <span class="govuk-visually-hidden">Error:</span> Fix errors in search form
-                    </span>
-                {% endif %}
-                <div class="govuk-button-group">
-                    <a
-                        href="{% url 'cases:case-create' %}"
-                        role="button"
-                        draggable="false"
-                        class="govuk-button"
-                        data-module="govuk-button"
-                    >
-                        Create case
-                    </a>
-                    {% if cases %}
-                        <a
-                            href="{% url 'cases:case-export-list' %}{% if url_parameters %}?{{ url_parameters }}{% endif %}"
-                            role="button"
-                            draggable="false"
-                            class="govuk-button govuk-button--secondary"
-                            data-module="govuk-button"
-                        >
-                            Export to CSV
-                        </a>
-                    {% endif %}
-                </div>
-                {% if cases %}
-                    {% include "common/pagination_controls.html" %}
-                    <table class="govuk-table">
-                        <tbody class="govuk-table__body">
-                        {% for case in cases %}
-                            <tr class="govuk-table__row">
-                                <td class="govuk-table__cell">
-                                    <div class="govuk-grid-row">
-                                        <div class="govuk-grid-column-full">
-                                            <a href="{% url 'cases:case-detail' case.id %}" class="govuk-link cases-bigger-link"
-                                                rel="noreferrer noopener">
-                                                Case #{{ case.id }}</a>
-                                            <h3 class="govuk-heading-s cases-sub-heading">{{ case.organisation_name }}</h3>
-                                            <p class="govuk-body-m">{{ case.domain }}</p>
-                                        </div>
->>>>>>> 29a59932
                                     </div>
-                                    <div class="govuk-grid-row">
-                                        <div class="govuk-grid-column-one-half">
-                                            <h3 class="govuk-heading-s cases-sub-heading">Date created</h3>
-                                            <p class="govuk-body-m">{{ case.created|date:"d/m/Y" }}</p>
-                                        </div>
-                                        <div class="govuk-grid-column-one-half">
-                                            <h3 class="govuk-heading-s cases-sub-heading">Auditor</h3>
-                                            <p class="govuk-body-m">{{ case.auditor.get_full_name }}</p>
-                                        </div>
+                                </div>
+                                <div class="govuk-grid-row">
+                                    <div class="govuk-grid-column-one-half">
+                                        <h3 class="govuk-heading-s cases-sub-heading">Status</h3>
+                                        <p class="govuk-body-m">{{ case.get_status_display }}</p>
                                     </div>
-                                    <div class="govuk-grid-row">
-                                        <div class="govuk-grid-column-one-half">
-                                            <h3 class="govuk-heading-s cases-sub-heading">Status</h3>
-                                            <p class="govuk-body-m">{{ case.get_status_display }}</p>
-                                        </div>
-                                        <div class="govuk-grid-column-one-half">
-                                            <h3 class="govuk-heading-s cases-sub-heading">QA Auditor</h3>
-                                            <p class="govuk-body-m">{{ case.reviewer.get_full_name }}</p>
-                                        </div>
+                                    <div class="govuk-grid-column-one-half">
+                                        <h3 class="govuk-heading-s cases-sub-heading">QA Auditor</h3>
+                                        <p class="govuk-body-m">{{ case.reviewer.get_full_name }}</p>
                                     </div>
-                                </td>
-                            </tr>
-                        {% endfor %}
-                        </tbody>
-                    </table>
-                    {% include "common/pagination_controls.html" %}
-                {% endif %}
+                                </div>
+                            </td>
+                        </tr>
+                    {% endfor %}
+                    </tbody>
+                </table>
+                {% include "common/pagination_controls.html" %}
             </div>
-<<<<<<< HEAD
             <div class="govuk-grid-column-one-third">
                 <div class="govuk-grid-row">
                     <div class="govuk-grid-column-full">
@@ -136,62 +79,6 @@
                             >
                                 Export to CSV
                             </a>
-=======
-            <div class="govuk-grid-column-one-third cases-search-background">
-                <form method="get" action="{% url 'cases:case-list' %}">
-                    <div class="govuk-grid-row">
-                        <div class="govuk-grid-column-full">
-                            <h2 class="govuk-heading-m cases-margin-top">Edit search</h2>
-                        </div>
-                        <div class="govuk-grid-column-full govuk-form-group">
-                            <label class="govuk-label" for="{{ form.sort_by.auto_id }}"><b>{{form.sort_by.label}}</b></label>
-                            {{form.sort_by}}
-                        </div>
-                        <div class="govuk-grid-column-full govuk-form-group">
-                            <label class="govuk-label" for="{{ form.case_number.auto_id }}"><b>{{form.case_number.label}}</b></label>
-                            {{form.case_number}}
-                        </div>
-                        <div class="govuk-grid-column-full govuk-form-group">
-                            <label class="govuk-label" for="{{ form.domain.auto_id }}"><b>{{form.domain.label}}</b></label>
-                            {{form.domain}}
-                        </div>
-                        <div class="govuk-grid-column-full govuk-form-group">
-                            <label class="govuk-label" for="{{ form.organisation.auto_id }}"><b>{{form.organisation.label}}</b></label>
-                            {{form.organisation}}
-                        </div>
-                        <div class="govuk-grid-column-full govuk-form-group">
-                            <label class="govuk-label" for="{{ form.auditor.auto_id }}"><b>{{form.auditor.label}}</b></label>
-                            {{form.auditor}}
-                        </div>
-                        <div class="govuk-grid-column-full govuk-form-group">
-                            <label class="govuk-label" for="{{ form.reviewer.auto_id }}"><b>{{form.reviewer.label}}</b></label>
-                            {{form.reviewer}}
-                        </div>
-                        <div class="govuk-grid-column-full govuk-form-group">
-                            <label class="govuk-label" for="{{ form.status.auto_id }}"><b>{{form.status.label}}</b></label>
-                            {{form.status}}
-                        </div>
-                        <div class="govuk-grid-column-full govuk-form-group">
-                            <h3 class="govuk-heading-s cases-sub-heading">Date created filter</h3>
-                        </div>
-                        <div class="govuk-grid-column-full govuk-form-group">
-                            <label class="govuk-label" for="{{ form.start_date.auto_id }}"><b>{{form.start_date.label}}</b></label>
-                            {% if form.start_date.errors %}
-                                <span class="govuk-error-message">
-                                    <span class="govuk-visually-hidden">Error:</span> {{form.start_date.errors}}
-                                </span>
-                            {% endif %}
-                            {{form.start_date}}
-                        </div>
-                        <div class="govuk-grid-column-full govuk-form-group">
-                            <label class="govuk-label" for="{{ form.end_date.auto_id }}"><b>{{form.end_date.label}}</b></label>
-                            {% if form.end_date.errors %}
-                                <span class="govuk-error-message">
-                                    <span class="govuk-visually-hidden">Error:</span> {{form.end_date.errors}}
-                                </span>
-                            {% endif %}
-                            {{form.end_date}}
->>>>>>> 29a59932
                         </div>
                     </div>
                 </div>
