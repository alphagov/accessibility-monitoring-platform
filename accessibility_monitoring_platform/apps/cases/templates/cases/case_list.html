--- conflicted
+++ resolved
@@ -112,22 +112,14 @@
                             {{form.status}}
                         </div>
                         <div class="govuk-grid-column-full govuk-form-group">
-<<<<<<< HEAD
+                            <h3 class="govuk-heading-s cases-sub-heading">Date created filter</h3>
+                        </div>
+                        <div class="govuk-grid-column-full govuk-form-group">
                             <label class="govuk-label" for="{{ form.start_date.auto_id }}"><b>{{form.start_date.label}}</b></label>
                             {{form.start_date}}
                         </div>
                         <div class="govuk-grid-column-full govuk-form-group">
                             <label class="govuk-label" for="{{ form.end_date.auto_id }}"><b>{{form.end_date.label}}</b></label>
-=======
-                            <h3 class="govuk-heading-s cases-sub-heading">Date created filter</h3>
-                        </div>
-                        <div class="govuk-grid-column-full govuk-form-group">
-                            <label class="govuk-label" for="{{ form.status.auto_id }}">{{form.start_date.label}}</label>
-                            {{form.start_date}}
-                        </div>
-                        <div class="govuk-grid-column-full govuk-form-group">
-                            <label class="govuk-label" for="{{ form.status.auto_id }}">{{form.end_date.label}}</label>
->>>>>>> 414d32bd
                             {{form.end_date}}
                         </div>
                     </div>
