--- conflicted
+++ resolved
@@ -13,7 +13,6 @@
         </p>
     </div>
 </div>
-<<<<<<< HEAD
 <table class="govuk-table">
     <tbody class="govuk-table__body">
         {% for row in contact_rows %}
@@ -21,44 +20,6 @@
         {% endfor %}
     </tbody>
 </table>
-<table class="govuk-table amp-accordion-table">
-    <tbody class="govuk-table__body">
-        {% for contact in contacts %}
-        <tr class="govuk-table__row">
-            <td class="govuk-table__cell">
-                <div class="govuk-grid-row">
-                    <div class="govuk-grid-column-one-half">
-                        <p class="govuk-body-m">Contact name</p>
-                    </div>
-                    <div class="govuk-grid-column-one-half amp-padding-left-0">
-                        <p class="govuk-body-m">{{ contact.name }}</p>
-                    </div>
-                </div>
-                <div class="govuk-grid-row">
-                    <div class="govuk-grid-column-one-half">
-                        <p class="govuk-body-m">Job title</p>
-                    </div>
-                    <div class="govuk-grid-column-one-half amp-padding-left-0">
-                        <p class="govuk-body-m">{{ contact.job_title }}</p>
-                    </div>
-                </div>
-                <div class="govuk-grid-row">
-                    <div class="govuk-grid-column-one-half">
-                        <p class="govuk-body-m">Email</p>
-                    </div>
-                    <div class="govuk-grid-column-one-half amp-padding-left-0">
-                        <p class="govuk-body-m">{{ contact.email }}</p>
-                    </div>
-                </div>
-            </td>
-        </tr>
-        {% endfor %}
-        {% if not contacts %}
-            <p class="govuk-body-l">No contacts have been entered</p>
-        {% endif %}
-    </tbody>
-</table>
-=======
 {% if contacts %}
     <table class="govuk-table amp-accordion-table">
         <tbody class="govuk-table__body">
@@ -94,5 +55,4 @@
     </table>
 {% else %}
     <p class="govuk-body-l">No contacts have been entered</p>
-{% endif %}
->>>>>>> 27cec985
+{% endif %}