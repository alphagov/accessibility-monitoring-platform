--- conflicted
+++ resolved
@@ -12,20 +12,12 @@
     {% include 'cases/helpers/breadcrumbs.html' with page_heading=amp_page_name %}
     <main id="main-content" class="govuk-main-wrapper amp-padding-top-0">
         <div class="govuk-grid-row">
-<<<<<<< HEAD
-=======
-            <div class="govuk-grid-column-full">
-                {% include "cases/helpers/edit_header.html" with page_heading=amp_page_name %}
-            </div>
-        </div>
-        <div class="govuk-grid-row">
->>>>>>> 4f011361
             <div class="govuk-grid-column-one-third">
                 {% include "cases/helpers/nav_details.html" %}
                 {% include 'cases/helpers/nav_steps.html' with current_page='cases:edit-retest-overview' %}
             </div>
             <div class="govuk-grid-column-two-thirds">
-                {% include "cases/helpers/edit_header.html" with page_heading='Cannot start new retest' %}
+                {% include "cases/helpers/edit_header.html" with page_heading=amp_page_name %}
                 <div class="govuk-grid-row">
                     <div class="govuk-grid-column-full">
                         <p class="govuk-body">
