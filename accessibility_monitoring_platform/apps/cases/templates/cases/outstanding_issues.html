{% extends 'base.html' %}

{% load humanize %}

{% block title %}{{ case.organisation_name }} | {{ amp_page_name }}{% endblock %}

{% block content %}
<div class="govuk-width-container">
    <div class="govuk-grid-row">
        <div class="govuk-grid-column-full">
            {% include 'common/case_banner.html' %}
        </div>
    </div>
    {% include 'cases/helpers/breadcrumbs.html' with page_heading=amp_page_name %}
    <main id="main-content" class="govuk-main-wrapper amp-padding-top-0">
<<<<<<< HEAD
        {% if case.audit %}
            <div class="govuk-grid-row">
                <div class="govuk-grid-column-one-third">
                    {% include "cases/helpers/nav_details.html" %}
                    {% include 'cases/helpers/nav_steps.html' %}
                </div>
                <div class="govuk-grid-column-two-thirds">
                    {% include "cases/helpers/edit_header.html" with page_heading=amp_page_name %}
=======
        <div class="govuk-grid-row">
            <div class="govuk-grid-column-full">
                {% include "cases/helpers/edit_header.html" with page_heading=amp_page_name %}
            </div>
        </div>
        <div class="govuk-grid-row">
            <div class="govuk-grid-column-one-third">
                {% include "cases/helpers/nav_details.html" %}
                {% include 'cases/helpers/nav_steps.html' %}
            </div>
            <div class="govuk-grid-column-two-thirds">
                {% if case.audit %}
>>>>>>> 3049b79e
                    {% include 'cases/helpers/email_templates.html' %}
                    <div class="govuk-grid-row">
                        <div class="govuk-grid-column-full govuk-button-group">
                            <a href="{% url 'cases:outstanding-issues' case.id %}?view={% if show_failures_by_page %}WCAG{% else %}Page{% endif %} view" rel="noreferrer noopener" class="govuk-button  govuk-button--secondary">
                                Group by {% if show_failures_by_page %}WCAG error{% else %}page{% endif %}
                            </a>
                        </div>
                    </div>
                    <h2 class="govuk-heading-l">Content</h2>
                    {% if audit_failures_by_page.items or audit_failures_by_wcag.items %}
                        <h3 class="govuk-heading-m">{% if show_failures_by_page %}Pages{% else %}WCAG errors{% endif %}</h3>
                        <ul class="govuk-list">
                        {% if show_failures_by_page %}
                            {% for page, failures in audit_failures_by_page.items %}
                                {% if page.unfixed_check_results %}
                                    <li>
                                        <a href="#page-{{ page.id }}" rel="noreferrer noopener" class="govuk-link">
                                            {{ page }}
                                        </a>
                                    </li>
                                {% endif %}
                            {% endfor %}
                        {% else %}
                            {% for wcag_definition, failures in audit_failures_by_wcag.items %}
                                <li>
                                    <a href="#wcag-{{ wcag_definition.id }}" rel="noreferrer noopener" class="govuk-link">
                                        {{ wcag_definition.name }}
                                    </a>
                                </li>
                            {% endfor %}
                            <li>
                                <a href="#page-additional-issues" rel="noreferrer noopener" class="govuk-link">
                                    Additional issues found by page
                                </a>
                            </li>
                        {% endif %}
                        </ul>
                    {% endif %}
                    {% if not case.audit.uses_statement_checks or case.audit.outstanding_statement_check_results %}
                        <h3 class="govuk-heading-m">Statement</h3>
                    {% endif %}
                    <ul class="govuk-list">
                        {% if case.audit.uses_statement_checks %}
                            {% if case.audit.overview_outstanding_statement_check_results %}
                                <li>
                                    <a href="#statement-overview" rel="noreferrer noopener" class="govuk-link">
                                        Statement overview
                                    </a>
                                </li>
                            {% endif %}
                            {% if case.audit.website_outstanding_statement_check_results %}
                                <li>
                                    <a href="#statement-website" rel="noreferrer noopener" class="govuk-link">
                                        Statement information
                                    </a>
                                </li>
                            {% endif %}
                            {% if case.audit.compliance_outstanding_statement_check_results %}
                                <li>
                                    <a href="#statement-compliance" rel="noreferrer noopener" class="govuk-link">
                                        Compliance status
                                    </a>
                                </li>
                            {% endif %}
                            {% if case.audit.non_accessible_outstanding_statement_check_results %}
                                <li>
                                    <a href="#statement-non-accessible" rel="noreferrer noopener" class="govuk-link">
                                        Non-accessible content overview
                                    </a>
                                </li>
                            {% endif %}
                            {% if case.audit.preparation_outstanding_statement_check_results %}
                                <li>
                                    <a href="#statement-preparation" rel="noreferrer noopener" class="govuk-link">
                                        Preparation
                                    </a>
                                </li>
                            {% endif %}
                            {% if case.audit.feedback_outstanding_statement_check_results %}
                                <li>
                                    <a href="#statement-feedback" rel="noreferrer noopener" class="govuk-link">
                                        Feedback
                                    </a>
                                </li>
                            {% endif %}
                            {% if case.audit.custom_outstanding_statement_check_results %}
                                <li>
                                    <a href="#statement-custom" rel="noreferrer noopener" class="govuk-link">
                                        Custom statement issues
                                    </a>
                                </li>
                            {% endif %}
                        {% else %}
                            <li>
                                <a href="#statement-comparison" rel="noreferrer noopener" class="govuk-link">
                                    Statement comparison
                                </a>
                            </li>
                        {% endif %}
                    </ul>
                    <h2 class="govuk-heading-l">Overview</h2>
                    <p class="govuk-body">
                        WCAG errors: {{ case.overview_issues_website }}
                    </p>
                    <p class="govuk-body amp-margin-bottom-30">
                        Statement errors: {{ case.overview_issues_statement }}
                    </p>
                    {% if show_failures_by_page %}
                        {% for page, failures in audit_failures_by_page.items %}
                            <div class="govuk-grid-row">
                                <div class="govuk-grid-column-full">
                                    <h2 id="page-{{ page.id }}" class="govuk-heading-l">{{ page }}</h2>
                                    <div class="govuk-button-group amp-margin-bottom-0">
                                        <a href="{% url 'audits:edit-audit-retest-page-checks' page.id %}"
                                            class="govuk-link govuk-link--no-visited-state">Edit retest</a>
                                        <a href="{{ page.url }}"
                                            class="govuk-link" target="_blank">Link to {{ page|lower }}</a>
                                        {% if page.location %}
                                            <p class="govuk">{{ page.location }}</p>
                                        {% endif %}
                                    </div>
                                    <table class="govuk-table amp-margin-bottom-5">
                                        <thead class="govuk-table__head">
                                            <tr class="govuk-table__row">
                                                <th scope="col" class="govuk-table__header amp-width-one-third">WCAG issue</th>
                                                <th scope="col" class="govuk-table__header amp-width-one-third">Initial</th>
                                                <th scope="col" class="govuk-table__header amp-width-one-third">Retest</th>
                                            </tr>
                                        </thead>
                                        <tbody class="govuk-table__body">
                                            {% for failure in failures %}
                                                <tr class="govuk-table__row ">
                                                    <td scope="row" class="govuk-table__cell amp-width-one-third">
                                                        {{ failure.wcag_definition.name }}
                                                    </td>
                                                    <td scope="row" class="govuk-table__cell amp-width-one-third amp-notes">
                                                        {{ failure.get_check_result_state_display }}<br>
                                                        {{ failure.notes|markdown_to_html }}
                                                    </td>
                                                    <td class="govuk-table__cell amp-width-one-third amp-notes">
                                                        {{ failure.get_retest_state_display }}<br>
                                                        {{ failure.retest_notes|markdown_to_html }}
                                                    </td>
                                                </tr>
                                            {% endfor %}
                                        </tbody>
                                    </table>
                                    <p class="govuk-body-m">
                                        <b>Additional issues found on page</b>
                                    </p>
                                    <div class="govuk-body-m amp-margin-bottom-30">
                                        {% if page.retest_notes %}
                                            {{ page.retest_notes|markdown_to_html}}
                                        {% else %}
                                            None
                                        {% endif %}
                                    </div>
                                </div>
                            </div>
                        {% endfor %}
                    {% else %}
                        {% for wcag_definition, failures in audit_failures_by_wcag.items %}
                            <div class="govuk-grid-row">
                                <div class="govuk-grid-column-full">
                                    <h2 id="wcag-{{ wcag_definition.id }}" class="govuk-heading-l">{{ wcag_definition.name }}</h2>
                                    <table class="govuk-table">
                                        <thead class="govuk-table__head">
                                            <tr class="govuk-table__row">
                                                <th scope="col" class="govuk-table__header amp-width-one-third">Page</th>
                                                <th scope="col" class="govuk-table__header amp-width-one-third">Initial</th>
                                                <th scope="col" class="govuk-table__header amp-width-one-third">Retest</th>
                                            </tr>
                                        </thead>
                                        <tbody class="govuk-table__body">
                                            {% for failure in failures %}
                                                <tr class="govuk-table__row ">
                                                    <td scope="row" class="govuk-table__cell amp-width-one-third">
                                                        {{ failure.page }}
                                                        |
                                                        <a href="{% url 'audits:edit-audit-retest-page-checks' failure.page.id %}"
                                                            class="govuk-link govuk-link--no-visited-state">Edit retest</a>
                                                    </td>
                                                    <td class="govuk-table__cell amp-width-one-third amp-notes">
                                                        {{ failure.get_check_result_state_display }}<br>
                                                        {{ failure.notes|markdown_to_html }}
                                                    </td>
                                                    <td class="govuk-table__cell amp-width-one-third amp-notes">
                                                        {{ failure.get_retest_state_display }}<br>
                                                        {{ failure.retest_notes|markdown_to_html }}
                                                    </td>
                                                </tr>
                                            {% endfor %}
                                        </tbody>
                                    </table>
                                </div>
                            </div>
                        {% endfor %}
                        <div class="govuk-grid-row">
                            <div class="govuk-grid-column-full">
                                <h2 id="page-additional-issues" class="govuk-heading-l">Additional issues found by page</h2>
                                <table class="govuk-table amp-margin-bottom-30">
                                    <tbody class="govuk-table__body">
                                        {% for page in case.audit.testable_pages %}
                                            <tr class="govuk-table__row ">
                                                <td scope="row" class="govuk-table__cell">
                                                    <b>{{ page }}</b><br>
                                                    {% if page.retest_notes %}
                                                        {{ page.retest_notes|markdown_to_html}}
                                                    {% else %}
                                                        <p>None</p>
                                                    {% endif %}
                                                </td>
                                            </tr>
                                        {% endfor %}
                                    </tbody>
                                </table>
                            </div>
                        </div>
                    {% endif %}
                    {% if case.audit.uses_statement_checks %}
                        {% include 'audits/helpers/statement_comparison_outstanding.html' with audit=case.audit %}
                    {% else %}
                        <h2 id="statement-comparison" class="govuk-heading-l">Statement comparison</h2>
                        <div class="govuk-grid-row">
                            <div class="govuk-grid-column-full">
                                <table class="govuk-table">
                                    <thead class="govuk-table__head">
                                        <tr class="govuk-table__row">
                                            <th scope="col" class="govuk-table__header amp-width-one-half">Original test</th>
                                            <th scope="col" class="govuk-table__header amp-width-one-half">12-week retest</th>
                                        </tr>
                                    </thead>
                                    <tbody class="govuk-table__body">
                                        {% for statement_check in case.audit.finally_invalid_accessibility_statement_checks %}
                                            <tr>
                                                <td class="amp-width-one-half amp-padding-top-10">
                                                    <b>{{ statement_check.label }}</b>
                                                </td>
                                                <td class="amp-width-one-half amp-padding-top-10"></td>
                                            </tr>
                                            <tr class="govuk-table__row">
                                                <td class="govuk-table__cell amp-width-one-half amp-notes">
                                                    {{ statement_check.initial_state_display }}<br>
                                                    {{ statement_check.initial_notes|markdown_to_html }}
                                                </td>
                                                <td class="govuk-table__cell amp-width-one-half amp-notes">
                                                    {{ statement_check.final_state_display }}<br>
                                                    {{ statement_check.final_notes|markdown_to_html }}
                                                </td>
                                            </tr>
                                        {% endfor %}
                                    </tbody>
                                </table>
                            </div>
                        </div>
                    {% endif %}
                {% else %}
                    <h2 class="govuk-heading-l">Overview</h2>
                    <p class="govuk-body">
                        This is a new case and does not have any test data.
                        Complete a
                        <a href="{% url 'cases:edit-test-results' case.id %}"
                            class="govuk-link govuk-link--no-visited-state">test</a>
                        and
                        <a href="{% url 'cases:edit-twelve-week-retest' case.id %}"
                            class="govuk-link govuk-link--no-visited-state">retest</a>
                        before using this page.
                    </p>
                {% endif %}
            </div>
<<<<<<< HEAD
        {% else %}
            {% include "cases/helpers/edit_header.html" with page_heading='Outstanding issues' %}
            <h2 class="govuk-heading-l">Overview</h2>
            <p class="govuk-body">
                This is a new case and does not have any test data.
                Complete a
                <a href="{% url 'cases:edit-test-results' case.id %}"
                    class="govuk-link govuk-link--no-visited-state">test</a>
                and
                <a href="{% url 'cases:edit-twelve-week-retest' case.id %}"
                    class="govuk-link govuk-link--no-visited-state">retest</a>
                before using this page.
            </p>
        {% endif %}
=======
        </div>
>>>>>>> 3049b79e
    </main>
</div>
{% endblock %}<|MERGE_RESOLUTION|>--- conflicted
+++ resolved
@@ -13,16 +13,6 @@
     </div>
     {% include 'cases/helpers/breadcrumbs.html' with page_heading=amp_page_name %}
     <main id="main-content" class="govuk-main-wrapper amp-padding-top-0">
-<<<<<<< HEAD
-        {% if case.audit %}
-            <div class="govuk-grid-row">
-                <div class="govuk-grid-column-one-third">
-                    {% include "cases/helpers/nav_details.html" %}
-                    {% include 'cases/helpers/nav_steps.html' %}
-                </div>
-                <div class="govuk-grid-column-two-thirds">
-                    {% include "cases/helpers/edit_header.html" with page_heading=amp_page_name %}
-=======
         <div class="govuk-grid-row">
             <div class="govuk-grid-column-full">
                 {% include "cases/helpers/edit_header.html" with page_heading=amp_page_name %}
@@ -35,7 +25,6 @@
             </div>
             <div class="govuk-grid-column-two-thirds">
                 {% if case.audit %}
->>>>>>> 3049b79e
                     {% include 'cases/helpers/email_templates.html' %}
                     <div class="govuk-grid-row">
                         <div class="govuk-grid-column-full govuk-button-group">
@@ -72,8 +61,8 @@
                                 </a>
                             </li>
                         {% endif %}
-                        </ul>
                     {% endif %}
+                    </ul>
                     {% if not case.audit.uses_statement_checks or case.audit.outstanding_statement_check_results %}
                         <h3 class="govuk-heading-m">Statement</h3>
                     {% endif %}
@@ -306,24 +295,7 @@
                     </p>
                 {% endif %}
             </div>
-<<<<<<< HEAD
-        {% else %}
-            {% include "cases/helpers/edit_header.html" with page_heading='Outstanding issues' %}
-            <h2 class="govuk-heading-l">Overview</h2>
-            <p class="govuk-body">
-                This is a new case and does not have any test data.
-                Complete a
-                <a href="{% url 'cases:edit-test-results' case.id %}"
-                    class="govuk-link govuk-link--no-visited-state">test</a>
-                and
-                <a href="{% url 'cases:edit-twelve-week-retest' case.id %}"
-                    class="govuk-link govuk-link--no-visited-state">retest</a>
-                before using this page.
-            </p>
-        {% endif %}
-=======
         </div>
->>>>>>> 3049b79e
     </main>
 </div>
 {% endblock %}