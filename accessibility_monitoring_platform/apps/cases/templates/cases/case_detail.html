--- conflicted
+++ resolved
@@ -65,47 +65,7 @@
         </div>
         {% include 'cases/helpers/case_title.html' %}
         {% include 'cases/helpers/messages.html' %}
-<<<<<<< HEAD
-        {% include 'reports/helpers/pending_published_rebuild_notification.html' %}
-        {% include 'cases/helpers/compliant_website_notification.html' %}
-        {% include 'cases/helpers/historic_case_notification.html' %}
-        {% if case.is_deactivated %}
-            <div class="govuk-notification-banner" role="region" aria-labelledby="banner-title-case-deactivated" data-module="govuk-notification-banner">
-                <div class="govuk-notification-banner__header">
-                  <h2 class="govuk-notification-banner__title" id="banner-title-case-deactivated">
-                    Important
-                  </h2>
-                </div>
-                <div class="govuk-notification-banner__content">
-                    <h3 class="govuk-notification-banner__heading">
-                        This case was deactivated on {{ case.deactivate_date|amp_date }}.
-                    </h3>
-                    {% if case.deactivate_notes %}
-                        <p class="govuk-body">Reason why:</p>
-                        <ul class="govuk-list govuk-list--bullet">
-                            <li>{{ case.deactivate_notes|markdown_to_html }}</li>
-                        </ul>
-                    {% endif %}
-                    <p class="govuk-body">
-                        Go to
-                        <a class="govuk-notification-banner__link" href="{% url 'cases:reactivate-case' case.id %}">Case > Reactivate case</a>
-                        to reactivate the case.
-                    </p>
-                </div>
-            </div>
-        {% endif %}
-        {% if case.no_psb_contact == 'yes' %}
-            <div class="govuk-warning-text">
-                <span class="govuk-warning-text__icon" aria-hidden="true">!</span>
-                <strong class="govuk-warning-text__text">
-                    <span class="govuk-warning-text__assistive">Warning</span>
-                    Public sector body is unresponsive and has been moved to equalities bodies correspondence
-                </strong>
-            </div>
-        {% endif %}
-=======
         {% include 'cases/details/case_detail_notifications.html' %}
->>>>>>> c8e2afb2
         <div class="govuk-grid-row">
             <div class="govuk-grid-column-one-half">
                 {% include 'cases/helpers/nav_contents.html' %}
