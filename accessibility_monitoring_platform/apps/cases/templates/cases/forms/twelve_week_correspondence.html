<!DOCTYPE html>

{% extends 'base.html' %}

{% block title %}{{ case.organisation_name }} | Edit case | 12 week correspondence{% endblock %}

{% block content %}
<div class="govuk-width-container">
    <div class="govuk-breadcrumbs">
        <ol class="govuk-breadcrumbs__list">
            <li class="govuk-breadcrumbs__list-item">
                <a class="govuk-breadcrumbs__link" href="{% url 'dashboard:home' %}">Home</a>
            </li>
            <li class="govuk-breadcrumbs__list-item">
                <a class="govuk-breadcrumbs__link" href="{% url 'cases:case-detail' case.id %}">Case</a>
            </li>
            <li class="govuk-breadcrumbs__list-item">
                Edit case | 12 week correspondence
            </li>
        </ol>
    </div>
    <main id="main-content" class="govuk-main-wrapper no-padding-top">
        <div class="govuk-grid-row">
            <div class="govuk-grid-column-full">
                {% include "cases/helpers/edit_header.html" with page_heading='Edit case | 12 week correspondence' %}
            </div>
        </div>
        <div class="govuk-grid-row">
            <div class="govuk-grid-column-two-thirds">
                {% include 'common/error_summary.html' %}
                <p class="govuk-body-m">
                    <a
                        href="{% url 'cases:edit-twelve-week-correspondence-due-dates' case.id %}"
                        class="govuk-link govuk-link--no-visited-state"
                    >
                        Edit 12 week correspondence due dates
                    </a>
                </p>
                <form method="post" action="{% url 'cases:edit-twelve-week-correspondence' case.id %}">
                    {% csrf_token %}
                    <div class="govuk-grid-row">
                        <div class="govuk-grid-column-full">
                            <div class="govuk-form-group">
                                <label class="govuk-label"><b>12 week deadline</b></label>
                                <div class="govuk-hint">
                                    {% if case.report_followup_week_12_due_date %}
                                        Due {{ case.report_followup_week_12_due_date|date:"d/m/Y" }}
                                    {% else %}
                                        None
                                    {% endif %}
                                </div>
                            </div>
                        </div>
                        <div class="govuk-grid-column-full">
                            {% include 'common/amp_form_snippet.html' %}
                        </div>
                        <div class="govuk-grid-column-full govuk-button-group">
<<<<<<< HEAD
                            {% include 'cases/helpers/save_cancel.html' %}
=======
                            <input
                                type="submit"
                                value="Save"
                                name="save"
                                class="govuk-button"
                                data-module="govuk-button"
                            />
>>>>>>> 541b448f
                        </div>
                    </div>
                </form>
            </div>
            <div class="govuk-grid-column-one-third">
                {% include 'cases/helpers/nav_steps.html' with current_page='cases:edit-twelve-week-correspondence' %}
            </div>
        </div>
    </main>
</div>
{% endblock %}<|MERGE_RESOLUTION|>--- conflicted
+++ resolved
@@ -55,9 +55,6 @@
                             {% include 'common/amp_form_snippet.html' %}
                         </div>
                         <div class="govuk-grid-column-full govuk-button-group">
-<<<<<<< HEAD
-                            {% include 'cases/helpers/save_cancel.html' %}
-=======
                             <input
                                 type="submit"
                                 value="Save"
@@ -65,7 +62,6 @@
                                 class="govuk-button"
                                 data-module="govuk-button"
                             />
->>>>>>> 541b448f
                         </div>
                     </div>
                 </form>
