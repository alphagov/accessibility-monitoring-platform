--- conflicted
+++ resolved
@@ -70,9 +70,6 @@
                             </p>
                         </div>
                         <div class="govuk-grid-column-full govuk-button-group">
-<<<<<<< HEAD
-                            {% include 'cases/helpers/save_cancel.html' %}
-=======
                             <input
                                 type="submit"
                                 value="Save"
@@ -80,7 +77,6 @@
                                 class="govuk-button"
                                 data-module="govuk-button"
                             />
->>>>>>> 541b448f
                         </div>
                     </div>
                 </form>
