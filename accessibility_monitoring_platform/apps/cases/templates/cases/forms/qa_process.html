{% extends 'base.html' %}

{% load notifications %}

{% load comments %}

{% block title %}{{ case.organisation_name }} | QA process{% endblock %}

{% block content %}
<div class="govuk-width-container">
    <div class="govuk-breadcrumbs">
        <ol class="govuk-breadcrumbs__list">
            <li class="govuk-breadcrumbs__list-item">
                <a class="govuk-breadcrumbs__link" href="{% url 'dashboard:home' %}">Home</a>
            </li>
            <li class="govuk-breadcrumbs__list-item">
                <a class="govuk-breadcrumbs__link" href="{% url 'cases:case-detail' case.id %}">Case</a>
            </li>
            <li class="govuk-breadcrumbs__list-item">
                QA process
            </li>
        </ol>
    </div>
    <main id="main-content" class="govuk-main-wrapper amp-padding-top-0">
        <div class="govuk-grid-row">
            <div class="govuk-grid-column-full">
                {% include "cases/helpers/edit_header.html" with page_heading='QA process' %}
            </div>
        </div>
        {% include 'cases/helpers/compliant_website_notification.html' %}
        {% include 'reports/helpers/pending_unpublished_rebuild_notification.html' %}
        <div class="govuk-grid-row">
            <div class="govuk-grid-column-two-thirds">
                {% include 'common/error_summary.html' %}
                <form method="post" action="{% url 'cases:edit-qa-process' case.id %}">
                    {% csrf_token %}
                    {% include 'common/form_errors.html' with errors=form.non_field_errors %}
                    {% include 'common/form_hidden_fields.html' with hidden_fields=form.hidden_fields %}
                    <div class="govuk-grid-row">
                        <div class="govuk-grid-column-full">
                            {% include 'common/amp_field.html' with field=form.report_review_status %}
                            {% include 'common/amp_field.html' with field=form.reviewer %}
                            <div class="govuk-form-group">
                                <label class="govuk-label"><b>Link to report draft</b></label>
                                <div class="govuk-hint">
                                    {% if case.report_methodology == 'platform' %}
                                        {% if case.report %}
                                            <a href="{% url 'reports:report-publisher' case.report.id %}" rel="noreferrer noopener" target="_blank" class="govuk-link">
                                                Report publisher
                                            </a>
                                        {% else %}
                                            None
                                        {% endif %}
                                    {% else %}
                                        {% if case.report_draft_url %}
                                            <a href="{{ case.report_draft_url }}" rel="noreferrer noopener" target="_blank" class="govuk-link">
                                                Link to report draft
                                            </a>
                                        {% else %}
                                            None
                                        {% endif %}
                                    {% endif %}
                                </div>
                            </div>
                            {% include 'common/amp_field.html' with field=form.report_approved_status %}
                            {% if case.report_methodology == 'platform' and case.report %}
                                <div class="govuk-form-group">
                                    <label class="govuk-label"><b>Published report</b></label>
                                    <div class="govuk-hint">
                                        {% if case.report.latest_s3_report %}
                                            <a href="{{ django_settings.AMP_PROTOCOL }}{{ django_settings.AMP_VIEWER_DOMAIN }}{{ case.report.latest_s3_report.get_absolute_url }}" rel="noreferrer noopener" target="_blank" class="govuk-link">
                                                View final HTML report
                                            </a>
                                        {% else %}
                                            HTML report has not been published. Publish report in
<<<<<<< HEAD
                                            <a href="{% url 'reports:report-confirm-publish' case.report.id %}" class="govuk-link govuk-link--no-visited-state">
                                                Case > Report > Publish HTML report</a>
=======
                                            <a
                                                href="{% url 'reports:edit-report' case.report.id %}"
                                                class="govuk-link govuk-link--no-visited-state"
                                            >
                                                case > report
                                            </a>
>>>>>>> 3b65fc45
                                        {% endif %}
                                    </div>
                                </div>
                            {% endif %}
                            {% include 'common/amp_field.html' with field=form.reviewer_notes %}
                            {% if case.report_methodology != 'platform' %}
                                {% include 'common/amp_field.html' with field=form.report_final_odt_url %}
                                {% include 'common/amp_field.html' with field=form.report_final_pdf_url %}
                            {% endif %}
                            {% include 'common/amp_field.html' with field=form.qa_process_complete_date %}
                        </div>
                        <div class="govuk-grid-column-full govuk-button-group">
                            {% include 'cases/helpers/save_continue_cancel.html' %}
                        </div>
                    </div>
                </form>
                <div class="govuk-warning-text">
                    <span class="govuk-warning-text__icon" aria-hidden="true">!</span>
                    <strong class="govuk-warning-text__text">
                        <span class="govuk-warning-text__assistive">Warning</span>
                        Submitting a comment does not save any changes in the above fields.
                    </strong>
                </div>
                {% comments_app request=request case=case %}
                {% read_notification request=request %}
            </div>
            <div class="govuk-grid-column-one-third">
                {% include 'cases/helpers/nav_steps.html' with current_page='cases:edit-qa-process' %}
            </div>
        </div>
    </main>
</div>
{% endblock %}<|MERGE_RESOLUTION|>--- conflicted
+++ resolved
@@ -73,17 +73,8 @@
                                             </a>
                                         {% else %}
                                             HTML report has not been published. Publish report in
-<<<<<<< HEAD
                                             <a href="{% url 'reports:report-confirm-publish' case.report.id %}" class="govuk-link govuk-link--no-visited-state">
-                                                Case > Report > Publish HTML report</a>
-=======
-                                            <a
-                                                href="{% url 'reports:edit-report' case.report.id %}"
-                                                class="govuk-link govuk-link--no-visited-state"
-                                            >
-                                                case > report
-                                            </a>
->>>>>>> 3b65fc45
+                                                Case > Report publisher > Publish HTML report</a>
                                         {% endif %}
                                     </div>
                                 </div>
