--- conflicted
+++ resolved
@@ -18,11 +18,7 @@
                 {% include 'cases/helpers/nav_steps.html' with current_page='cases:edit-qa-comments' %}
             </div>
             <div class="govuk-grid-column-two-thirds">
-<<<<<<< HEAD
-                {% include "cases/helpers/edit_header.html" with page_heading='QA comments' %}
-=======
                 {% include "cases/helpers/edit_header.html" with page_heading=amp_page_name %}
->>>>>>> 4f011361
                 {% include 'common/error_summary.html' %}
                 {% include 'cases/helpers/qa_links.html' %}
                 <form method="post" action="{% url 'cases:edit-qa-comments' case.id %}">
