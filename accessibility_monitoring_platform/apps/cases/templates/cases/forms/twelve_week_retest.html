--- conflicted
+++ resolved
@@ -20,11 +20,7 @@
                 {% include 'cases/helpers/nav_steps.html' with current_page='cases:edit-twelve-week-retest' %}
             </div>
             <div class="govuk-grid-column-two-thirds">
-<<<<<<< HEAD
-                {% include "cases/helpers/edit_header.html" with page_heading='12-week retest' %}
-=======
                 {% include "cases/helpers/edit_header.html" with page_heading=amp_page_name %}
->>>>>>> 4f011361
                 {% include 'common/error_summary.html' %}
                 <div class="govuk-grid-row">
                     <div class="govuk-grid-column-full">
