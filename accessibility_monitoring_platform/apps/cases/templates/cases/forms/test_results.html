--- conflicted
+++ resolved
@@ -82,9 +82,6 @@
                             {% include 'common/amp_form_snippet.html' %}
                         </div>
                         <div class="govuk-grid-column-full govuk-button-group">
-<<<<<<< HEAD
-                            {% include 'cases/helpers/save_cancel.html' %}
-=======
                             <input
                                 type="submit"
                                 value="Save"
@@ -92,7 +89,6 @@
                                 class="govuk-button"
                                 data-module="govuk-button"
                             />
->>>>>>> 541b448f
                         </div>
                     </div>
                 </form>
