<!DOCTYPE html>

{% extends 'base.html' %}

{% block title %}{{ case.organisation_name }} | Edit case | Final decision{% endblock %}

{% block content %}
<div class="govuk-width-container">
    <div class="govuk-breadcrumbs">
        <ol class="govuk-breadcrumbs__list">
            <li class="govuk-breadcrumbs__list-item">
                <a class="govuk-breadcrumbs__link" href="{% url 'dashboard:home' %}">Home</a>
            </li>
            <li class="govuk-breadcrumbs__list-item">
                <a class="govuk-breadcrumbs__link" href="{% url 'cases:case-detail' case.id %}">Case</a>
            </li>
            <li class="govuk-breadcrumbs__list-item">
                Edit case | Final decision
            </li>
        </ol>
    </div>
    <main id="main-content" class="govuk-main-wrapper no-padding-top">
        <div class="govuk-grid-row">
            <div class="govuk-grid-column-full">
                {% include "cases/helpers/edit_header.html" with page_heading='Edit case | Final decision' %}
            </div>
        </div>
        {% if case.is_website_compliant == 'compliant' and case.accessibility_statement_state == 'compliant' %}
            <div class="govuk-warning-text">
                <span class="govuk-warning-text__icon" aria-hidden="true">!</span>
                <strong class="govuk-warning-text__text">
                    <span class="govuk-warning-text__assistive">Warning</span>
                    The public sector body website is compliant and has no issues with the accessibility statement.
                    The case can be marked as completed with no further action.
                </strong>
            </div>
        {% endif %}
        <div class="govuk-grid-row">
            <div class="govuk-grid-column-two-thirds">
                {% include 'common/error_summary.html' %}
                <form method="post" action="{% url 'cases:edit-final-decision' case.id %}">
                    {% csrf_token %}
                    {% include 'common/form_hidden_fields.html' with hidden_fields=form.hidden_fields %}
                    <div class="govuk-grid-row">
                        <div class="govuk-grid-column-full">
                            {% include 'common/amp_field.html' with field=form.psb_progress_notes %}
                            {% include 'common/amp_field.html' with field=form.retested_website_date %}
                            {% include 'common/amp_field.html' with field=form.is_disproportionate_claimed %}
                            {% include 'common/amp_field.html' with field=form.disproportionate_notes %}

                            <div class="govuk-form-group">
                                <label class="govuk-label"><b>Initial accessibility statement decision</b></label>
                                <div class="govuk-hint">{{case.get_accessibility_statement_state_display}}</div>
                            </div>

                            <div class="govuk-form-group">
                                <label class="govuk-label"><b>Initial accessibility statement notes</b></label>
                                <div class="govuk-hint">
                                    {% if case.accessibility_statement_notes %}
                                        {{case.accessibility_statement_notes}}
                                    {% else %}
                                        No notes for this case
                                    {% endif %}
                                </div>
                            </div>

                            {% include 'common/amp_field.html' with field=form.accessibility_statement_state_final %}
                            {% include 'common/amp_field.html' with field=form.accessibility_statement_screenshot_url %}
                            {% include 'common/amp_field.html' with field=form.accessibility_statement_notes_final %}

                            <div class="govuk-form-group">
                                <label class="govuk-label"><b>Initial compliance decision</b></label>
                                <div class="govuk-hint">{{case.get_is_website_compliant_display}}</div>
                            </div>

                            <div class="govuk-form-group">
                                <label class="govuk-label"><b>Initial compliance notes</b></label>
                                <div class="govuk-hint">
                                    {% if case.compliance_decision_notes %}
                                        {{case.compliance_decision_notes}}
                                    {% else %}
                                        No notes for this case
                                    {% endif %}
                                </div>
                            </div>

                            {% include 'common/amp_field.html' with field=form.recommendation_for_enforcement %}
                            {% include 'common/amp_field.html' with field=form.recommendation_notes %}
                            {% include 'common/amp_field.html' with field=form.compliance_email_sent_date %}
                            {% include 'common/amp_field.html' with field=form.case_completed %}
                            {% include 'common/amp_field.html' with field=form.final_decision_complete_date %}
                        </div>
                        <div class="govuk-grid-column-full govuk-button-group">
<<<<<<< HEAD
                            {% include 'cases/helpers/save_cancel.html' %}
=======
                            <input
                                type="submit"
                                value="Save"
                                name="save"
                                class="govuk-button"
                                data-module="govuk-button"
                            />
>>>>>>> 541b448f
                        </div>
                    </div>
                </form>
            </div>
            <div class="govuk-grid-column-one-third">
                {% include 'cases/helpers/nav_steps.html' with current_page='cases:edit-final-decision' %}
            </div>
        </div>
    </main>
</div>
{% endblock %}<|MERGE_RESOLUTION|>--- conflicted
+++ resolved
@@ -91,9 +91,6 @@
                             {% include 'common/amp_field.html' with field=form.final_decision_complete_date %}
                         </div>
                         <div class="govuk-grid-column-full govuk-button-group">
-<<<<<<< HEAD
-                            {% include 'cases/helpers/save_cancel.html' %}
-=======
                             <input
                                 type="submit"
                                 value="Save"
@@ -101,7 +98,6 @@
                                 class="govuk-button"
                                 data-module="govuk-button"
                             />
->>>>>>> 541b448f
                         </div>
                     </div>
                 </form>
