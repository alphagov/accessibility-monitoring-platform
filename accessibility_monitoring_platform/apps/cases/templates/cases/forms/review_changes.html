--- conflicted
+++ resolved
@@ -20,11 +20,7 @@
                 {% include 'cases/helpers/nav_steps.html' with current_page='cases:edit-review-changes' %}
             </div>
             <div class="govuk-grid-column-two-thirds">
-<<<<<<< HEAD
-                {% include "cases/helpers/edit_header.html" with page_heading='Reviewing changes' %}
-=======
                 {% include "cases/helpers/edit_header.html" with page_heading=amp_page_name %}
->>>>>>> 4f011361
                 {% include 'common/error_summary.html' %}
                 {% include 'cases/helpers/email_templates.html' %}
                 <form method="post" action="{% url 'cases:edit-review-changes' case.id %}">
