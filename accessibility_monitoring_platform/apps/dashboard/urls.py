--- conflicted
+++ resolved
@@ -9,9 +9,5 @@
 
 app_name = "dashboard"
 urlpatterns = [
-<<<<<<< HEAD
     path('', login_required(AboutView.as_view()), name='home'),
-=======
-    path("", home, name="home"),
->>>>>>> 29a59932
 ]