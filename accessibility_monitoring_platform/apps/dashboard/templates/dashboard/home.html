<!DOCTYPE html>

{% extends "base.html" %}

{% block content %}

<div class="govuk-width-container">
<<<<<<< HEAD
    <main class="govuk-main-wrapper dashboard">
        <div class="govuk-body">
        <strong class="govuk-tag govuk-!-margin-top-4 govuk-!-margin-bottom-4">
            Experimental
        </strong>
            &nbsp Status is programatically assigned and may label cases incorrectly
        </div>
        <div class="govuk-grid-row">
            <div class="govuk-grid-column-two-thirds">
                <h1 class="govuk-heading-xl">Cases dashboard</h1>
            </div>
            <div class="govuk-grid-column-one-third">
                {% if macro_view %}
                    <form method="get" action="{% url 'dashboard:home' %}">
                        <input
                            type="submit"
                            value="View your cases"
                            name="view"
                            class="govuk-button govuk-button--secondary float-right"
                            data-module="govuk-button"
                        />
                    </form>
                {% else %}
                    <form method="get" action="{% url 'dashboard:home' %}">
                        <input
                            type="submit"
                            value="View all cases"
                            name="view"
                            class="govuk-button govuk-button--secondary float-right"
                            data-module="govuk-button"
                        />
                    </form>
                {% endif %}
            </div>
        </div>
        <div class="govuk-grid-row insert-margin">
            <div class="govuk-grid-column-one-quarter">
                <div class="govuk-body-m">
                    Total active cases
                </div>
                <div class="govuk-heading-xl no-bottom-margin">
                    {{total_cases}}
                </div>
            </div>
            <div class="govuk-grid-column-one-quarter leftborder">
                <div class="govuk-body-m">
                    Your active cases
                </div>
                <div class="govuk-heading-xl no-bottom-margin">
                    {{your_cases}}
                </div>
            </div>
            <div class="govuk-grid-column-one-quarter leftborder">
                <div class="govuk-body-m">
                    Unassigned cases
                </div>
                <div class="govuk-heading-xl no-bottom-margin">
                    {{unassigned_cases}}
                </div>
            </div>
            <div class="govuk-grid-column-one-quarter leftborder">
                <div class="govuk-body-m">
                    Unassigned QA cases
                </div>
                <div class="govuk-heading-xl no-bottom-margin">
                    {{unassigned_qa_cases}}
                </div>
            </div>
        </div>
        <!-- <div class="govuk-grid-row">
            <div class="govuk-grid-column-full">
                <h1 class="govuk-body-l">There are {{total_cases}} total active cases. {{your_cases}} are assigned to you </h1>
            </div>
        </div>
        <div class="govuk-grid-row">
            <div class="govuk-grid-column-full">
                <h1 class="govuk-body-l">
                    {% if unassigned_cases == 1 %}
                    There is 1 unassigned case
                    {% else %}
                    There are {{unassigned_cases}} unassigned cases
                    {% endif %}
                </h1>
            </div>
        </div>
        <div class="govuk-grid-row">
            <div class="govuk-grid-column-full">
                <h1 class="govuk-body-l">
                {% if unassigned_qa_cases == 1 %}
                    There is 1 case that has not been assigned to a reviewer in QA
                {% else %}
                    There are {{unassigned_qa_cases}} cases that have not been assigned reviewers in QA
                {% endif %}
                </h1>
            </div>
        </div> -->
        {% include "./list_view.html" %}
    </main>
=======
  <main class="govuk-main-wrapper dashboard">
    <div class="govuk-grid-row">
      <div class="govuk-grid-column-two-thirds">
        <h1 class="govuk-heading-xl">Dashboard</h1>
      </div>
    </div>
    <div class="govuk-grid-row dashboard">
      <div class="govuk-grid-column-one-half">
        <a href="{% url 'cases:case-list' %}">
          <div class="app-selection">
            <p class="govuk-body-l">Cases</p>
          </div>
        </a>
      </div>
      <div class="govuk-grid-column-one-half">
        <a href="{% url 'websites:website-list' %}">
          <div class="app-selection">
            <p class="govuk-body-l">Websites</p>
          </div>
        </a>
      </div>
    </div>
  </main>
>>>>>>> 29a59932
</div>

{% endblock %}<|MERGE_RESOLUTION|>--- conflicted
+++ resolved
@@ -5,7 +5,6 @@
 {% block content %}
 
 <div class="govuk-width-container">
-<<<<<<< HEAD
     <main class="govuk-main-wrapper dashboard">
         <div class="govuk-body">
         <strong class="govuk-tag govuk-!-margin-top-4 govuk-!-margin-bottom-4">
@@ -75,60 +74,8 @@
                 </div>
             </div>
         </div>
-        <!-- <div class="govuk-grid-row">
-            <div class="govuk-grid-column-full">
-                <h1 class="govuk-body-l">There are {{total_cases}} total active cases. {{your_cases}} are assigned to you </h1>
-            </div>
-        </div>
-        <div class="govuk-grid-row">
-            <div class="govuk-grid-column-full">
-                <h1 class="govuk-body-l">
-                    {% if unassigned_cases == 1 %}
-                    There is 1 unassigned case
-                    {% else %}
-                    There are {{unassigned_cases}} unassigned cases
-                    {% endif %}
-                </h1>
-            </div>
-        </div>
-        <div class="govuk-grid-row">
-            <div class="govuk-grid-column-full">
-                <h1 class="govuk-body-l">
-                {% if unassigned_qa_cases == 1 %}
-                    There is 1 case that has not been assigned to a reviewer in QA
-                {% else %}
-                    There are {{unassigned_qa_cases}} cases that have not been assigned reviewers in QA
-                {% endif %}
-                </h1>
-            </div>
-        </div> -->
         {% include "./list_view.html" %}
     </main>
-=======
-  <main class="govuk-main-wrapper dashboard">
-    <div class="govuk-grid-row">
-      <div class="govuk-grid-column-two-thirds">
-        <h1 class="govuk-heading-xl">Dashboard</h1>
-      </div>
-    </div>
-    <div class="govuk-grid-row dashboard">
-      <div class="govuk-grid-column-one-half">
-        <a href="{% url 'cases:case-list' %}">
-          <div class="app-selection">
-            <p class="govuk-body-l">Cases</p>
-          </div>
-        </a>
-      </div>
-      <div class="govuk-grid-column-one-half">
-        <a href="{% url 'websites:website-list' %}">
-          <div class="app-selection">
-            <p class="govuk-body-l">Websites</p>
-          </div>
-        </a>
-      </div>
-    </div>
-  </main>
->>>>>>> 29a59932
 </div>
 
 {% endblock %}