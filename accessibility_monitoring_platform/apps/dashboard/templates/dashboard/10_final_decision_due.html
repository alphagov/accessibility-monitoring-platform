--- conflicted
+++ resolved
@@ -20,15 +20,7 @@
             {% for case in cases %}
                 <tr class="govuk-table__row ">
                     <th scope="row" class="govuk-table__header amp-width-one-quarter">
-<<<<<<< HEAD
-                        {% if case.report_followup_week_12_due_date < today %}
-                            {{case.report_followup_week_12_due_date|timesince}} ago
-                        {% else %}
-                            {{case.report_followup_week_12_due_date}}
-                        {% endif %}
-=======
                         {{ case.report_followup_week_12_due_date|date:"d/m/Y" }}
->>>>>>> 7851e3c8
                     </th>
                     <td class="govuk-table__cell amp-width-one-quarter">
                         <a href="{% url 'cases:case-detail' case.id %}" class="govuk-link"> {{case.organisation_name|truncatechars:25}} </a>
