{% extends 'common/case_form.html' %}

{% block preform %}
    {% include 'cases/helpers/qa_links.html' %}
{% endblock %}

{% block formbuttons %}
    <div class="govuk-grid-row">
        <div class="govuk-grid-column-two-thirds govuk-button-group">
            <input
                type="submit"
                value="Update comment and exit"
                name="save_return"
                class="govuk-button"
                data-module="govuk-button"
            />
            <a
                href="{% url 'cases:edit-qa-comments' comment.case.id %}?#qa-discussion"
                class="govuk-link govuk-link--no-visited-state"
            >
                Cancel
            </a>
        </div>
<<<<<<< HEAD
        <div class="govuk-grid-column-one-third govuk-button-group amp-flex-end amp-padding-right-0">
                <input
                type="submit"
                value="Remove comment"
                name="remove_comment"
                class="govuk-button govuk-button--warning amp-margin-right-0"
                data-module="govuk-button"
            />
=======
    </div>
    <div class="govuk-breadcrumbs">
        <ol class="govuk-breadcrumbs__list">
            {% include 'common/breadcrumb_home.html' %}
            {% include 'cases/helpers/breadcrumb_case.html' with case=comment.case %}
            <li class="govuk-breadcrumbs__list-item">
                <a class="govuk-breadcrumbs__link" href="{% url 'cases:edit-qa-comments' comment.case.id %}">QA comments</a>
            </li>
            <li class="govuk-breadcrumbs__list-item">{{ sitemap.current_platform_page.get_name }}</li>
        </ol>
    </div>
    <main id="main-content" class="govuk-main-wrapper amp-padding-top-0">
        <div class="govuk-grid-row">
            <div class="govuk-grid-column-one-third">
                {% include "cases/helpers/case_nav.html" %}
            </div>
            <div class="govuk-grid-column-two-thirds">
                {% include "cases/helpers/edit_header.html" %}
                {% include 'common/error_summary.html' %}
                <form method="post" action="{% url 'comments:edit-qa-comment' comment.id %}">
                    {% csrf_token %}
                    <div class="govuk-grid-row">
                        <div class="govuk-grid-column-full">
                            {% include 'common/amp_form_snippet.html' %}
                        </div>
                        <div class="govuk-grid-column-two-thirds govuk-button-group">
                            <input
                                type="submit"
                                value="Update comment and exit"
                                name="save_return"
                                class="govuk-button"
                                data-module="govuk-button"
                            />
                            <a
                                href="{% url 'cases:edit-qa-comments' comment.case.id %}?#qa-discussion"
                                class="govuk-link govuk-link--no-visited-state"
                            >
                                Cancel
                            </a>
                        </div>
                        <div class="govuk-grid-column-one-third govuk-button-group amp-flex-end amp-padding-left-0">
                                <input
                                type="submit"
                                value="Remove comment"
                                name="remove_comment"
                                class="govuk-button govuk-button--warning amp-margin-right-0"
                                data-module="govuk-button"
                            />
                        </div>
                    </div>
                </form>
            </div>
>>>>>>> 7099fd4a
        </div>
    </div>
{% endblock %}<|MERGE_RESOLUTION|>--- conflicted
+++ resolved
@@ -21,8 +21,7 @@
                 Cancel
             </a>
         </div>
-<<<<<<< HEAD
-        <div class="govuk-grid-column-one-third govuk-button-group amp-flex-end amp-padding-right-0">
+        <div class="govuk-grid-column-one-third govuk-button-group amp-flex-end amp-padding-left-0">
                 <input
                 type="submit"
                 value="Remove comment"
@@ -30,60 +29,6 @@
                 class="govuk-button govuk-button--warning amp-margin-right-0"
                 data-module="govuk-button"
             />
-=======
-    </div>
-    <div class="govuk-breadcrumbs">
-        <ol class="govuk-breadcrumbs__list">
-            {% include 'common/breadcrumb_home.html' %}
-            {% include 'cases/helpers/breadcrumb_case.html' with case=comment.case %}
-            <li class="govuk-breadcrumbs__list-item">
-                <a class="govuk-breadcrumbs__link" href="{% url 'cases:edit-qa-comments' comment.case.id %}">QA comments</a>
-            </li>
-            <li class="govuk-breadcrumbs__list-item">{{ sitemap.current_platform_page.get_name }}</li>
-        </ol>
-    </div>
-    <main id="main-content" class="govuk-main-wrapper amp-padding-top-0">
-        <div class="govuk-grid-row">
-            <div class="govuk-grid-column-one-third">
-                {% include "cases/helpers/case_nav.html" %}
-            </div>
-            <div class="govuk-grid-column-two-thirds">
-                {% include "cases/helpers/edit_header.html" %}
-                {% include 'common/error_summary.html' %}
-                <form method="post" action="{% url 'comments:edit-qa-comment' comment.id %}">
-                    {% csrf_token %}
-                    <div class="govuk-grid-row">
-                        <div class="govuk-grid-column-full">
-                            {% include 'common/amp_form_snippet.html' %}
-                        </div>
-                        <div class="govuk-grid-column-two-thirds govuk-button-group">
-                            <input
-                                type="submit"
-                                value="Update comment and exit"
-                                name="save_return"
-                                class="govuk-button"
-                                data-module="govuk-button"
-                            />
-                            <a
-                                href="{% url 'cases:edit-qa-comments' comment.case.id %}?#qa-discussion"
-                                class="govuk-link govuk-link--no-visited-state"
-                            >
-                                Cancel
-                            </a>
-                        </div>
-                        <div class="govuk-grid-column-one-third govuk-button-group amp-flex-end amp-padding-left-0">
-                                <input
-                                type="submit"
-                                value="Remove comment"
-                                name="remove_comment"
-                                class="govuk-button govuk-button--warning amp-margin-right-0"
-                                data-module="govuk-button"
-                            />
-                        </div>
-                    </div>
-                </form>
-            </div>
->>>>>>> 7099fd4a
         </div>
     </div>
 {% endblock %}