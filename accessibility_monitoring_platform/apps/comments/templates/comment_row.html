<!DOCTYPE html>

<div style="padding: 20px 0px 60px 0px; border-top: 2px solid lightgrey;">
    <div style="width: 100%; display: inline-block;">
        <div style="float: left; vertical-align: middle;">
            <p class="govuk-body" id="comments{{counter}}">
                <b class="govuk-body-l govuk-!-font-weight-bold">{{item.user.first_name}} {{item.user.last_name}} </b>
                on {{item.created_date|date:'d/m/Y H:i'}}
            </p>
        </div>


    </div>
    <p class="govuk-body">
        {{item.body}}
    </p>
    {% if request.user == item.user  %}
        <form method="post" action="{% url 'comments:remove-comment' item.id %}">
            {% csrf_token %}
            <div class="govuk-grid-column-full govuk-button-group">
                <a
                    href="{% url 'comments:edit-comment' item.id %}"
                    class="govuk-link govuk-link--no-visited-state"
                >
                    Edit comment
                </a>
                <input
                    type="submit"
                    value="Remove comment"
                    name="remove_comment"
                    class="govuk-button govuk-button--secondary"
                    data-module="govuk-button"
                />
            </div>
        </form>
    {% endif %}
    <div>
<<<<<<< HEAD
=======
        <a style="float: left" href="{{item.path}}#comments{{item.id}}" class="govuk-link govuk-link--no-visited-state">Link to this comment</a>
>>>>>>> e7b96384
        {% if item.updated_date  %}
            <p style="float: left" class="govuk-body-s">
                Last edited {{item.updated_date|date:'d/m/Y H:i'}}
            </p>
        {% endif %}
    </div>
</div><|MERGE_RESOLUTION|>--- conflicted
+++ resolved
@@ -35,10 +35,6 @@
         </form>
     {% endif %}
     <div>
-<<<<<<< HEAD
-=======
-        <a style="float: left" href="{{item.path}}#comments{{item.id}}" class="govuk-link govuk-link--no-visited-state">Link to this comment</a>
->>>>>>> e7b96384
         {% if item.updated_date  %}
             <p style="float: left" class="govuk-body-s">
                 Last edited {{item.updated_date|date:'d/m/Y H:i'}}
