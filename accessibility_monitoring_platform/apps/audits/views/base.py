"""
Views for audits app (called tests by users)
"""
from typing import Any, Dict, List, Optional, Tuple, Type, Union

from django.db.models.query import Q, QuerySet
from django.forms import Form
from django.forms.models import ModelForm
from django.http import HttpRequest, HttpResponse, HttpResponseRedirect
from django.shortcuts import redirect, get_object_or_404
from django.urls import reverse
from django.views.generic.edit import CreateView, UpdateView
from django.views.generic.list import ListView

from ...cases.models import (
    Case,
    CaseEvent,
    CASE_EVENT_CREATE_AUDIT,
    CASE_EVENT_START_RETEST,
)
from ...common.utils import (
    record_model_update_event,
    record_model_create_event,
    amp_format_date,
    get_url_parameters_for_pagination,
    get_id_from_button_name,
)

from ..forms import (
    StatementCheckResultFormset,
    WcagDefinitionSearchForm,
    WcagDefinitionCreateUpdateForm,
    StatementCheckSearchForm,
    StatementCheckCreateUpdateForm,
    StatementPageFormset,
    StatementPageFormsetOneExtra,
)
from ..models import (
    Audit,
    Page,
    WcagDefinition,
    StatementCheck,
    StatementCheckResult,
    StatementPage,
)
from ..utils import (
    create_mandatory_pages_for_new_audit,
    create_statement_checks_for_new_audit,
    report_data_updated,
)


def create_audit(request: HttpRequest, case_id: int) -> HttpResponse:
    """
    Create audit. If one already exists use that instead.

    Args:
        request (HttpRequest): Django HttpRequest
        case_id (int): Id of parent case

    Returns:
        HttpResponse: Django HttpResponse
    """
    case: Case = get_object_or_404(Case, id=case_id)
    if case.audit:
        return redirect(
            reverse("audits:edit-audit-metadata", kwargs={"pk": case.audit.id})
        )
    audit: Audit = Audit.objects.create(case=case)
    record_model_create_event(user=request.user, model_object=audit)
    create_mandatory_pages_for_new_audit(audit=audit)
    create_statement_checks_for_new_audit(audit=audit)
    CaseEvent.objects.create(
        case=case,
        done_by=request.user,
        event_type=CASE_EVENT_CREATE_AUDIT,
        message="Started test",
    )
    return redirect(reverse("audits:edit-audit-metadata", kwargs={"pk": audit.id}))


def delete_page(request: HttpRequest, pk: int) -> HttpResponse:
    """
    Delete page

    Args:
        request (HttpRequest): Django HttpRequest
        pk (int): Id of page to delete

    Returns:
        HttpResponse: Django HttpResponse
    """
    page: Page = get_object_or_404(Page, id=pk)
    page.is_deleted = True
    record_model_update_event(user=request.user, model_object=page)
    page.save()
    return redirect(reverse("audits:edit-audit-pages", kwargs={"pk": page.audit.id}))


def restore_page(request: HttpRequest, pk: int) -> HttpResponse:
    """
    Restore deleted page

    Args:
        request (HttpRequest): Django HttpRequest
        pk (int): Id of page to restore

    Returns:
        HttpResponse: Django HttpResponse
    """
    page: Page = get_object_or_404(Page, id=pk)
    page.is_deleted = False
    record_model_update_event(user=request.user, model_object=page)
    page.save()
    return redirect(reverse("audits:edit-audit-pages", kwargs={"pk": page.audit.id}))


class AuditUpdateView(UpdateView):
    """
    View to update audit
    """

    model: Type[Audit] = Audit
    context_object_name: str = "audit"

    def form_valid(self, form: ModelForm) -> HttpResponseRedirect:
        """Add event on change of audit"""
        if form.changed_data:
            self.object: Audit = form.save(commit=False)
            record_model_update_event(user=self.request.user, model_object=self.object)
            old_audit: Audit = Audit.objects.get(id=self.object.id)
            if old_audit.retest_date != self.object.retest_date:
                CaseEvent.objects.create(
                    case=self.object.case,
                    done_by=self.request.user,
                    event_type=CASE_EVENT_START_RETEST,
                    message=f"Started retest (date set to {amp_format_date(self.object.retest_date)})",
                )
            self.object.save()
        return HttpResponseRedirect(self.get_success_url())

    def get_success_url(self) -> str:
        """Remain on current page on save"""
        return self.request.path


class AuditCaseComplianceUpdateView(AuditUpdateView):
    """
    View to update audit and case compliance fields
    """

    def get_context_data(self, **kwargs: Dict[str, Any]) -> Dict[str, Any]:
        """Get context data for template rendering"""
        context: Dict[str, Any] = super().get_context_data(**kwargs)

        if "case_compliance_form" not in context:
            if self.request.POST:
                case_compliance_form: Form = self.case_compliance_form_class(
                    self.request.POST,
                    instance=self.object.case.compliance,
                    prefix="case-compliance",
                )
            else:
                case_compliance_form: Form = self.case_compliance_form_class(
                    instance=self.object.case.compliance, prefix="case-compliance"
                )
            context["case_compliance_form"] = case_compliance_form
        return context

    def post(
        self, request: HttpRequest, *args: Tuple[str], **kwargs: Dict[str, Any]
    ) -> Union[HttpResponseRedirect, HttpResponse]:
        """Populate two forms from post request"""
        self.object: Audit = self.get_object()
        form: Form = self.form_class(request.POST, instance=self.object)  # type: ignore
        case_compliance_form: Form = self.case_compliance_form_class(
            request.POST, instance=self.object.case.compliance, prefix="case-compliance"
        )
        if form.is_valid() and case_compliance_form.is_valid():
            form.save()
            case_compliance_form.save()
            if "website_compliance_state_initial" in case_compliance_form.changed_data:
                report_data_updated(audit=self.object)
            return HttpResponseRedirect(self.get_success_url())
        else:
            return self.render_to_response(
                self.get_context_data(
                    form=form, case_compliance_form=case_compliance_form
                )
            )


class AuditStatementCheckingView(AuditUpdateView):
    """
    View to do statement checks as part of an audit
    """

    def get_context_data(self, **kwargs: Dict[str, Any]) -> Dict[str, Any]:
        """Populate context data for template rendering"""
        context: Dict[str, Any] = super().get_context_data(**kwargs)

        if self.request.POST:
            statement_check_results_formset: StatementCheckResultFormset = (
                StatementCheckResultFormset(self.request.POST)
            )
        else:
            statement_check_results_formset: StatementCheckResultFormset = (
                StatementCheckResultFormset(
                    queryset=StatementCheckResult.objects.filter(
                        audit=self.object, type=self.statement_check_type
                    )
                )
            )

        context["statement_check_results_formset"] = statement_check_results_formset

        return context

    def form_valid(self, form: ModelForm):
        """Process contents of valid form"""
        context: Dict[str, Any] = self.get_context_data()

        statement_check_results_formset: StatementCheckResultFormset = context[
            "statement_check_results_formset"
        ]
        if statement_check_results_formset.is_valid():
            for statement_check_results_form in statement_check_results_formset.forms:
                record_model_update_event(
                    user=self.request.user,
                    model_object=statement_check_results_form.instance,
                )
                statement_check_results_form.save()
        else:
            return super().form_invalid(form)

        return super().form_valid(form)


class WcagDefinitionListView(ListView):
    """
    View of list of WCAG definitions
    """

    model: Type[WcagDefinition] = WcagDefinition
    template_name: str = "audits/wcag_definition_list.html"
    context_object_name: str = "wcag_definitions"
    paginate_by: int = 10

    def get(self, request, *args, **kwargs):
        """Populate filter form"""
        if self.request.GET:
            self.wcag_definition_search_form: WcagDefinitionSearchForm = (
                WcagDefinitionSearchForm(self.request.GET)
            )
            self.wcag_definition_search_form.is_valid()
        else:
            self.wcag_definition_search_form = WcagDefinitionSearchForm()
        return super().get(request, *args, **kwargs)

    def get_queryset(self) -> QuerySet[WcagDefinition]:
        """Add filters to queryset"""
        if self.wcag_definition_search_form.errors:
            return WcagDefinition.objects.none()

        if hasattr(self.wcag_definition_search_form, "cleaned_data"):
            search_str: Optional[
                str
            ] = self.wcag_definition_search_form.cleaned_data.get(
                "wcag_definition_search"
            )

            if search_str:
                return WcagDefinition.objects.filter(
                    Q(  # pylint: disable=unsupported-binary-operation
                        name__icontains=search_str
                    )
                    | Q(type__icontains=search_str)
                    | Q(description__icontains=search_str)
                    | Q(url_on_w3__icontains=search_str)
                    | Q(report_boilerplate__icontains=search_str)
                )

        return WcagDefinition.objects.all()

    def get_context_data(self, **kwargs: Dict[str, Any]) -> Dict[str, Any]:
        """Get context data for template rendering"""
        context: Dict[str, Any] = super().get_context_data(**kwargs)
        context["wcag_definition_search_form"] = self.wcag_definition_search_form
        context["url_parameters"] = get_url_parameters_for_pagination(
            request=self.request
        )
        return context


class WcagDefinitionCreateView(CreateView):
    """
    View to create a WCAG definition
    """

    model: Type[WcagDefinition] = WcagDefinition
    form_class: Type[WcagDefinitionCreateUpdateForm] = WcagDefinitionCreateUpdateForm
    template_name: str = "audits/forms/wcag_definition_create.html"
    context_object_name: str = "wcag_definition"

    def get_success_url(self) -> str:
        """Return to list of WCAG definitions"""
        record_model_create_event(user=self.request.user, model_object=self.object)
        return reverse("audits:wcag-definition-list")


class WcagDefinitionUpdateView(UpdateView):
    """
    View to update a WCAG definition
    """

    model: Type[WcagDefinition] = WcagDefinition
    form_class: Type[WcagDefinitionCreateUpdateForm] = WcagDefinitionCreateUpdateForm
    template_name: str = "audits/forms/wcag_definition_update.html"
    context_object_name: str = "wcag_definition"

    def form_valid(self, form: ModelForm) -> HttpResponseRedirect:
        """Add record event on change of WCAG definition"""
        if form.changed_data:
            wcag_definition: WcagDefinition = form.save(commit=False)
            record_model_update_event(
                user=self.request.user, model_object=wcag_definition
            )
        return super().form_valid(form)


class StatementCheckListView(ListView):
    """
    View of list of statement checks
    """

    model: Type[StatementCheck] = StatementCheck
    template_name: str = "audits/statement_check_list.html"
    context_object_name: str = "statement_checks"
    paginate_by: int = 10

    def get(self, request, *args, **kwargs):
        """Populate filter form"""
        if self.request.GET:
            self.statement_check_search_form: StatementCheckSearchForm = (
                StatementCheckSearchForm(self.request.GET)
            )
            self.statement_check_search_form.is_valid()
        else:
            self.statement_check_search_form = StatementCheckSearchForm()
        return super().get(request, *args, **kwargs)

    def get_queryset(self) -> QuerySet[StatementCheck]:
        """Add filters to queryset"""
        if self.statement_check_search_form.errors:
            return StatementCheck.objects.none()

        if hasattr(self.statement_check_search_form, "cleaned_data"):
            search_str: Optional[
                str
            ] = self.statement_check_search_form.cleaned_data.get(
                "statement_check_search"
            )

            if search_str:
                return StatementCheck.objects.filter(
                    Q(  # pylint: disable=unsupported-binary-operation
                        label__icontains=search_str
                    )
                    | Q(type__icontains=search_str)
                    | Q(success_criteria__icontains=search_str)
                    | Q(report_text__icontains=search_str)
                )

        return StatementCheck.objects.all()

    def get_context_data(self, **kwargs: Dict[str, Any]) -> Dict[str, Any]:
        """Get context data for template rendering"""
        context: Dict[str, Any] = super().get_context_data(**kwargs)
        context["statement_check_search_form"] = self.statement_check_search_form
        context["url_parameters"] = get_url_parameters_for_pagination(
            request=self.request
        )
        return context


class StatementCheckCreateView(CreateView):
    """
    View to create a statement check
    """

    model: Type[StatementCheck] = StatementCheck
    form_class: Type[StatementCheckCreateUpdateForm] = StatementCheckCreateUpdateForm
    template_name: str = "audits/forms/statement_check_create.html"
    context_object_name: str = "statement_check"

    def get_success_url(self) -> str:
        """Return to list of statement checks"""
        record_model_create_event(user=self.request.user, model_object=self.object)
        return reverse("audits:statement-check-list")


class StatementCheckUpdateView(UpdateView):
    """
    View to update a WCAG definition
    """

    model: Type[StatementCheck] = StatementCheck
    form_class: Type[StatementCheckCreateUpdateForm] = StatementCheckCreateUpdateForm
    template_name: str = "audits/forms/statement_check_update.html"
    context_object_name: str = "statement_check"

    def form_valid(self, form: ModelForm) -> HttpResponseRedirect:
        """Add record event on change of statement check"""
        if form.changed_data:
            self.object: StatementCheck = form.save(commit=False)
            record_model_update_event(user=self.request.user, model_object=self.object)
<<<<<<< HEAD
=======
        return super().form_valid(form)

    def get_success_url(self) -> str:
        """Return to list of statement checks"""
        return reverse("audits:statement-check-list")


class StatementPageFormsetUpdateView(AuditUpdateView):
    """
    View to update statement pages
    """

    def get_context_data(self, **kwargs: Dict[str, Any]) -> Dict[str, Any]:
        """Get context data for template rendering"""
        context: Dict[str, Any] = super().get_context_data(**kwargs)
        if self.request.POST:
            statement_pages_formset = StatementPageFormset(self.request.POST)
        else:
            statement_pages: QuerySet[
                StatementPage
            ] = self.object.statementpage_set.filter(is_deleted=False)
            if "add_extra" in self.request.GET:
                statement_pages_formset = StatementPageFormsetOneExtra(
                    queryset=statement_pages
                )
            else:
                statement_pages_formset = StatementPageFormset(queryset=statement_pages)
        context["statement_pages_formset"] = statement_pages_formset
        return context

    def form_valid(self, form: ModelForm):
        """Process contents of valid form"""
        context: Dict[str, Any] = self.get_context_data()
        statement_pages_formset = context["statement_pages_formset"]
        audit: Audit = form.save(commit=False)
        if statement_pages_formset.is_valid():
            statement_pages: List[StatementPage] = statement_pages_formset.save(
                commit=False
            )
            for statement_page in statement_pages:
                if not statement_page.audit_id:
                    statement_page.audit = audit
                    statement_page.save()
                    record_model_create_event(
                        user=self.request.user, model_object=statement_page
                    )
                else:
                    record_model_update_event(
                        user=self.request.user, model_object=statement_page
                    )
                    statement_page.save()
        else:
            return super().form_invalid(form)
        statement_page_id_to_delete: Optional[int] = get_id_from_button_name(
            button_name_prefix="remove_statement_page_",
            querydict=self.request.POST,
        )
        if statement_page_id_to_delete is not None:
            statement_page_to_delete: statement_page = StatementPage.objects.get(
                id=statement_page_id_to_delete
            )
            statement_page_to_delete.is_deleted = True
            record_model_update_event(
                user=self.request.user, model_object=statement_page_to_delete
            )
            statement_page_to_delete.save()
>>>>>>> 0cf286cc
        return super().form_valid(form)<|MERGE_RESOLUTION|>--- conflicted
+++ resolved
@@ -414,13 +414,7 @@
         if form.changed_data:
             self.object: StatementCheck = form.save(commit=False)
             record_model_update_event(user=self.request.user, model_object=self.object)
-<<<<<<< HEAD
-=======
         return super().form_valid(form)
-
-    def get_success_url(self) -> str:
-        """Return to list of statement checks"""
-        return reverse("audits:statement-check-list")
 
 
 class StatementPageFormsetUpdateView(AuditUpdateView):
@@ -482,5 +476,4 @@
                 user=self.request.user, model_object=statement_page_to_delete
             )
             statement_page_to_delete.save()
->>>>>>> 0cf286cc
         return super().form_valid(form)