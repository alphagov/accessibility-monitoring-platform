--- conflicted
+++ resolved
@@ -327,19 +327,11 @@
         """Process contents of valid form"""
         context: Dict[str, Any] = self.get_context_data()
         page: Page = self.page
-<<<<<<< HEAD
-        page.complete_date = form.cleaned_data["complete_date"]
-        page.no_errors_date = form.cleaned_data["no_errors_date"]
-        if form.changed_data:
-            record_model_update_event(user=self.request.user, model_object=page)
-        page.save()
-=======
         if form.changed_data:
             page.complete_date = form.cleaned_data["complete_date"]
             page.no_errors_date = form.cleaned_data["no_errors_date"]
             record_model_update_event(user=self.request.user, model_object=page)
             page.save()
->>>>>>> fb302892
 
         check_results_formset: CheckResultFormset = context["check_results_formset"]
         if check_results_formset.is_valid():
@@ -396,23 +388,6 @@
             if form.instance.id is None:
                 form.fields["added_stage"].initial = StatementPage.AddedStage.INITIAL
         return context
-
-    def form_valid(self, form: ModelForm):
-        """Process contents of valid form"""
-        context: Dict[str, Any] = self.get_context_data()
-        statement_pages_formset = context["statement_pages_formset"]
-        if statement_pages_formset.is_valid():
-            statement_pages: List[StatementPage] = statement_pages_formset.save(
-                commit=False
-            )
-            for statement_page in statement_pages:
-                record_model_update_event(
-                    user=self.request.user, model_object=statement_page
-                )
-                statement_page.save()
-        else:
-            return super().form_invalid(form)
-        return super().form_valid(form)
 
     def get_success_url(self) -> str:
         """Detect the submit button used and act accordingly"""
