"""
Tests for audits views
"""
import pytest
from datetime import date
from typing import Dict, List, Optional, Union

from pytest_django.asserts import assertContains, assertNotContains

from django.contrib.auth.models import User
from django.db.models.query import QuerySet
from django.http import HttpResponse
from django.urls import reverse
from django.utils import timezone

from accessibility_monitoring_platform.apps.common.models import BOOLEAN_TRUE

from ...cases.models import (
    Case,
    CaseEvent,
    Contact,
    CASE_EVENT_CREATE_AUDIT,
    CASE_EVENT_START_RETEST,
    WEBSITE_COMPLIANCE_STATE_COMPLIANT,
)
from ..models import (
    PAGE_TYPE_HOME,
    PAGE_TYPE_PDF,
    Audit,
    CheckResult,
    Page,
    WcagDefinition,
    ARCHIVE_ACCESSIBILITY_STATEMENT_STATE_DEFAULT,
    CHECK_RESULT_ERROR,
    CHECK_RESULT_NOT_TESTED,
    RETEST_CHECK_RESULT_FIXED,
    RETEST_CHECK_RESULT_NOT_FIXED,
    PAGE_TYPE_EXTRA,
    TEST_TYPE_AXE,
    TEST_TYPE_PDF,
    REPORT_OPTIONS_NEXT_DEFAULT,
    StatementCheck,
    StatementCheckResult,
    STATEMENT_CHECK_TYPE_OVERVIEW,
    STATEMENT_CHECK_TYPE_CUSTOM,
    STATEMENT_CHECK_YES,
    Retest,
    RetestPage,
    RetestCheckResult,
    StatementPage,
)
from ..utils import create_mandatory_pages_for_new_audit

WCAG_TYPE_AXE_NAME: str = "WCAG Axe name"
WCAG_TYPE_MANUAL_NAME: str = "WCAG Manual name"
WCAG_TYPE_PDF_NAME: str = "WCAG PDF name"
EXTRA_PAGE_NAME: str = "Extra page name"
EXTRA_PAGE_URL: str = "https://extra-page.com"
CHECK_RESULT_NOTES: str = "Check result notes"
NEW_PAGE_NAME: str = "New page name"
NEW_PAGE_URL: str = "https://example.com/extra"
UPDATED_PAGE_NAME: str = "Updated page name"
UPDATED_PAGE_URL: str = "https://example.com/updated"
WEBSITE_COMPLIANCE_STATE: str = "partially-compliant"
WEBSITE_COMPLIANCE_NOTES: str = "Website decision notes"
STATEMENT_COMPLIANCE_STATE: str = "not-compliant"
STATEMENT_COMPLIANCE_NOTES: str = "Accessibility statement notes"
FIXED_ERROR_NOTES: str = "Fixed error notes"
WCAG_DEFINITION_TYPE: str = "axe"
WCAG_DEFINITION_NAME: str = "WCAG definiton name"
WCAG_DEFINITION_URL: str = "https://example.com"
PAGE_RETEST_NOTES: str = "Retest notes"
ACCESSIBILITY_STATEMENT_URL: str = "https://example.com/accessibility-statement"
NO_ACCESSIBILITY_STATEMENT: str = """<p class="govuk-body">
No statement added. Add a statement in
<a href="/audits/1/edit-statement-pages/" class="govuk-link govuk-link--no-visited-state" rel="noreferrer noopener">
    statement links</a>.
</p>"""
NO_12_WEEK_STATEMENT_ON_RETEST_TEXT: str = "The statement assessment is not visible, as no statement was found during the initial test."
ACCESSIBILITY_STATEMENT_12_WEEK_URL: str = (
    "https://example.com/12-week-accessibility-statement"
)
MISSING_PAGE_ON_RETEST: str = "This page has been removed by the organisation."
ORGANISATION_NAME: str = "Organisation name"
CUSTOM_STATEMENT_ISSUE: str = "Custom statement issue"
STATEMENT_CHECK_LABEL: str = "Test statement check"
STATEMENT_CHECK_TYPE: str = "custom"
STATEMENT_CHECK_SUCCESS_CRITERIA: str = "Success criteria"
STATEMENT_CHECK_REPORT_TEXT: str = "Report text"


def create_audit() -> Audit:
    case: Case = Case.objects.create(organisation_name=ORGANISATION_NAME)
    audit: Audit = Audit.objects.create(case=case)
    return audit


def create_audit_and_pages() -> Audit:
    audit: Audit = create_audit()
    create_mandatory_pages_for_new_audit(audit=audit)
    return audit


def create_audit_and_wcag() -> Audit:
    audit: Audit = create_audit_and_pages()
    WcagDefinition.objects.all().delete()
    WcagDefinition.objects.create(id=1, type=TEST_TYPE_AXE, name=WCAG_TYPE_AXE_NAME)
    WcagDefinition.objects.create(id=2, type=TEST_TYPE_PDF, name=WCAG_TYPE_PDF_NAME)
    return audit


def create_audit_and_statement_check_results() -> Audit:
    """Create an audit with all types of statement checks"""
    audit: Audit = create_audit_and_wcag()
    for count, statement_check in enumerate(StatementCheck.objects.all()):
        StatementCheckResult.objects.create(
            audit=audit,
            type=statement_check.type,
            statement_check=statement_check,
        )
    StatementCheckResult.objects.create(
        audit=audit,
        report_comment="Custom statement issue",
    )
    return audit


def create_equality_body_retest() -> Retest:
    """Create equality body retest and associated data"""
    wcag_definition: WcagDefinition = WcagDefinition.objects.create(
        type=TEST_TYPE_AXE, name=WCAG_TYPE_AXE_NAME
    )
    case: Case = Case.objects.create()
    audit: Audit = Audit.objects.create(case=case)
    page: Page = Page.objects.create(audit=audit, page_type=PAGE_TYPE_HOME)
    check_result: CheckResult = CheckResult.objects.create(
        audit=audit,
        page=page,
        check_result_state=CHECK_RESULT_ERROR,
        retest_state=RETEST_CHECK_RESULT_NOT_FIXED,
        type=wcag_definition.type,
        wcag_definition=wcag_definition,
    )

    retest: Retest = Retest.objects.create(case=case)
    retest_page: RetestPage = RetestPage.objects.create(
        retest=retest,
        page=page,
    )
    RetestCheckResult.objects.create(
        retest=retest,
        retest_page=retest_page,
        check_result=check_result,
        retest_state=RETEST_CHECK_RESULT_NOT_FIXED,
    )
    return retest


def test_delete_page_view(admin_client):
    """Test that delete page view deletes page"""
    audit: Audit = create_audit()
    audit_pk: Dict[str, int] = {"pk": audit.id}
    page: Page = Page.objects.create(audit=audit)
    page_pk: Dict[str, int] = {"pk": page.id}

    response: HttpResponse = admin_client.get(
        reverse(
            "audits:delete-page",
            kwargs=page_pk,
        ),
    )

    assert response.status_code == 302
    assert response.url == reverse(
        "audits:edit-audit-pages",
        kwargs=audit_pk,
    )

    page_from_db: Page = Page.objects.get(**page_pk)

    assert page_from_db.is_deleted


def test_audit_detail_shows_number_of_errors(admin_client):
    """Test that audit detail view shows the number of errors"""
    audit: Audit = create_audit_and_wcag()
    audit_pk: Dict[str, int] = {"pk": audit.id}
    page: Page = Page.objects.create(
        audit=audit, page_type=PAGE_TYPE_PDF, url="https://example.com"
    )
    wcag_definition: WcagDefinition = WcagDefinition.objects.get(type=TEST_TYPE_PDF)
    CheckResult.objects.create(
        audit=audit,
        page=page,
        wcag_definition=wcag_definition,
        check_result_state=CHECK_RESULT_ERROR,
    )
    CheckResult.objects.create(
        audit=audit,
        page=page,
        wcag_definition=wcag_definition,
        check_result_state=CHECK_RESULT_ERROR,
    )

    response: HttpResponse = admin_client.get(
        reverse("audits:audit-detail", kwargs=audit_pk)
    )

    assert response.status_code == 200
    assertContains(response, "PDF (2)")


def test_audit_detail_shows_12_week_statement(admin_client):
    """Test that audit detail view shows the 12-week statement"""
    audit: Audit = create_audit_and_wcag()
    audit_pk: Dict[str, int] = {"pk": audit.id}
    audit.twelve_week_accessibility_statement_url = ACCESSIBILITY_STATEMENT_12_WEEK_URL
    audit.save()

    response: HttpResponse = admin_client.get(
        reverse("audits:audit-retest-detail", kwargs=audit_pk)
    )

    assert response.status_code == 200
    assertContains(response, ACCESSIBILITY_STATEMENT_12_WEEK_URL)


def test_restore_page_view(admin_client):
    """Test that restore page view restores audit"""
    audit: Audit = create_audit()
    audit_pk: Dict[str, int] = {"pk": audit.id}
    page: Page = Page.objects.create(audit=audit, is_deleted=True)
    page_pk: Dict[str, int] = {"pk": page.id}

    response: HttpResponse = admin_client.get(
        reverse(
            "audits:restore-page",
            kwargs=page_pk,
        ),
    )

    assert response.status_code == 302
    assert response.url == reverse(
        "audits:edit-audit-pages",
        kwargs=audit_pk,
    )

    page_from_db: Page = Page.objects.get(**page_pk)

    assert page_from_db.is_deleted is False


def test_create_audit_redirects(admin_client):
    """Test that audit create redirects to audit metadata"""
    case: Case = Case.objects.create()
    path_kwargs: Dict[str, int] = {"case_id": case.id}

    response: HttpResponse = admin_client.post(
        reverse("audits:audit-create", kwargs=path_kwargs),
        {
            "save_continue": "Create test",
        },
    )

    assert response.status_code == 302

    assert response.url == reverse("audits:edit-audit-metadata", kwargs={"pk": 1})


def test_create_audit_does_not_create_a_duplicate(admin_client):
    """Test that audit create does not create a duplicate audit"""
    audit: Audit = create_audit()
    path_kwargs: Dict[str, int] = {"case_id": audit.case.id}

    assert Audit.objects.filter(case=audit.case).count() == 1

    response: HttpResponse = admin_client.post(
        reverse("audits:audit-create", kwargs=path_kwargs),
        {
            "save_continue": "Create test",
        },
    )

    assert response.status_code == 302
    assert Audit.objects.filter(case=audit.case).count() == 1


def test_create_audit_creates_case_event(admin_client):
    """Test that audit create creates a case event"""
    case: Case = Case.objects.create()
    path_kwargs: Dict[str, int] = {"case_id": case.id}

    response: HttpResponse = admin_client.post(
        reverse("audits:audit-create", kwargs=path_kwargs),
        {
            "save_continue": "Create test",
        },
    )

    assert response.status_code == 302
    case_events: QuerySet[CaseEvent] = CaseEvent.objects.filter(case=case)
    assert case_events.count() == 1

    case_event: CaseEvent = case_events[0]
    assert case_event.event_type == CASE_EVENT_CREATE_AUDIT
    assert case_event.message == "Started test"


@pytest.mark.parametrize(
    "path_name, expected_content",
    [
        ("audits:audit-detail", "View test"),
        ("audits:edit-audit-metadata", "Test metadata"),
        ("audits:edit-audit-pages", "Pages"),
        ("audits:edit-website-decision", "Website compliance decision"),
        ("audits:edit-audit-statement-1", "Accessibility statement Pt. 1"),
        ("audits:edit-audit-statement-2", "Accessibility statement Pt. 2"),
        (
            "audits:edit-statement-decision",
            "Accessibility statement compliance decision",
        ),
        ("audits:edit-audit-report-options", "Report options"),
        ("audits:edit-audit-summary", "Test summary"),
        ("audits:audit-retest-detail", "View 12-week test"),
        ("audits:edit-audit-retest-metadata", "12-week test metadata"),
        ("audits:edit-audit-retest-pages", "12-week pages comparison"),
        (
            "audits:edit-audit-retest-website-decision",
            "12-week website compliance decision",
        ),
        (
            "audits:edit-audit-retest-statement-1",
            "12-week accessibility statement Pt. 1",
        ),
        (
            "audits:edit-audit-retest-statement-2",
            "12-week accessibility statement Pt. 2",
        ),
        (
            "audits:edit-audit-retest-statement-decision",
            "12-week accessibility statement compliance decision",
        ),
    ],
)
def test_audit_specific_page_loads(path_name, expected_content, admin_client):
    """Test that the audit-specific view page loads"""
    audit: Audit = create_audit_and_wcag()
    audit_pk: Dict[str, int] = {"pk": audit.id}

    response: HttpResponse = admin_client.get(reverse(path_name, kwargs=audit_pk))

    assert response.status_code == 200

    assertContains(response, expected_content)


@pytest.mark.parametrize(
    "path_name, expected_content",
    [
        (
            "audits:edit-retest-statement-overview",
            "12-week statement overview",
        ),
        (
            "audits:edit-retest-statement-website",
            "12-week statement information",
        ),
        (
            "audits:edit-retest-statement-compliance",
            "12-week compliance status",
        ),
        (
            "audits:edit-retest-statement-non-accessible",
            "12-week non-accessible content",
        ),
        (
            "audits:edit-retest-statement-preparation",
            "12-week statement preparation",
        ),
        (
            "audits:edit-retest-statement-feedback",
            "12-week feedback and enforcement procedure",
        ),
        (
            "audits:edit-retest-statement-custom",
            "12-week custom statement issues",
        ),
    ],
)
def test_audit_statement_check_specific_page_loads(
    path_name, expected_content, admin_client
):
    """Test that the audit with statement checks-specific view page loads"""
    audit: Audit = create_audit_and_statement_check_results()
    audit_pk: Dict[str, int] = {"pk": audit.id}

    response: HttpResponse = admin_client.get(reverse(path_name, kwargs=audit_pk))

    assert response.status_code == 200

    assertContains(response, expected_content)


@pytest.mark.parametrize(
    "path_name, button_name, expected_redirect_path_name",
    [
        ("audits:edit-audit-metadata", "save", "audits:edit-audit-metadata"),
        ("audits:edit-audit-metadata", "save_continue", "audits:edit-audit-pages"),
        ("audits:edit-audit-statement-1", "save", "audits:edit-audit-statement-1"),
        (
            "audits:edit-audit-statement-1",
            "save_continue",
            "audits:edit-audit-statement-2",
        ),
        ("audits:edit-audit-statement-2", "save", "audits:edit-audit-statement-2"),
        (
            "audits:edit-audit-report-options",
            "save",
            "audits:edit-audit-report-options",
        ),
        (
            "audits:edit-audit-report-options",
            "save_continue",
            "audits:edit-audit-summary",
        ),
        ("audits:edit-audit-summary", "save", "audits:edit-audit-summary"),
        (
            "audits:edit-audit-summary",
            "save_exit",
            "cases:edit-test-results",
        ),
        (
            "audits:edit-audit-retest-metadata",
            "save",
            "audits:edit-audit-retest-metadata",
        ),
        (
            "audits:edit-audit-retest-metadata",
            "save_continue",
            "audits:edit-audit-retest-pages",
        ),
        ("audits:edit-audit-retest-pages", "save", "audits:edit-audit-retest-pages"),
        (
            "audits:edit-audit-retest-statement-1",
            "save",
            "audits:edit-audit-retest-statement-1",
        ),
        (
            "audits:edit-audit-retest-statement-1",
            "save_continue",
            "audits:edit-audit-retest-statement-2",
        ),
        (
            "audits:edit-audit-retest-statement-2",
            "save",
            "audits:edit-audit-retest-statement-2",
        ),
        (
            "audits:edit-audit-retest-statement-2",
            "save_continue",
            "audits:edit-audit-retest-statement-comparison",
        ),
        (
            "audits:edit-audit-retest-statement-comparison",
            "save",
            "audits:edit-audit-retest-statement-comparison",
        ),
        (
            "audits:edit-audit-retest-statement-comparison",
            "save_continue",
            "audits:edit-audit-retest-statement-decision",
        ),
    ],
)
def test_audit_edit_redirects_based_on_button_pressed(
    path_name,
    button_name,
    expected_redirect_path_name,
    admin_client,
):
    """
    Test that a successful audit update redirects based on the button pressed
    """
    audit: Audit = create_audit_and_wcag()
    audit_pk: Dict[str, int] = {"pk": audit.id}

    response: HttpResponse = admin_client.post(
        reverse(path_name, kwargs=audit_pk),
        {
            "version": audit.version,
            button_name: "Button value",
            "case-compliance-version": audit.case.compliance.version,
        },
    )

    assert response.status_code == 302

    expected_path: str = reverse(expected_redirect_path_name, kwargs=audit_pk)
    assert response.url == expected_path


@pytest.mark.parametrize(
    "path_name, button_name, expected_redirect_path_name",
    [
        ("audits:edit-website-decision", "save", "audits:edit-website-decision"),
        (
            "audits:edit-website-decision",
            "save_continue",
            "audits:edit-statement-pages",
        ),
        (
            "audits:edit-audit-statement-2",
            "save_continue",
            "audits:edit-statement-decision",
        ),
        ("audits:edit-statement-decision", "save", "audits:edit-statement-decision"),
        (
            "audits:edit-statement-decision",
            "save_continue",
            "audits:edit-audit-report-options",
        ),
        (
            "audits:edit-audit-retest-pages",
            "save_continue",
            "audits:edit-audit-retest-website-decision",
        ),
        (
            "audits:edit-audit-retest-website-decision",
            "save",
            "audits:edit-audit-retest-website-decision",
        ),
        (
            "audits:edit-audit-retest-website-decision",
            "save_continue",
            "audits:edit-audit-retest-statement-pages",
        ),
        (
            "audits:edit-audit-retest-statement-decision",
            "save",
            "audits:edit-audit-retest-statement-decision",
        ),
        (
            "audits:edit-audit-retest-statement-decision",
            "save_exit",
            "audits:audit-retest-detail",
        ),
    ],
)
def test_audit_compliance_edit_redirects_based_on_button_pressed(
    path_name,
    button_name,
    expected_redirect_path_name,
    admin_client,
):
    """
    Test that a successful audit update redirects based on the button pressed
    """
    audit: Audit = create_audit_and_wcag()
    audit_pk: Dict[str, int] = {"pk": audit.id}

    response: HttpResponse = admin_client.post(
        reverse(path_name, kwargs=audit_pk),
        {
            "version": audit.version,
            button_name: "Button value",
            "case-compliance-version": audit.case.compliance.version,
        },
    )

    assert response.status_code == 302

    expected_path: str = reverse(expected_redirect_path_name, kwargs=audit_pk)
    assert response.url == expected_path


@pytest.mark.parametrize(
    "path_name, button_name, expected_redirect_path_name",
    [
        (
            "audits:edit-website-decision",
            "save_continue",
            "audits:edit-statement-pages",
        ),
        (
            "audits:edit-statement-overview",
            "save",
            "audits:edit-statement-overview",
        ),
        (
            "audits:edit-statement-overview",
            "save_continue",
            "audits:edit-audit-summary",
        ),
        (
            "audits:edit-statement-website",
            "save",
            "audits:edit-statement-website",
        ),
        (
            "audits:edit-statement-website",
            "save_continue",
            "audits:edit-statement-compliance",
        ),
        (
            "audits:edit-statement-compliance",
            "save",
            "audits:edit-statement-compliance",
        ),
        (
            "audits:edit-statement-compliance",
            "save_continue",
            "audits:edit-statement-non-accessible",
        ),
        (
            "audits:edit-statement-non-accessible",
            "save",
            "audits:edit-statement-non-accessible",
        ),
        (
            "audits:edit-statement-non-accessible",
            "save_continue",
            "audits:edit-statement-preparation",
        ),
        (
            "audits:edit-statement-preparation",
            "save",
            "audits:edit-statement-preparation",
        ),
        (
            "audits:edit-statement-preparation",
            "save_continue",
            "audits:edit-statement-feedback",
        ),
        (
            "audits:edit-statement-feedback",
            "save",
            "audits:edit-statement-feedback",
        ),
        (
            "audits:edit-statement-feedback",
            "save_continue",
            "audits:edit-statement-custom",
        ),
        (
            "audits:edit-statement-custom",
            "save",
            "audits:edit-statement-custom",
        ),
        (
            "audits:edit-statement-custom",
            "save_continue",
            "audits:edit-audit-summary",
        ),
        (
            "audits:edit-audit-retest-website-decision",
            "save_continue",
            "audits:edit-audit-retest-statement-pages",
        ),
        (
            "audits:edit-retest-statement-overview",
            "save",
            "audits:edit-retest-statement-overview",
        ),
        (
            "audits:edit-retest-statement-overview",
            "save_continue",
            "audits:edit-audit-retest-statement-comparison",
        ),
        (
            "audits:edit-retest-statement-website",
            "save",
            "audits:edit-retest-statement-website",
        ),
        (
            "audits:edit-retest-statement-website",
            "save_continue",
            "audits:edit-retest-statement-compliance",
        ),
        (
            "audits:edit-retest-statement-compliance",
            "save",
            "audits:edit-retest-statement-compliance",
        ),
        (
            "audits:edit-retest-statement-compliance",
            "save_continue",
            "audits:edit-retest-statement-non-accessible",
        ),
        (
            "audits:edit-retest-statement-non-accessible",
            "save",
            "audits:edit-retest-statement-non-accessible",
        ),
        (
            "audits:edit-retest-statement-non-accessible",
            "save_continue",
            "audits:edit-retest-statement-preparation",
        ),
        (
            "audits:edit-retest-statement-preparation",
            "save",
            "audits:edit-retest-statement-preparation",
        ),
        (
            "audits:edit-retest-statement-preparation",
            "save_continue",
            "audits:edit-retest-statement-feedback",
        ),
        (
            "audits:edit-retest-statement-feedback",
            "save",
            "audits:edit-retest-statement-feedback",
        ),
        (
            "audits:edit-retest-statement-feedback",
            "save_continue",
            "audits:edit-retest-statement-custom",
        ),
        (
            "audits:edit-retest-statement-custom",
            "save",
            "audits:edit-retest-statement-custom",
        ),
        (
            "audits:edit-retest-statement-custom",
            "save_continue",
            "audits:edit-audit-retest-statement-comparison",
        ),
    ],
)
def test_audit_statement_edit_redirects_based_on_button_pressed(
    path_name,
    button_name,
    expected_redirect_path_name,
    admin_client,
):
    """
    Test that a successful audit statement update redirects based on the button
    pressed
    """
    audit: Audit = create_audit_and_statement_check_results()
    audit_pk: Dict[str, int] = {"pk": audit.id}

    response: HttpResponse = admin_client.post(
        reverse(path_name, kwargs=audit_pk),
        {
            "version": audit.version,
            "case-compliance-version": audit.case.compliance.version,
            button_name: "Button value",
            "form-TOTAL_FORMS": "0",
            "form-INITIAL_FORMS": "0",
            "form-MIN_NUM_FORMS": "0",
            "form-MAX_NUM_FORMS": "1000",
        },
    )

    assert response.status_code == 302

    expected_path: str = reverse(expected_redirect_path_name, kwargs=audit_pk)
    assert response.url == expected_path


def test_audit_edit_statement_overview_redirects_to_statement_website(
    admin_client,
):
    """
    Test that a successful audit statement overview update redirects to
    statement website if the overiew checks have passed
    """
    audit: Audit = create_audit_and_statement_check_results()
    audit_pk: Dict[str, int] = {"pk": audit.id}
    for statement_check_result in StatementCheckResult.objects.filter(
        audit=audit, type=STATEMENT_CHECK_TYPE_OVERVIEW
    ):
        statement_check_result.check_result_state = STATEMENT_CHECK_YES
        statement_check_result.save()

    response: HttpResponse = admin_client.post(
        reverse("audits:edit-statement-overview", kwargs=audit_pk),
        {
            "version": audit.version,
            "save_continue": "Button value",
            "form-TOTAL_FORMS": "0",
            "form-INITIAL_FORMS": "0",
            "form-MIN_NUM_FORMS": "0",
            "form-MAX_NUM_FORMS": "1000",
        },
    )

    assert response.status_code == 302

    expected_path: str = reverse("audits:edit-statement-website", kwargs=audit_pk)
    assert response.url == expected_path


def test_audit_edit_statement_overview_updates_when_no_statement_exists(
    admin_client,
):
    """
    Test that audit statement overview update updates when no page exists
    """
    case: Case = Case.objects.create()
    audit: Audit = Audit.objects.create(case=case)
    audit_pk: Dict[str, int] = {"pk": audit.id}

    response: HttpResponse = admin_client.post(
        reverse("audits:edit-statement-overview", kwargs=audit_pk),
        {
            "version": audit.version,
            "save": "Button value",
            "form-TOTAL_FORMS": "0",
            "form-INITIAL_FORMS": "0",
            "form-MIN_NUM_FORMS": "0",
            "form-MAX_NUM_FORMS": "1000",
            "audit_statement_overview_complete_date": "on",
        },
    )

    assert response.status_code == 302

    audit_from_db: Audit = Audit.objects.get(id=audit.id)

    assert audit_from_db.audit_statement_overview_complete_date == date.today()


def test_audit_edit_statement_overview_updates_case_status(
    admin_client,
):
    """
    Test that a successful audit statement overview update updates case
    status and check results
    """
    audit: Audit = create_audit_and_statement_check_results()
    audit_pk: Dict[str, int] = {"pk": audit.id}

    case: Case = audit.case
    case.home_page_url = "https://www.website.com"
    case.organisation_name = "org name"
    user: User = User.objects.create()
    case.auditor = user
    case.save()
    case.compliance.website_compliance_state_initial = (
        WEBSITE_COMPLIANCE_STATE_COMPLIANT
    )
    case.compliance.save()

    assert audit.case.status.status == "test-in-progress"

    response: HttpResponse = admin_client.post(
        reverse("audits:edit-statement-overview", kwargs=audit_pk),
        {
            "version": audit.version,
            "save": "Button value",
            "form-TOTAL_FORMS": "2",
            "form-INITIAL_FORMS": "2",
            "form-MIN_NUM_FORMS": "0",
            "form-MAX_NUM_FORMS": "1000",
            "form-0-id": "1",
            "form-0-check_result_state": "yes",
            "form-0-report_comment": "",
            "form-1-id": "2",
            "form-1-check_result_state": "no",
            "form-1-report_comment": "",
        },
    )

    assert response.status_code == 302

    audit_from_db: Audit = Audit.objects.get(id=audit.id)
    assert audit_from_db.case.status.status == "report-in-progress"

    statement_checkresult_1: StatementCheckResult = StatementCheckResult.objects.get(
        id=1
    )

    assert statement_checkresult_1.check_result_state == "yes"

    statement_checkresult_2: StatementCheckResult = StatementCheckResult.objects.get(
        id=2
    )

    assert statement_checkresult_2.check_result_state == "no"


def test_audit_retest_statement_overview_updates_when_no_statement_exists(
    admin_client,
):
    """
    Test that audit retest statement overview update updates when no page exists
    """
    case: Case = Case.objects.create()
    audit: Audit = Audit.objects.create(case=case)
    audit_pk: Dict[str, int] = {"pk": audit.id}

    response: HttpResponse = admin_client.post(
        reverse("audits:edit-retest-statement-overview", kwargs=audit_pk),
        {
            "version": audit.version,
            "save": "Button value",
            "form-TOTAL_FORMS": "0",
            "form-INITIAL_FORMS": "0",
            "form-MIN_NUM_FORMS": "0",
            "form-MAX_NUM_FORMS": "1000",
            "audit_retest_statement_overview_complete_date": "on",
        },
    )

    assert response.status_code == 302

    audit_from_db: Audit = Audit.objects.get(id=audit.id)

    assert audit_from_db.audit_retest_statement_overview_complete_date == date.today()


def test_audit_retest_statement_overview_updates_statement_checkresult(
    admin_client,
):
    """
    Test that a successful audit retest statement overview update updates
    check results
    """
    audit: Audit = create_audit_and_statement_check_results()
    audit_pk: Dict[str, int] = {"pk": audit.id}

    statement_page: Page = Page.objects.get(audit=audit, page_type=PAGE_TYPE_STATEMENT)
    statement_page.url = "https://example.com/statement"
    statement_page.save()

    case: Case = audit.case
    case.home_page_url = "https://www.website.com"
    case.organisation_name = "org name"
    user: User = User.objects.create()
    case.auditor = user
    case.save()

    response: HttpResponse = admin_client.post(
        reverse("audits:edit-retest-statement-overview", kwargs=audit_pk),
        {
            "version": audit.version,
            "save": "Button value",
            "form-TOTAL_FORMS": "2",
            "form-INITIAL_FORMS": "2",
            "form-MIN_NUM_FORMS": "0",
            "form-MAX_NUM_FORMS": "1000",
            "form-0-id": "1",
            "form-0-retest_state": "yes",
            "form-0-report_comment": "",
            "form-1-id": "2",
            "form-1-retest_state": "no",
            "form-1-report_comment": "",
        },
    )

    assert response.status_code == 302

    statement_checkresult_1: StatementCheckResult = StatementCheckResult.objects.get(
        id=1
    )

    assert statement_checkresult_1.retest_state == "yes"

    statement_checkresult_2: StatementCheckResult = StatementCheckResult.objects.get(
        id=2
    )

    assert statement_checkresult_2.retest_state == "no"


def test_audit_retest_statement_overview_updates_statement_checkresult_no_initial_statement(
    admin_client,
):
    """
    Test that a successful audit retest statement overview update updates
    check results when no initial statement was found
    """
    audit: Audit = create_audit_and_statement_check_results()
    audit_pk: Dict[str, int] = {"pk": audit.id}
    audit.twelve_week_accessibility_statement_url = "https://www.website.com/statement"
    audit.save()

    case: Case = audit.case
    case.home_page_url = "https://www.website.com"
    case.organisation_name = "org name"
    user: User = User.objects.create()
    case.auditor = user
    case.save()

    response: HttpResponse = admin_client.post(
        reverse("audits:edit-retest-statement-overview", kwargs=audit_pk),
        {
            "version": audit.version,
            "save": "Button value",
            "form-TOTAL_FORMS": "2",
            "form-INITIAL_FORMS": "2",
            "form-MIN_NUM_FORMS": "0",
            "form-MAX_NUM_FORMS": "1000",
            "form-0-id": "1",
            "form-0-retest_state": "yes",
            "form-0-report_comment": "",
            "form-1-id": "2",
            "form-1-retest_state": "no",
            "form-1-report_comment": "",
        },
    )

    assert response.status_code == 302

    statement_checkresult_1: StatementCheckResult = StatementCheckResult.objects.get(
        id=1
    )

    assert statement_checkresult_1.retest_state == "yes"

    statement_checkresult_2: StatementCheckResult = StatementCheckResult.objects.get(
        id=2
    )

    assert statement_checkresult_2.retest_state == "no"


def test_retest_date_change_creates_case_event(admin_client):
    """Test that changing the retest date creates a case event"""
    audit: Audit = create_audit()
    path_kwargs: Dict[str, int] = {"pk": audit.id}

    response: HttpResponse = admin_client.post(
        reverse("audits:edit-audit-retest-metadata", kwargs=path_kwargs),
        {
            "retest_date_0": 30,
            "retest_date_1": 11,
            "retest_date_2": 2022,
            "save": "Save",
            "version": audit.version,
        },
    )

    assert response.status_code == 302

    case_events: QuerySet[CaseEvent] = CaseEvent.objects.filter(case=audit.case)
    assert case_events.count() == 1

    case_event: CaseEvent = case_events[0]
    assert case_event.event_type == CASE_EVENT_START_RETEST
    assert case_event.message == "Started retest (date set to 30 November 2022)"


@pytest.mark.parametrize(
    "path_name",
    ["audits:edit-audit-summary"],
)
def test_audit_edit_redirects_to_case(
    path_name,
    admin_client,
):
    """Test that a successful audit save and exit redirects to the case"""
    audit: Audit = create_audit_and_wcag()
    audit_pk: Dict[str, int] = {"pk": audit.id}
    case_pk: Dict[str, int] = {"pk": audit.case.id}

    response: HttpResponse = admin_client.post(
        reverse(path_name, kwargs=audit_pk),
        {
            "version": audit.version,
            "save_exit": "Button value",
            "case-compliance-version": audit.case.compliance.version,
        },
    )

    assert response.status_code == 302

    expected_path: str = reverse("cases:edit-test-results", kwargs=case_pk)
    assert response.url == expected_path


def test_retest_metadata_skips_to_statement_when_no_psb_response(admin_client):
    """
    Test save and continue button causes user to skip to statement 1 page
    when no response was received from public sector body.
    """
    audit: Audit = create_audit_and_wcag()
    audit_pk: Dict[str, int] = {"pk": audit.id}
    case: Case = audit.case
    case.no_psb_contact = BOOLEAN_TRUE
    case.save()

    response: HttpResponse = admin_client.post(
        reverse("audits:edit-audit-retest-metadata", kwargs=audit_pk),
        {
            "version": audit.version,
            "save_continue": "Button value",
            "case-compliance-version": audit.case.compliance.version,
        },
    )

    assert response.status_code == 302

    expected_path: str = reverse(
        "audits:edit-audit-retest-statement-1", kwargs=audit_pk
    )
    assert response.url == expected_path


@pytest.mark.parametrize(
    "button_name, expected_redirect_path_name",
    [
        ("save", "audits:edit-audit-pages"),
        ("save_continue", "audits:edit-website-decision"),
    ],
)
def test_pages_redirects_based_on_button_pressed(
    button_name, expected_redirect_path_name, admin_client
):
    """Test that a successful audit update redirects based on the button pressed"""
    audit: Audit = create_audit_and_wcag()
    audit_pk: Dict[str, int] = {"pk": audit.id}

    response: HttpResponse = admin_client.post(
        reverse("audits:edit-audit-pages", kwargs=audit_pk),
        {
            "version": audit.version,
            button_name: "Button value",
            "standard-TOTAL_FORMS": "0",
            "standard-INITIAL_FORMS": "0",
            "standard-MIN_NUM_FORMS": "0",
            "standard-MAX_NUM_FORMS": "1000",
            "extra-TOTAL_FORMS": "0",
            "extra-INITIAL_FORMS": "0",
            "extra-MIN_NUM_FORMS": "0",
            "extra-MAX_NUM_FORMS": "1000",
        },
    )

    assert response.status_code == 302

    expected_path: str = reverse(expected_redirect_path_name, kwargs=audit_pk)
    assert response.url == expected_path


def test_standard_pages_appear_on_pages_page(admin_client):
    """
    Test that all the standard pages appear on the pages page.
    Also that the 'Form is on contact page' field appears.
    """
    audit: Audit = create_audit_and_pages()

    response: HttpResponse = admin_client.get(
        reverse("audits:edit-audit-pages", kwargs={"pk": audit.id}),
    )
    assert response.status_code == 200
    assertContains(response, """<h2 class="govuk-heading-m">Home</h2>""", html=True)
    assertContains(response, """<h2 class="govuk-heading-m">Contact</h2>""", html=True)
    assertContains(response, "Form is on contact page")
    assertContains(
        response,
        """<h2 class="govuk-heading-m">Accessibility Statement</h2>""",
        html=True,
    )
    assertContains(response, """<h2 class="govuk-heading-m">PDF</h2>""", html=True)
    assertContains(response, """<h2 class="govuk-heading-m">A Form</h2>""", html=True)


def test_two_extra_pages_appear_on_pages_page(admin_client):
    """
    Test that two extra pages appear on the pages page when no extra pages
    have yet been created.
    """
    audit: Audit = create_audit_and_pages()

    response: HttpResponse = admin_client.get(
        reverse("audits:edit-audit-pages", kwargs={"pk": audit.id}),
    )
    assert response.status_code == 200
    assertContains(
        response,
        """<h2 id="extra-page-1" class="govuk-heading-m">Page 1</h2>""",
        html=True,
    )
    assertContains(
        response,
        """<h2 id="extra-page-2" class="govuk-heading-m">Page 2</h2>""",
        html=True,
    )

    Page.objects.create(audit=audit, page_type=PAGE_TYPE_EXTRA)

    response: HttpResponse = admin_client.get(
        reverse("audits:edit-audit-pages", kwargs={"pk": audit.id}),
    )

    assert response.status_code == 200
    assertNotContains(
        response,
        """<h2 id="extra-page-2" class="govuk-heading-m">Page 2</h2>""",
        html=True,
    )


def test_add_extra_page_form_appears(admin_client):
    """
    Test that pressing the save and create additional page button adds an extra page form
    """
    audit: Audit = create_audit_and_pages()

    response: HttpResponse = admin_client.post(
        reverse("audits:edit-audit-pages", kwargs={"pk": audit.id}),
        {
            "standard-TOTAL_FORMS": "0",
            "standard-INITIAL_FORMS": "0",
            "standard-MIN_NUM_FORMS": "0",
            "standard-MAX_NUM_FORMS": "1000",
            "extra-TOTAL_FORMS": "0",
            "extra-INITIAL_FORMS": "0",
            "extra-MIN_NUM_FORMS": "0",
            "extra-MAX_NUM_FORMS": "1000",
            "version": audit.version,
            "add_extra": "Button value",
        },
        follow=True,
    )
    assert response.status_code == 200
    assertContains(response, "Page 1")


def test_add_extra_page(admin_client):
    """Test adding an extra page"""
    audit: Audit = create_audit_and_pages()

    response: HttpResponse = admin_client.post(
        reverse("audits:edit-audit-pages", kwargs={"pk": audit.id}),
        {
            "standard-TOTAL_FORMS": "0",
            "standard-INITIAL_FORMS": "0",
            "standard-MIN_NUM_FORMS": "0",
            "standard-MAX_NUM_FORMS": "1000",
            "extra-TOTAL_FORMS": "1",
            "extra-INITIAL_FORMS": "0",
            "extra-MIN_NUM_FORMS": "0",
            "extra-MAX_NUM_FORMS": "1000",
            "extra-0-id": "",
            "extra-0-name": EXTRA_PAGE_NAME,
            "extra-0-url": EXTRA_PAGE_URL,
            "version": audit.version,
            "save_continue": "Save and continue",
        },
        follow=True,
    )
    assert response.status_code == 200

    extra_pages: List[Page] = list(
        Page.objects.filter(audit=audit, page_type=PAGE_TYPE_EXTRA)
    )

    assert len(extra_pages) == 1
    assert extra_pages[0].name == EXTRA_PAGE_NAME
    assert extra_pages[0].url == EXTRA_PAGE_URL


def test_delete_extra_page(admin_client):
    """Test deleting an extra page"""
    audit: Audit = create_audit_and_pages()
    extra_page: Page = Page.objects.create(
        audit=audit,
        page_type=PAGE_TYPE_EXTRA,
    )

    response: HttpResponse = admin_client.post(
        reverse("audits:edit-audit-pages", kwargs={"pk": audit.id}),
        {
            "standard-TOTAL_FORMS": "0",
            "standard-INITIAL_FORMS": "0",
            "standard-MIN_NUM_FORMS": "0",
            "standard-MAX_NUM_FORMS": "1000",
            "extra-TOTAL_FORMS": "0",
            "extra-INITIAL_FORMS": "0",
            "extra-MIN_NUM_FORMS": "0",
            "extra-MAX_NUM_FORMS": "1000",
            "version": audit.version,
            f"remove_extra_page_{extra_page.id}": "Remove page",
        },
        follow=True,
    )
    assert response.status_code == 200

    updated_extra_page: Page = Page.objects.get(id=extra_page.id)

    assert updated_extra_page.is_deleted


def test_page_checks_edit_page_loads(admin_client):
    """Test page checks edit view page loads and contains all WCAG definitions"""
    audit: Audit = create_audit_and_wcag()
    page: Page = Page.objects.create(audit=audit)
    page_pk: Dict[str, int] = {"pk": page.id}

    response: HttpResponse = admin_client.get(
        reverse("audits:edit-audit-page-checks", kwargs=page_pk)
    )

    assert response.status_code == 200

    assertContains(response, "Testing Additional")
    assertContains(response, "Showing 2 errors")
    assertContains(response, WCAG_TYPE_AXE_NAME)
    assertContains(response, WCAG_TYPE_PDF_NAME)


def test_page_checks_edit_saves_results(admin_client):
    """Test page checks edit view saves the entered results"""
    audit: Audit = create_audit_and_wcag()
    page: Page = Page.objects.create(audit=audit)
    page_pk: Dict[str, int] = {"pk": page.id}
    wcag_definition_axe: WcagDefinition = WcagDefinition.objects.get(type=TEST_TYPE_AXE)
    wcag_definition_pdf: WcagDefinition = WcagDefinition.objects.get(type=TEST_TYPE_PDF)

    response: HttpResponse = admin_client.post(
        reverse("audits:edit-audit-page-checks", kwargs=page_pk),
        {
            "version": audit.version,
            "save": "Button value",
            "form-TOTAL_FORMS": "2",
            "form-INITIAL_FORMS": "2",
            "form-MIN_NUM_FORMS": "0",
            "form-MAX_NUM_FORMS": "1000",
            "form-0-wcag_definition": wcag_definition_axe.id,
            "form-0-check_result_state": CHECK_RESULT_ERROR,
            "form-0-notes": CHECK_RESULT_NOTES,
            "form-1-wcag_definition": wcag_definition_pdf.id,
            "form-1-check_result_state": CHECK_RESULT_ERROR,
            "form-1-notes": CHECK_RESULT_NOTES,
            "complete_date": "on",
            "no_errors_date": "on",
        },
        follow=True,
    )

    assert response.status_code == 200

    check_result_axe: CheckResult = CheckResult.objects.get(
        page=page, wcag_definition=wcag_definition_axe
    )
    assert check_result_axe.check_result_state == CHECK_RESULT_ERROR
    assert check_result_axe.notes == CHECK_RESULT_NOTES

    check_result_pdf: CheckResult = CheckResult.objects.get(
        page=page, wcag_definition=wcag_definition_pdf
    )
    assert check_result_pdf.check_result_state == CHECK_RESULT_ERROR
    assert check_result_pdf.notes == CHECK_RESULT_NOTES

    updated_page: Page = Page.objects.get(id=page.id)

    assert updated_page.complete_date
    assert updated_page.no_errors_date


def test_page_checks_edit_stays_on_page(admin_client):
    """Test that a successful page checks edit stays on the page"""
    audit: Audit = create_audit_and_wcag()
    page: Page = Page.objects.create(audit=audit)
    page_pk: Dict[str, int] = {"pk": page.id}
    url: str = reverse("audits:edit-audit-page-checks", kwargs=page_pk)

    response: HttpResponse = admin_client.post(
        url,
        {
            "version": audit.version,
            "save": "Button value",
            "form-TOTAL_FORMS": "2",
            "form-INITIAL_FORMS": "2",
            "form-MIN_NUM_FORMS": "0",
            "form-MAX_NUM_FORMS": "1000",
            "form-0-wcag_definition": 1,
            "form-0-check_result_state": CHECK_RESULT_NOT_TESTED,
            "form-0-notes": "",
            "form-1-wcag_definition": 2,
            "form-1-check_result_state": CHECK_RESULT_NOT_TESTED,
            "form-1-notes": "",
        },
    )

    assert response.status_code == 302

    assert response.url == url


def test_website_decision_saved_on_case(admin_client):
    """Test that a website decision is saved on case"""
    audit: Audit = create_audit_and_wcag()
    audit_pk: Dict[str, int] = {"pk": audit.id}

    response: HttpResponse = admin_client.post(
        reverse("audits:edit-website-decision", kwargs=audit_pk),
        {
            "version": audit.version,
            "save": "Button value",
            "case-compliance-version": audit.case.compliance.version,
            "case-compliance-website_compliance_state_initial": WEBSITE_COMPLIANCE_STATE,
            "case-compliance-website_compliance_notes_initial": WEBSITE_COMPLIANCE_NOTES,
        },
    )

    assert response.status_code == 302

    updated_case: Case = Case.objects.get(id=audit.case.id)

    assert (
        updated_case.compliance.website_compliance_state_initial
        == WEBSITE_COMPLIANCE_STATE
    )
    assert (
        updated_case.compliance.website_compliance_notes_initial
        == WEBSITE_COMPLIANCE_NOTES
    )


@pytest.mark.parametrize(
    "field_name, new_value, report_content_update",
    [
        (
            "case-compliance-website_compliance_state_initial",
            "partially-compliant",
            True,
        ),
        ("case-compliance-website_compliance_notes_initial", "blah", False),
        ("audit_website_decision_complete_date", timezone.now(), False),
    ],
)
def test_website_decision_field_updates_report_content(
    field_name, new_value, report_content_update, admin_client
):
    """
    Test that a report data updated time changes only when website compliance
    changes
    """
    audit: Audit = create_audit_and_wcag()
    audit_pk: Dict[str, int] = {"pk": audit.id}

    assert audit.published_report_data_updated_time is None
    context: Dict[str, Union[str, int]] = {
        "version": audit.version,
        "case-compliance-version": audit.case.compliance.version,
        "case-compliance-website_compliance_state_initial": audit.case.compliance.website_compliance_state_initial,
        "save": "Button value",
    }
    context[field_name] = new_value

    response: HttpResponse = admin_client.post(
        reverse("audits:edit-website-decision", kwargs=audit_pk), context
    )

    assert response.status_code == 302

    updated_audit: Audit = Audit.objects.get(id=audit.id)

    if report_content_update:
        assert updated_audit.published_report_data_updated_time is not None
    else:
        assert updated_audit.published_report_data_updated_time is None


def test_statement_update_one_shows_statement_link(admin_client):
    """Test that an accessibility statement links shown if present"""
    audit: Audit = create_audit_and_pages()
    audit_pk: Dict[str, int] = {"pk": audit.id}

    response: HttpResponse = admin_client.get(
        reverse("audits:edit-audit-statement-1", kwargs=audit_pk),
    )

    assert response.status_code == 200

    assertNotContains(response, ACCESSIBILITY_STATEMENT_URL)

    StatementPage.objects.create(audit=audit, url=ACCESSIBILITY_STATEMENT_URL)

    response: HttpResponse = admin_client.get(
        reverse("audits:edit-audit-statement-1", kwargs=audit_pk),
    )

    assert response.status_code == 200

    assertContains(response, ACCESSIBILITY_STATEMENT_URL)


@pytest.mark.parametrize(
    "url_name, field_label",
    [
        (
            "audits:edit-audit-statement-1",
            "Non-accessible Content - non compliance with regulations",
        ),
        (
            "audits:edit-audit-statement-2",
            "Non-accessible Content - disproportionate burden",
        ),
    ],
)
def test_statement_details_hidden_when_no_statement_page(
    url_name, field_label, admin_client
):
    """
    Test that accessibility statement details and form fields shown only if
    such a page is present.
    """
    audit: Audit = create_audit_and_pages()
    audit_pk: Dict[str, int] = {"pk": audit.id}

    response: HttpResponse = admin_client.get(
        reverse(url_name, kwargs=audit_pk),
    )

    assert response.status_code == 200

    assertContains(response, NO_ACCESSIBILITY_STATEMENT, html=True)
    assertNotContains(response, field_label)

    StatementPage.objects.create(audit=audit, url=ACCESSIBILITY_STATEMENT_URL)

    response: HttpResponse = admin_client.get(
        reverse(url_name, kwargs=audit_pk),
    )

    assert response.status_code == 200

    assertNotContains(response, NO_ACCESSIBILITY_STATEMENT, html=True)
    assertContains(response, field_label)


@pytest.mark.parametrize(
    "url_name, field_label",
    [
        (
            "audits:edit-audit-retest-statement-1",
            "Non-accessible Content - non compliance with regulations",
        ),
        (
            "audits:edit-audit-retest-statement-2",
            "Non-accessible Content - disproportionate burden",
        ),
    ],
)
def test_statement_details_hidden_when_no_statement_page_on_retest(
    url_name, field_label, admin_client
):
    """
    Test that accessibility statement details and form fields shown only if
    such a page is present.
    """
    audit: Audit = create_audit_and_pages()
    audit_pk: Dict[str, int] = {"pk": audit.id}

    response: HttpResponse = admin_client.get(
        reverse(url_name, kwargs=audit_pk),
    )

    assert response.status_code == 200

<<<<<<< HEAD
    assertContains(response, NO_ACCESSIBILITY_STATEMENT, html=True)
=======
    assertContains(response, NO_ACCESSIBILITY_STATEMENT_ON_RETEST, html=True)
    assertNotContains(response, field_label)

    page: Page = audit.accessibility_statement_page
    page.url = ACCESSIBILITY_STATEMENT_URL
    page.save()

    response: HttpResponse = admin_client.get(
        reverse(url_name, kwargs=audit_pk),
    )

    assert response.status_code == 200

    assertNotContains(response, NO_ACCESSIBILITY_STATEMENT_ON_RETEST, html=True)
    assertContains(response, field_label)

    page.not_found = BOOLEAN_TRUE
    page.save()

    response: HttpResponse = admin_client.get(
        reverse(url_name, kwargs=audit_pk),
    )

    assert response.status_code == 200

    assertContains(response, NO_ACCESSIBILITY_STATEMENT_ON_RETEST, html=True)
    assertNotContains(response, field_label)


@pytest.mark.parametrize(
    "url_name, field_label",
    [
        (
            "audits:edit-retest-statement-overview",
            "Is there an accessibility page?",
        ),
    ],
)
def test_statement_check_results_hidden_when_no_statement_page_on_retest(
    url_name, field_label, admin_client
):
    """
    Test that accessibility statement check results form fields shown only if
    such a page is present.
    """
    audit: Audit = create_audit_and_statement_check_results()
    audit_pk: Dict[str, int] = {"pk": audit.id}

    response: HttpResponse = admin_client.get(
        reverse(url_name, kwargs=audit_pk),
    )

    assert response.status_code == 200

>>>>>>> 087b355d
    assertNotContains(response, field_label)

    StatementPage.objects.create(audit=audit)

    response: HttpResponse = admin_client.get(
        reverse(url_name, kwargs=audit_pk),
    )

    assert response.status_code == 200

<<<<<<< HEAD
    assertNotContains(response, NO_ACCESSIBILITY_STATEMENT, html=True)
    assertContains(response, field_label)

=======
    assertContains(response, field_label)

    page.not_found = BOOLEAN_TRUE
    page.save()

    response: HttpResponse = admin_client.get(
        reverse(url_name, kwargs=audit_pk),
    )

    assert response.status_code == 200

    assertNotContains(response, field_label)


@pytest.mark.parametrize(
    "url_name",
    [
        "audits:edit-audit-retest-statement-1",
        "audits:edit-audit-retest-statement-2",
    ],
)
def test_12_week_statement_page_shown_on_retest(url_name, admin_client):
    """
    Test that option to add 12-week accessibility statement shown.
    """
    audit: Audit = create_audit_and_statement_check_results()
    audit_pk: Dict[str, int] = {"pk": audit.id}

    response: HttpResponse = admin_client.get(
        reverse(url_name, kwargs=audit_pk),
    )

    assert response.status_code == 200

    assertContains(response, NO_12_WEEK_STATEMENT_ON_RETEST_TEXT)
    assertNotContains(response, TWELVE_WEEK_STATEMENT_ON_RETEST_TEXT)
    assertNotContains(response, ACCESSIBILITY_STATEMENT_12_WEEK_URL)

    audit.twelve_week_accessibility_statement_url = ACCESSIBILITY_STATEMENT_12_WEEK_URL
    audit.save()

    response: HttpResponse = admin_client.get(
        reverse(url_name, kwargs=audit_pk),
    )

    assert response.status_code == 200

    assertNotContains(response, NO_12_WEEK_STATEMENT_ON_RETEST_TEXT)
    assertContains(response, TWELVE_WEEK_STATEMENT_ON_RETEST_TEXT)
    assertContains(response, ACCESSIBILITY_STATEMENT_12_WEEK_URL)

>>>>>>> 087b355d

@pytest.mark.parametrize(
    "url_name",
    [
        "audits:edit-retest-statement-overview",
    ],
)
def test_12_week_statement_page_shown_on_retest(url_name, admin_client):
    """
    Test that option to add 12-week accessibility statement shown.
    """
    audit: Audit = create_audit_and_statement_check_results()
    audit_pk: Dict[str, int] = {"pk": audit.id}

    response: HttpResponse = admin_client.get(
        reverse(url_name, kwargs=audit_pk),
    )

    assert response.status_code == 200

    assertNotContains(response, TWELVE_WEEK_STATEMENT_ON_RETEST_TEXT)
    assertNotContains(response, ACCESSIBILITY_STATEMENT_12_WEEK_URL)

    audit.twelve_week_accessibility_statement_url = ACCESSIBILITY_STATEMENT_12_WEEK_URL
    audit.save()

    response: HttpResponse = admin_client.get(
        reverse(url_name, kwargs=audit_pk),
    )

    assert response.status_code == 200

    assertContains(response, TWELVE_WEEK_STATEMENT_ON_RETEST_TEXT)
    assertContains(response, ACCESSIBILITY_STATEMENT_12_WEEK_URL)


@pytest.mark.parametrize(
    "email, new_contact_expected",
    [
        ("", False),
        ("email", True),
    ],
)
def test_statement_update_one_adds_contact(email, new_contact_expected, admin_client):
    """Test that a contact can be added from the statement update one view"""
    audit: Audit = create_audit_and_wcag()
    audit_pk: Dict[str, int] = {"pk": audit.id}

    response: HttpResponse = admin_client.post(
        reverse("audits:edit-audit-statement-1", kwargs=audit_pk),
        {
            "version": audit.version,
            "add_contact_email": email,
            "save": "Button value",
        },
    )

    assert response.status_code == 302

    contacts: QuerySet[Contact] = Contact.objects.filter(case=audit.case)

    if new_contact_expected:
        assert len(contacts) == 1
        contact: Contact = contacts[0]
        assert contact.email == email
    else:
        assert len(contacts) == 0


def test_add_custom_statement_check_result_form_appears(admin_client):
    """
    Test that pressing the create issue button adds a new custom statement issue form
    """
    audit: Audit = create_audit_and_statement_check_results()

    response: HttpResponse = admin_client.post(
        reverse("audits:edit-statement-custom", kwargs={"pk": audit.id}),
        {
            "form-TOTAL_FORMS": "0",
            "form-INITIAL_FORMS": "0",
            "form-MIN_NUM_FORMS": "0",
            "form-MAX_NUM_FORMS": "1000",
            "version": audit.version,
            "add_custom": "Create issue",
        },
        follow=True,
    )
    assert response.status_code == 200
    assertContains(response, "Custom issue #1")


def test_add_custom_statement_check_result(admin_client):
    """Test adding a custom statement issue"""
    audit: Audit = create_audit_and_statement_check_results()
    StatementCheckResult.objects.filter(
        audit=audit, type=STATEMENT_CHECK_TYPE_CUSTOM
    ).delete()

    response: HttpResponse = admin_client.post(
        reverse("audits:edit-statement-custom", kwargs={"pk": audit.id}),
        {
            "form-TOTAL_FORMS": "1",
            "form-INITIAL_FORMS": "0",
            "form-MIN_NUM_FORMS": "0",
            "form-MAX_NUM_FORMS": "1000",
            "form-0-id": "",
            "form-0-report_comment": CUSTOM_STATEMENT_ISSUE,
            "form-0-auditor_notes": "",
            "version": audit.version,
            "save": "Save",
        },
        follow=True,
    )
    assert response.status_code == 200

    custom_statement_check_result: StatementCheckResult = (
        StatementCheckResult.objects.get(audit=audit, type=STATEMENT_CHECK_TYPE_CUSTOM)
    )

    assert custom_statement_check_result.report_comment == CUSTOM_STATEMENT_ISSUE


def test_delete_custom_statement_check_result(admin_client):
    """
    Test that pressing the remove issue button deletes the custom statement issue
    """
    audit: Audit = create_audit_and_statement_check_results()
    custom_statement_check_result: StatementCheckResult = (
        StatementCheckResult.objects.get(audit=audit, type=STATEMENT_CHECK_TYPE_CUSTOM)
    )

    response: HttpResponse = admin_client.post(
        reverse("audits:edit-statement-custom", kwargs={"pk": audit.id}),
        {
            "form-TOTAL_FORMS": "0",
            "form-INITIAL_FORMS": "0",
            "form-MIN_NUM_FORMS": "0",
            "form-MAX_NUM_FORMS": "1000",
            "version": audit.version,
            f"remove_custom_{custom_statement_check_result.id}": "Remove issue",
        },
        follow=True,
    )
    assert response.status_code == 200
    assertContains(response, "No custom statement issues have been entered")

    result_on_database: StatementCheckResult = StatementCheckResult.objects.get(
        audit=audit, type=STATEMENT_CHECK_TYPE_CUSTOM
    )
    assert result_on_database.is_deleted is True


def test_statement_decision_saved_on_case(admin_client):
    """Test that a statement decision is saved on case"""
    audit: Audit = create_audit_and_wcag()
    audit_pk: Dict[str, int] = {"pk": audit.id}

    response: HttpResponse = admin_client.post(
        reverse("audits:edit-statement-decision", kwargs=audit_pk),
        {
            "version": audit.version,
            "save": "Button value",
            "case-compliance-version": audit.case.compliance.version,
            "case-compliance-statement_compliance_state_initial": STATEMENT_COMPLIANCE_STATE,
            "case-compliance-statement_compliance_notes_initial": STATEMENT_COMPLIANCE_NOTES,
        },
    )

    assert response.status_code == 302

    updated_case: Case = Case.objects.get(id=audit.case.id)

    assert (
        updated_case.compliance.statement_compliance_state_initial
        == STATEMENT_COMPLIANCE_STATE
    )
    assert (
        updated_case.compliance.statement_compliance_notes_initial
        == STATEMENT_COMPLIANCE_NOTES
    )


@pytest.mark.parametrize(
    "field_name, new_value, report_content_update",
    [
        ("archive_accessibility_statement_state", "found", True),
        ("archive_report_options_next", "no-errors", True),
        ("archive_audit_report_options_complete_date", timezone.now(), False),
    ],
)
def test_report_options_field_updates_report_content(
    field_name, new_value, report_content_update, admin_client
):
    """Test that a report data updated time changes when expected"""
    audit: Audit = create_audit_and_wcag()
    audit_pk: Dict[str, int] = {"pk": audit.id}

    assert audit.published_report_data_updated_time is None

    response: HttpResponse = admin_client.post(
        reverse("audits:edit-audit-report-options", kwargs=audit_pk),
        {
            "version": audit.version,
            "archive_accessibility_statement_state": ARCHIVE_ACCESSIBILITY_STATEMENT_STATE_DEFAULT,
            "archive_report_options_next": REPORT_OPTIONS_NEXT_DEFAULT,
            "save": "Button value",
            field_name: new_value,
            "archive_accessibility_statement_deadline_not_complete_wording": "it includes a deadline of XXX for fixing XXX issues and this has not been completed",
            "archive_accessibility_statement_deadline_not_sufficient_wording": "it includes a deadline of XXX for fixing XXX issues and this is not sufficient",
        },
    )

    assert response.status_code == 302

    updated_audit: Audit = Audit.objects.get(id=audit.id)

    if report_content_update:
        assert updated_audit.published_report_data_updated_time is not None
    else:
        assert updated_audit.published_report_data_updated_time is None


def test_start_retest_redirects(admin_client):
    """Test that starting a retest redirects to audit retest metadata"""
    audit: Audit = create_audit()
    audit_pk: int = audit.id
    path_kwargs: Dict[str, int] = {"pk": audit_pk}

    response: HttpResponse = admin_client.post(
        reverse("audits:audit-retest-start", kwargs=path_kwargs),
    )

    assert response.status_code == 302

    assert response.url == reverse(
        "audits:edit-audit-retest-metadata", kwargs={"pk": audit_pk}
    )


def test_start_retest_creates_case_event(admin_client):
    """Test that starting a retest creates case event"""
    audit: Audit = create_audit()
    audit_pk: int = audit.id
    path_kwargs: Dict[str, int] = {"pk": audit_pk}

    response: HttpResponse = admin_client.post(
        reverse("audits:audit-retest-start", kwargs=path_kwargs),
    )

    assert response.status_code == 302

    case_events: QuerySet[CaseEvent] = CaseEvent.objects.filter(case=audit.case)
    assert case_events.count() == 1

    case_event: CaseEvent = case_events[0]
    assert case_event.event_type == CASE_EVENT_START_RETEST
    assert case_event.message == "Started retest"


def test_retest_details_renders_when_no_psb_response(admin_client):
    """
    Test save and continue button causes user to skip to statement 1 page
    when no response was received from public sector body.
    """
    audit: Audit = create_audit_and_wcag()
    audit_pk: Dict[str, int] = {"pk": audit.id}
    case: Case = audit.case
    case.no_psb_contact = BOOLEAN_TRUE
    case.save()

    response: HttpResponse = admin_client.get(
        reverse("audits:audit-retest-detail", kwargs=audit_pk),
    )

    assert response.status_code == 200

    assertContains(
        response, "Only 12-week accessibility statement comparison is available"
    )


def test_retest_page_checks_edit_page_loads(admin_client):
    """Test retest page checks edit view page loads and contains errors"""
    audit: Audit = create_audit_and_wcag()
    page: Page = Page.objects.create(audit=audit, retest_notes=PAGE_RETEST_NOTES)
    page_pk: Dict[str, int] = {"pk": page.id}
    wcag_definition_pdf: WcagDefinition = WcagDefinition.objects.get(type=TEST_TYPE_PDF)
    wcag_definition_axe: WcagDefinition = WcagDefinition.objects.get(type=TEST_TYPE_AXE)
    CheckResult.objects.create(
        audit=audit,
        page=page,
        wcag_definition=wcag_definition_pdf,
        check_result_state=CHECK_RESULT_ERROR,
    )
    CheckResult.objects.create(
        audit=audit,
        page=page,
        wcag_definition=wcag_definition_axe,
        check_result_state=CHECK_RESULT_ERROR,
    )

    response: HttpResponse = admin_client.get(
        reverse("audits:edit-audit-retest-page-checks", kwargs=page_pk)
    )

    assert response.status_code == 200

    assertContains(response, "Retesting Additional")
    assertContains(response, PAGE_RETEST_NOTES)
    assertContains(response, WCAG_TYPE_AXE_NAME)
    assertContains(response, WCAG_TYPE_PDF_NAME)


def test_retest_page_checks_edit_saves_results(admin_client):
    """Test retest page checks edit view saves the entered results"""
    audit: Audit = create_audit_and_wcag()
    page: Page = Page.objects.create(audit=audit)
    page_pk: Dict[str, int] = {"pk": page.id}
    wcag_definition_axe: WcagDefinition = WcagDefinition.objects.get(type=TEST_TYPE_AXE)
    wcag_definition_pdf: WcagDefinition = WcagDefinition.objects.get(type=TEST_TYPE_PDF)
    check_result_axe: CheckResult = CheckResult.objects.create(
        audit=audit,
        page=page,
        wcag_definition=wcag_definition_pdf,
        check_result_state=CHECK_RESULT_ERROR,
    )
    check_result_pdf: CheckResult = CheckResult.objects.create(
        audit=audit,
        page=page,
        wcag_definition=wcag_definition_axe,
        check_result_state=CHECK_RESULT_ERROR,
    )

    response: HttpResponse = admin_client.post(
        reverse("audits:edit-audit-retest-page-checks", kwargs=page_pk),
        {
            "version": audit.version,
            "save": "Button value",
            "form-TOTAL_FORMS": "2",
            "form-INITIAL_FORMS": "2",
            "form-MIN_NUM_FORMS": "0",
            "form-MAX_NUM_FORMS": "1000",
            "form-0-id": check_result_axe.id,
            "form-0-retest_state": "fixed",
            "form-0-retest_notes": CHECK_RESULT_NOTES,
            "form-1-id": check_result_pdf.id,
            "form-1-retest_state": "not-fixed",
            "form-1-retest_notes": CHECK_RESULT_NOTES,
            "retest_complete_date": "on",
            "retest_page_missing_date": "on",
            "retest_notes": PAGE_RETEST_NOTES,
        },
        follow=True,
    )

    assert response.status_code == 200

    updated_check_result_axe: CheckResult = CheckResult.objects.get(
        id=check_result_axe.id
    )
    assert updated_check_result_axe.retest_state == "fixed"
    assert updated_check_result_axe.retest_notes == CHECK_RESULT_NOTES

    updated_check_result_pdf: CheckResult = CheckResult.objects.get(
        id=check_result_pdf.id
    )
    assert updated_check_result_pdf.retest_state == "not-fixed"
    assert updated_check_result_pdf.retest_notes == CHECK_RESULT_NOTES

    updated_page: Page = Page.objects.get(id=page.id)

    assert updated_page.retest_complete_date
    assert updated_page.retest_page_missing_date
    assert updated_page.retest_notes == PAGE_RETEST_NOTES


def test_retest_page_shows_and_hides_fixed_errors(admin_client):
    """Test retest page conditionally shows and hides fixed errors"""
    audit: Audit = create_audit_and_wcag()
    audit_pk: Dict[str, int] = {"pk": audit.id}
    page: Page = Page.objects.create(audit=audit, url="https://example.com")
    wcag_definition_pdf: WcagDefinition = WcagDefinition.objects.get(type=TEST_TYPE_PDF)
    wcag_definition_axe: WcagDefinition = WcagDefinition.objects.get(type=TEST_TYPE_AXE)
    CheckResult.objects.create(
        audit=audit,
        page=page,
        wcag_definition=wcag_definition_pdf,
        check_result_state=CHECK_RESULT_ERROR,
        retest_state=RETEST_CHECK_RESULT_FIXED,
        notes=FIXED_ERROR_NOTES,
    )
    CheckResult.objects.create(
        audit=audit,
        page=page,
        wcag_definition=wcag_definition_axe,
        check_result_state=CHECK_RESULT_ERROR,
    )

    url: str = reverse("audits:edit-audit-retest-pages", kwargs=audit_pk)

    response: HttpResponse = admin_client.get(url)

    assert response.status_code == 200

    assertContains(response, FIXED_ERROR_NOTES)

    response: HttpResponse = admin_client.get(f"{url}?hide-fixed=true")

    assert response.status_code == 200

    assertNotContains(response, FIXED_ERROR_NOTES)


def test_retest_pages_shows_missing_pages(admin_client):
    """Test that user is shown if page was marked as missing on retest"""
    audit: Audit = create_audit_and_wcag()
    audit_pk: Dict[str, int] = {"pk": audit.id}
    Page.objects.create(audit=audit, url="https://example.com")

    url: str = reverse("audits:edit-audit-retest-pages", kwargs=audit_pk)

    response: HttpResponse = admin_client.get(url)

    assert response.status_code == 200

    assertNotContains(response, MISSING_PAGE_ON_RETEST)

    Page.objects.create(
        audit=audit,
        url="https://example.com",
        retest_page_missing_date=date(2022, 12, 16),
    )
    response: HttpResponse = admin_client.get(url)

    assert response.status_code == 200

    assertContains(response, MISSING_PAGE_ON_RETEST)


def test_retest_website_decision_saved_on_case(admin_client):
    """Test that a retest website decision is saved on case"""
    audit: Audit = create_audit_and_wcag()
    audit_pk: Dict[str, int] = {"pk": audit.id}

    response: HttpResponse = admin_client.post(
        reverse("audits:edit-audit-retest-website-decision", kwargs=audit_pk),
        {
            "version": audit.version,
            "save": "Button value",
            "case-compliance-version": audit.case.compliance.version,
            "case-compliance-website_compliance_state_12_week": WEBSITE_COMPLIANCE_STATE,
            "case-compliance-website_compliance_notes_12_week": WEBSITE_COMPLIANCE_NOTES,
        },
    )

    assert response.status_code == 302

    updated_case: Case = Case.objects.get(id=audit.case.id)

    assert (
        updated_case.compliance.website_compliance_state_12_week
        == WEBSITE_COMPLIANCE_STATE
    )
    assert (
        updated_case.compliance.website_compliance_notes_12_week
        == WEBSITE_COMPLIANCE_NOTES
    )


def test_retest_statement_decision_saved_on_case(admin_client):
    """Test that a retest statement decision is saved on case"""
    audit: Audit = create_audit_and_wcag()
    audit_pk: Dict[str, int] = {"pk": audit.id}

    response: HttpResponse = admin_client.post(
        reverse("audits:edit-audit-retest-statement-decision", kwargs=audit_pk),
        {
            "version": audit.version,
            "save": "Button value",
            "case-compliance-version": audit.case.compliance.version,
            "case-compliance-statement_compliance_state_12_week": STATEMENT_COMPLIANCE_STATE,
            "case-compliance-statement_compliance_notes_12_week": STATEMENT_COMPLIANCE_NOTES,
        },
    )

    assert response.status_code == 302

    updated_case: Case = Case.objects.get(id=audit.case.id)

    assert (
        updated_case.compliance.statement_compliance_state_12_week
        == STATEMENT_COMPLIANCE_STATE
    )
    assert (
        updated_case.compliance.statement_compliance_notes_12_week
        == STATEMENT_COMPLIANCE_NOTES
    )


def test_retest_statement_decision_hides_initial_decision(admin_client):
    """
    Test that retest statement decision hides initial decision if none
    was entered.
    """
    audit: Audit = create_audit_and_wcag()
    audit_pk: Dict[str, int] = {"pk": audit.id}

    response: HttpResponse = admin_client.get(
        reverse("audits:edit-audit-retest-statement-decision", kwargs=audit_pk)
    )

    assert response.status_code == 200
    assertContains(response, "View initial decision")

    audit.twelve_week_accessibility_statement_url = ACCESSIBILITY_STATEMENT_12_WEEK_URL
    audit.save()

    response: HttpResponse = admin_client.get(
        reverse("audits:edit-audit-retest-statement-decision", kwargs=audit_pk)
    )

    assert response.status_code == 200
    assertContains(response, "Statement missing during initial test")


def test_retest_statement_custom_no_initial(admin_client):
    """Test that a retest statement custom with no initial failure shows placeholder"""
    audit: Audit = create_audit_and_wcag()
    audit_pk: Dict[str, int] = {"pk": audit.id}

    response: HttpResponse = admin_client.get(
        reverse("audits:edit-retest-statement-custom", kwargs=audit_pk),
    )

    assert response.status_code == 200
    assertContains(response, "No custom statement issues found in initial test.")


def test_retest_statement_custom_with_initial(admin_client):
    """Test that a retest statement custom with an initial failure shows it"""
    audit: Audit = create_audit_and_statement_check_results()
    audit_pk: Dict[str, int] = {"pk": audit.id}
    statement_page: Page = Page.objects.get(audit=audit, page_type=PAGE_TYPE_STATEMENT)
    statement_page.url = "https://example.com/statement"
    statement_page.save()

    response: HttpResponse = admin_client.get(
        reverse("audits:edit-retest-statement-custom", kwargs=audit_pk),
    )

    assert response.status_code == 200
    assertNotContains(response, "No custom statement issues found in initial test.")
    assertContains(response, "Custom statement issue")


def test_all_initial_statement_one_notes_included_on_retest(admin_client):
    """
    Test that initial statement one notes all on retest page
    """
    audit: Audit = create_audit_and_wcag()
    audit.archive_scope_notes = "Initial scope notes"
    audit.archive_feedback_notes = "Initial feedback notes"
    audit.archive_contact_information_notes = "Initial contact information notes"
    audit.archive_enforcement_procedure_notes = "Initial enforcement procedure notes"
    audit.archive_declaration_notes = "Initial declaration notes"
    audit.archive_compliance_notes = "Initial compliance notes"
    audit.archive_non_regulation_notes = "Initial non-regulation notes"
    audit.save()
    StatementPage.objects.create(audit=audit, url=ACCESSIBILITY_STATEMENT_URL)

    audit_pk: int = audit.id
    path_kwargs: Dict[str, int] = {"pk": audit_pk}
    response: HttpResponse = admin_client.get(
        reverse("audits:edit-audit-retest-statement-1", kwargs=path_kwargs),
    )

    assert response.status_code == 200

    assertContains(response, "Initial scope notes")
    assertContains(response, "Initial feedback notes")
    assertContains(response, "Initial contact information notes")
    assertContains(response, "Initial enforcement procedure notes")
    assertContains(response, "Initial declaration notes")
    assertContains(response, "Initial compliance notes")
    assertContains(response, "Initial non-regulation notes")


def test_all_initial_statement_two_notes_included_on_retest(admin_client):
    """
    Test that initial statement two notes all on retest page
    """
    audit: Audit = create_audit_and_wcag()
    audit.archive_disproportionate_burden_notes = "Initial disproportional burden notes"
    audit.archive_content_not_in_scope_notes = "Initial not in scope notes"
    audit.archive_preparation_date_notes = "Initial preperation date notes"
    audit.archive_review_notes = "Initial review notes"
    audit.archive_method_notes = "Initial method notes"
    audit.archive_access_requirements_notes = "Initial access requirements notes"
    audit.save()
    StatementPage.objects.create(audit=audit, url=ACCESSIBILITY_STATEMENT_URL)

    audit_pk: int = audit.id
    path_kwargs: Dict[str, int] = {"pk": audit_pk}
    response: HttpResponse = admin_client.get(
        reverse("audits:edit-audit-retest-statement-2", kwargs=path_kwargs),
    )

    assert response.status_code == 200

    assertContains(response, "Initial disproportional burden notes")
    assertContains(response, "Initial not in scope notes")
    assertContains(response, "Initial preperation date notes")
    assertContains(response, "Initial review notes")
    assertContains(response, "Initial method notes")
    assertContains(response, "Initial access requirements notes")


def test_wcag_definition_list_view_shows_all(admin_client):
    """Test WCAG definition list shows all rows"""
    response: HttpResponse = admin_client.get(reverse("audits:wcag-definition-list"))

    assert response.status_code == 200

    assertContains(
        response, '<p class="govuk-body-m">Displaying 76 WCAG errors.</p>', html=True
    )


@pytest.mark.parametrize(
    "fieldname",
    ["type", "name", "description", "url_on_w3", "report_boilerplate"],
)
def test_wcag_definition_list_view_filters(fieldname, admin_client):
    """Test WCAG definition list cab be filtered by each field"""
    wcag_definition: WcagDefinition = WcagDefinition.objects.create()
    setattr(wcag_definition, fieldname, "helcaraxe")
    wcag_definition.save()

    response: HttpResponse = admin_client.get(
        f"{reverse('audits:wcag-definition-list')}?wcag_definition_search=Helcaraxe"
    )

    assert response.status_code == 200

    assertContains(
        response, '<p class="govuk-body-m">Displaying 1 WCAG error.</p>', html=True
    )


def test_create_wcag_definition_works(admin_client):
    """
    Test that a successful WCAG definiton create creates the new
    WCAG definition and redirects to list.
    """
    response: HttpResponse = admin_client.post(
        reverse("audits:wcag-definition-create"),
        {
            "type": WCAG_DEFINITION_TYPE,
            "name": WCAG_DEFINITION_NAME,
            "url_on_w3": WCAG_DEFINITION_URL,
        },
    )

    assert response.status_code == 302
    assert response.url == reverse("audits:wcag-definition-list")

    wcag_definition_from_db: Optional[WcagDefinition] = WcagDefinition.objects.last()

    assert wcag_definition_from_db is not None
    assert wcag_definition_from_db.type == WCAG_DEFINITION_TYPE
    assert wcag_definition_from_db.name == WCAG_DEFINITION_NAME
    assert wcag_definition_from_db.url_on_w3 == WCAG_DEFINITION_URL


def test_update_wcag_definition_works(admin_client):
    """
    Test that a successful WCAG definiton update updates the
    WCAG definition and redirects to list.
    """
    wcag_definition: Optional[WcagDefinition] = WcagDefinition.objects.first()

    wcag_definition_pk: int = wcag_definition.id  # type: ignore
    path_kwargs: Dict[str, int] = {"pk": wcag_definition_pk}

    response: HttpResponse = admin_client.post(
        reverse("audits:wcag-definition-update", kwargs=path_kwargs),
        {
            "type": WCAG_DEFINITION_TYPE,
            "name": WCAG_DEFINITION_NAME,
            "url_on_w3": WCAG_DEFINITION_URL,
        },
    )

    assert response.status_code == 302
    assert response.url == reverse("audits:wcag-definition-list")

    wcag_definition_from_db: Optional[WcagDefinition] = WcagDefinition.objects.first()

    assert wcag_definition_from_db is not None
    assert wcag_definition_from_db.type == WCAG_DEFINITION_TYPE
    assert wcag_definition_from_db.name == WCAG_DEFINITION_NAME
    assert wcag_definition_from_db.url_on_w3 == WCAG_DEFINITION_URL


def test_clear_published_report_data_updated_time_view(admin_client):
    """Test that clear report data updated time view empties that field"""
    audit: Audit = create_audit()
    audit.published_report_data_updated_time = timezone.now()
    audit.save()
    audit_pk: Dict[str, int] = {"pk": audit.id}

    admin_client.get(
        reverse("audits:clear-outdated-published-report-warning", kwargs=audit_pk)
    )

    audit_from_db: Audit = Audit.objects.get(**audit_pk)

    assert audit_from_db.published_report_data_updated_time is None


def test_update_audit_checks_version(admin_client):
    """Test that updating an audit shows an error if the version of the audit has changed"""
    audit: Audit = create_audit()
    case: Case = audit.case

    response: HttpResponse = admin_client.post(
        reverse("audits:edit-audit-metadata", kwargs={"pk": audit.id}),
        {
            "version": audit.version - 1,
            "case-compliance-version": case.compliance.version,
            "save": "Button value",
        },
    )
    assert response.status_code == 200

    assertContains(
        response,
        f"""<div class="govuk-error-summary__body">
            <ul class="govuk-list govuk-error-summary__list">
                <li class="govuk-error-message">
                    {str(audit)} has changed since this page loaded
                </li>
            </ul>
        </div>""",
        html=True,
    )


@pytest.mark.parametrize(
    "url_name",
    [
        "audits:edit-website-decision",
        "audits:edit-statement-decision",
        "audits:edit-audit-retest-website-decision",
        "audits:edit-audit-retest-statement-decision",
    ],
)
def test_update_audit_checks_case_version(url_name, admin_client):
    """
    Test that updating a case shows an error if the version of the case compliance has changed
    """
    audit: Audit = create_audit()
    case: Case = audit.case

    response: HttpResponse = admin_client.post(
        reverse(url_name, kwargs={"pk": audit.id}),
        {
            "version": audit.version,
            "case-compliance-version": case.compliance.version - 1,
            "save": "Button value",
        },
    )
    assert response.status_code == 200

    assertContains(
        response,
        f"""<div class="govuk-error-summary__body">
            <ul class="govuk-list govuk-error-summary__list">
                <li class="govuk-error-message">
                    {str(case.compliance)} has changed since this page loaded
                </li>
            </ul>
        </div>""",
        html=True,
    )


@pytest.mark.parametrize(
    "url_name",
    [
        "audits:audit-detail",
        "audits:edit-audit-metadata",
        "audits:audit-retest-detail",
        "audits:edit-audit-retest-statement-2",
    ],
)
def test_frequently_used_links_displayed(url_name, admin_client):
    """
    Test that the frequently used links are displayed
    """
    audit: Audit = create_audit()

    response: HttpResponse = admin_client.get(
        reverse(url_name, kwargs={"pk": audit.id}),
    )

    assert response.status_code == 200

    assertContains(response, "Frequently used links")
    assertContains(response, "View outstanding issues")
    assertContains(response, "View email template")
    assertContains(response, "No report has been published")
    assertContains(response, "View website")
    assertContains(response, "Link to case view")
    assertContains(response, "Markdown cheatsheet")


@pytest.mark.parametrize(
    "path_name, expected_content",
    [
        ("audits:statement-check-create", "Create statement issue"),
        ("audits:statement-check-list", "Statement issues editor"),
    ],
)
def test_statement_check_page_loads(path_name, expected_content, admin_client):
    """Test that the statement check-specific view page loads"""
    response: HttpResponse = admin_client.get(reverse(path_name))

    assert response.status_code == 200

    assertContains(response, expected_content)


def test_statement_check_update_page_loads(admin_client):
    """Test that the statement check update view page loads"""
    kwargs: Dict[str, int] = {"pk": 1}

    response: HttpResponse = admin_client.get(
        reverse("audits:statement-check-update", kwargs=kwargs)
    )

    assert response.status_code == 200

    assertContains(response, "Statement issue editor")


def test_statement_check_list_renders(admin_client):
    """Test statement check list renders"""
    response: HttpResponse = admin_client.get(reverse("audits:statement-check-list"))

    assert response.status_code == 200

    assertContains(response, "Statement issues editor")
    assertContains(response, "Displaying 42 Statement checks.", html=True)
    assertContains(
        response,
        """<a href="/audits/1/edit-statement-check/"
            class="govuk-link govuk-link--no-visited-state">
            Edit</a>""",
        html=True,
    )


def test_statement_check_list_search(admin_client):
    """Test statement check list search"""
    url: str = reverse("audits:statement-check-list")
    response: HttpResponse = admin_client.get(f"{url}?statement_check_search=website")

    assert response.status_code == 200

    assertContains(response, "Displaying 11 Statement checks.", html=True)


def test_create_statement_check_works(admin_client):
    """
    Test that a successful statement check create creates the new
    statement check and redirects to list.
    """
    response: HttpResponse = admin_client.post(
        reverse("audits:statement-check-create"),
        {
            "label": STATEMENT_CHECK_LABEL,
            "type": STATEMENT_CHECK_TYPE,
            "success_criteria": STATEMENT_CHECK_SUCCESS_CRITERIA,
            "report_text": STATEMENT_CHECK_REPORT_TEXT,
            "save": "Save",
        },
    )

    assert response.status_code == 302
    assert response.url == reverse("audits:statement-check-list")

    statement_check_from_db: StatementCheck = StatementCheck.objects.get(
        label=STATEMENT_CHECK_LABEL
    )

    assert statement_check_from_db.type == STATEMENT_CHECK_TYPE
    assert statement_check_from_db.success_criteria == STATEMENT_CHECK_SUCCESS_CRITERIA
    assert statement_check_from_db.report_text == STATEMENT_CHECK_REPORT_TEXT


def test_update_statement_check_works(admin_client):
    """
    Test that a successful statement check update updates the statement check
    and redirects to list.
    """
    statement_check: Optional[StatementCheck] = StatementCheck.objects.first()

    assert statement_check is not None
    assert statement_check.label != STATEMENT_CHECK_LABEL
    assert statement_check.type != STATEMENT_CHECK_TYPE
    assert statement_check.success_criteria != STATEMENT_CHECK_SUCCESS_CRITERIA
    assert statement_check.report_text != STATEMENT_CHECK_REPORT_TEXT

    statement_check_id: int = statement_check.id
    path_kwargs: Dict[str, int] = {"pk": statement_check_id}

    response: HttpResponse = admin_client.post(
        reverse("audits:statement-check-update", kwargs=path_kwargs),
        {
            "label": STATEMENT_CHECK_LABEL,
            "type": STATEMENT_CHECK_TYPE,
            "success_criteria": STATEMENT_CHECK_SUCCESS_CRITERIA,
            "report_text": STATEMENT_CHECK_REPORT_TEXT,
            "save": "Save",
        },
    )

    assert response.status_code == 302
    assert response.url == reverse("audits:statement-check-list")

    statement_check_from_db: StatementCheck = StatementCheck.objects.get(
        id=statement_check_id
    )

    assert statement_check_from_db.label == STATEMENT_CHECK_LABEL
    assert statement_check_from_db.type == STATEMENT_CHECK_TYPE
    assert statement_check_from_db.success_criteria == STATEMENT_CHECK_SUCCESS_CRITERIA
    assert statement_check_from_db.report_text == STATEMENT_CHECK_REPORT_TEXT


def test_summary_page_view(admin_client):
    """Test that summary page view renders"""
    audit: Audit = create_audit()
    audit_pk: Dict[str, int] = {"pk": audit.id}
    Page.objects.create(audit=audit, is_deleted=True)

    response: HttpResponse = admin_client.get(
        f"{reverse('audits:edit-audit-summary', kwargs=audit_pk)}?view=Page+view",
    )

    assert response.status_code == 200
    assertContains(response, "Test summary | Page view", html=True)


def test_audit_statement_comparison(admin_client):
    """Test that the audit without statement checks-specific view comparison page loads"""
    audit: Audit = create_audit()
    audit_pk: Dict[str, int] = {"pk": audit.id}

    response: HttpResponse = admin_client.get(
        reverse("audits:edit-audit-retest-statement-comparison", kwargs=audit_pk)
    )

    assert response.status_code == 200

    assertContains(response, "Save and continue")
    assertContains(response, "12-week accessibility statement compliance decision")


def test_audit_statement_check_statment_comparison(admin_client):
    """Test that the audit with statement checks-specific view comparison page loads"""
    audit: Audit = create_audit_and_statement_check_results()
    audit_pk: Dict[str, int] = {"pk": audit.id}

    response: HttpResponse = admin_client.get(
        reverse("audits:edit-audit-retest-statement-comparison", kwargs=audit_pk)
    )

    assert response.status_code == 200

    assertContains(response, "Save and exit")
    assertNotContains(response, "12-week accessibility statement compliance decision")


def test_audit_statement_check_statment_comparison_includes_fixed(admin_client):
    """Test that the statement comparison page includes fixed issues"""
    audit: Audit = create_audit_and_statement_check_results()
    audit_pk: Dict[str, int] = {"pk": audit.id}

    statement_check_result: StatementCheckResult = (
        audit.overview_statement_check_results.first()
    )
    statement_check_result.check_result_state = STATEMENT_CHECK_YES
    statement_check_result.retest_state = STATEMENT_CHECK_YES
    statement_check_result.save()

    response: HttpResponse = admin_client.get(
        reverse("audits:edit-audit-retest-statement-comparison", kwargs=audit_pk)
    )

    assert response.status_code == 200

    assertContains(response, statement_check_result.statement_check.label)


def test_create_equality_body_retest_redirects(admin_client):
    """Test that equality body retest create redirects to retest metadata"""
    case: Case = Case.objects.create()
    Audit.objects.create(case=case)
    path_kwargs: Dict[str, int] = {"case_id": case.id}

    response: HttpResponse = admin_client.get(
        reverse("audits:create-equality-body-retest", kwargs=path_kwargs)
    )

    assert response.status_code == 302

    retest: Retest = Retest.objects.filter(case=case).first()
    assert response.url == reverse(
        "audits:retest-metadata-update", kwargs={"pk": retest.id}
    )


def test_create_equality_body_retest_creates_retest_0(admin_client):
    """
    Test that equality body retest create creates an extra retest (with
    id_within_case set to zero) the first time only.
    """
    case: Case = Case.objects.create()
    Audit.objects.create(case=case)
    path_kwargs: Dict[str, int] = {"case_id": case.id}

    response: HttpResponse = admin_client.get(
        reverse("audits:create-equality-body-retest", kwargs=path_kwargs)
    )

    assert response.status_code == 302

    assert Retest.objects.filter(case=case).count() == 2

    retest_1: Retest = Retest.objects.filter(case=case).first()
    retest_0: Retest = Retest.objects.filter(case=case).last()

    assert retest_1.id_within_case == 1
    assert retest_0.id_within_case == 0

    response: HttpResponse = admin_client.get(
        reverse("audits:create-equality-body-retest", kwargs=path_kwargs)
    )

    assert response.status_code == 302

    assert Retest.objects.filter(case=case).count() == 3

    retest_2: Retest = Retest.objects.filter(case=case).first()

    assert retest_2.id_within_case == 2


@pytest.mark.parametrize(
    "path_name, button_name, expected_redirect_path_name",
    [
        ("audits:retest-metadata-update", "save", "audits:retest-metadata-update"),
        ("audits:retest-comparison-update", "save", "audits:retest-comparison-update"),
        (
            "audits:retest-comparison-update",
            "save_continue",
            "audits:retest-compliance-update",
        ),
        ("audits:retest-compliance-update", "save", "audits:retest-compliance-update"),
    ],
)
def test_equality_body_retest_edit_redirects_based_on_button_pressed(
    path_name,
    button_name,
    expected_redirect_path_name,
    admin_client,
):
    """
    Test that a successful equality body retest update redirects based on the button pressed
    """
    retest: Retest = create_equality_body_retest()
    retest_pk: Dict[str, int] = {"pk": retest.id}

    response: HttpResponse = admin_client.post(
        reverse(path_name, kwargs=retest_pk),
        {
            "version": retest.version,
            button_name: "Button value",
        },
    )

    assert response.status_code == 302

    expected_path: str = reverse(expected_redirect_path_name, kwargs=retest_pk)
    assert response.url == expected_path


def test_equality_body_retest_metadata_update_redirects_to_retest_page_checks(
    admin_client,
):
    """
    Test that a equality body retrest metadata update redirects to retest page checks when save
    and continue button is pressed.
    """
    retest: Retest = create_equality_body_retest()
    retest_pk: Dict[str, int] = {"pk": retest.id}
    retest_page: RetestPage = retest.retestpage_set.first()
    retest_page_pk: Dict[str, int] = {"pk": retest_page.id}

    response: HttpResponse = admin_client.post(
        reverse("audits:retest-metadata-update", kwargs=retest_pk),
        {
            "version": retest.version,
            "save_continue": "Button value",
        },
    )

    assert response.status_code == 302

    expected_path: str = reverse(
        "audits:edit-retest-page-checks", kwargs=retest_page_pk
    )
    assert response.url == expected_path


def test_equality_body_page_checks_save(
    admin_client,
):
    """Test that a equality body retrest page checks saves"""
    retest: Retest = create_equality_body_retest()
    retest_page: RetestPage = retest.retestpage_set.first()
    retest_page_pk: Dict[str, int] = {"pk": retest_page.id}

    response: HttpResponse = admin_client.post(
        reverse("audits:edit-retest-page-checks", kwargs=retest_page_pk),
        {
            "form-TOTAL_FORMS": "0",
            "form-INITIAL_FORMS": "0",
            "form-MIN_NUM_FORMS": "0",
            "form-MAX_NUM_FORMS": "1000",
            "save": "Button value",
        },
    )

    assert response.status_code == 302

    expected_path: str = reverse(
        "audits:edit-retest-page-checks", kwargs=retest_page_pk
    )
    assert response.url == expected_path


def test_equality_body_page_checks_save_continue(
    admin_client,
):
    """Test that a equality body retrest page checks redirects on save and continue"""
    retest: Retest = create_equality_body_retest()
    retest_pk: Dict[str, int] = {"pk": retest.id}
    retest_page: RetestPage = retest.retestpage_set.first()
    retest_page_pk: Dict[str, int] = {"pk": retest_page.id}

    response: HttpResponse = admin_client.post(
        reverse("audits:edit-retest-page-checks", kwargs=retest_page_pk),
        {
            "form-TOTAL_FORMS": "0",
            "form-INITIAL_FORMS": "0",
            "form-MIN_NUM_FORMS": "0",
            "form-MAX_NUM_FORMS": "1000",
            "save_continue": "Button value",
        },
    )

    assert response.status_code == 302

    expected_path: str = reverse("audits:retest-comparison-update", kwargs=retest_pk)
    assert response.url == expected_path


def test_equality_body_retest_compliance_update_redirects_to_retest_overview_based_on_button_pressed(
    admin_client,
):
    """
    Test that a equality body retrest compliance update redirects to retest overview when save
    and continue button is pressed.
    """
    retest: Retest = create_equality_body_retest()
    retest_pk: Dict[str, int] = {"pk": retest.id}
    case_pk: Dict[str, int] = {"pk": retest.case.id}

    response: HttpResponse = admin_client.post(
        reverse("audits:retest-compliance-update", kwargs=retest_pk),
        {
            "version": retest.version,
            "save_continue": "Button value",
        },
    )

    assert response.status_code == 302

    expected_path: str = reverse("cases:edit-retest-overview", kwargs=case_pk)
    assert response.url == expected_path


def test_equality_body_page_checks_page_missing(
    admin_client,
):
    """
    Test that when equality body retrest page is marked as missing the underling
    page is also so marked.
    """
    retest: Retest = create_equality_body_retest()
    retest_page: RetestPage = retest.retestpage_set.first()
    retest_page_pk: Dict[str, int] = {"pk": retest_page.id}

    assert retest_page.missing_date is None
    assert retest_page.page.not_found == "no"

    response: HttpResponse = admin_client.post(
        reverse("audits:edit-retest-page-checks", kwargs=retest_page_pk),
        {
            "missing_date": "on",
            "form-TOTAL_FORMS": "0",
            "form-INITIAL_FORMS": "0",
            "form-MIN_NUM_FORMS": "0",
            "form-MAX_NUM_FORMS": "1000",
            "save": "Button value",
        },
    )

    assert response.status_code == 302

    updated_retest_page: RetestPage = RetestPage.objects.get(id=retest_page.id)

    assert updated_retest_page.missing_date is not None
    assert updated_retest_page.page.not_found == "yes"<|MERGE_RESOLUTION|>--- conflicted
+++ resolved
@@ -26,6 +26,7 @@
 from ..models import (
     PAGE_TYPE_HOME,
     PAGE_TYPE_PDF,
+    PAGE_TYPE_STATEMENT,
     Audit,
     CheckResult,
     Page,
@@ -1555,15 +1556,10 @@
 
     assert response.status_code == 200
 
-<<<<<<< HEAD
     assertContains(response, NO_ACCESSIBILITY_STATEMENT, html=True)
-=======
-    assertContains(response, NO_ACCESSIBILITY_STATEMENT_ON_RETEST, html=True)
     assertNotContains(response, field_label)
 
-    page: Page = audit.accessibility_statement_page
-    page.url = ACCESSIBILITY_STATEMENT_URL
-    page.save()
+    StatementPage.objects.create(audit=audit)
 
     response: HttpResponse = admin_client.get(
         reverse(url_name, kwargs=audit_pk),
@@ -1571,149 +1567,8 @@
 
     assert response.status_code == 200
 
-    assertNotContains(response, NO_ACCESSIBILITY_STATEMENT_ON_RETEST, html=True)
-    assertContains(response, field_label)
-
-    page.not_found = BOOLEAN_TRUE
-    page.save()
-
-    response: HttpResponse = admin_client.get(
-        reverse(url_name, kwargs=audit_pk),
-    )
-
-    assert response.status_code == 200
-
-    assertContains(response, NO_ACCESSIBILITY_STATEMENT_ON_RETEST, html=True)
-    assertNotContains(response, field_label)
-
-
-@pytest.mark.parametrize(
-    "url_name, field_label",
-    [
-        (
-            "audits:edit-retest-statement-overview",
-            "Is there an accessibility page?",
-        ),
-    ],
-)
-def test_statement_check_results_hidden_when_no_statement_page_on_retest(
-    url_name, field_label, admin_client
-):
-    """
-    Test that accessibility statement check results form fields shown only if
-    such a page is present.
-    """
-    audit: Audit = create_audit_and_statement_check_results()
-    audit_pk: Dict[str, int] = {"pk": audit.id}
-
-    response: HttpResponse = admin_client.get(
-        reverse(url_name, kwargs=audit_pk),
-    )
-
-    assert response.status_code == 200
-
->>>>>>> 087b355d
-    assertNotContains(response, field_label)
-
-    StatementPage.objects.create(audit=audit)
-
-    response: HttpResponse = admin_client.get(
-        reverse(url_name, kwargs=audit_pk),
-    )
-
-    assert response.status_code == 200
-
-<<<<<<< HEAD
     assertNotContains(response, NO_ACCESSIBILITY_STATEMENT, html=True)
     assertContains(response, field_label)
-
-=======
-    assertContains(response, field_label)
-
-    page.not_found = BOOLEAN_TRUE
-    page.save()
-
-    response: HttpResponse = admin_client.get(
-        reverse(url_name, kwargs=audit_pk),
-    )
-
-    assert response.status_code == 200
-
-    assertNotContains(response, field_label)
-
-
-@pytest.mark.parametrize(
-    "url_name",
-    [
-        "audits:edit-audit-retest-statement-1",
-        "audits:edit-audit-retest-statement-2",
-    ],
-)
-def test_12_week_statement_page_shown_on_retest(url_name, admin_client):
-    """
-    Test that option to add 12-week accessibility statement shown.
-    """
-    audit: Audit = create_audit_and_statement_check_results()
-    audit_pk: Dict[str, int] = {"pk": audit.id}
-
-    response: HttpResponse = admin_client.get(
-        reverse(url_name, kwargs=audit_pk),
-    )
-
-    assert response.status_code == 200
-
-    assertContains(response, NO_12_WEEK_STATEMENT_ON_RETEST_TEXT)
-    assertNotContains(response, TWELVE_WEEK_STATEMENT_ON_RETEST_TEXT)
-    assertNotContains(response, ACCESSIBILITY_STATEMENT_12_WEEK_URL)
-
-    audit.twelve_week_accessibility_statement_url = ACCESSIBILITY_STATEMENT_12_WEEK_URL
-    audit.save()
-
-    response: HttpResponse = admin_client.get(
-        reverse(url_name, kwargs=audit_pk),
-    )
-
-    assert response.status_code == 200
-
-    assertNotContains(response, NO_12_WEEK_STATEMENT_ON_RETEST_TEXT)
-    assertContains(response, TWELVE_WEEK_STATEMENT_ON_RETEST_TEXT)
-    assertContains(response, ACCESSIBILITY_STATEMENT_12_WEEK_URL)
-
->>>>>>> 087b355d
-
-@pytest.mark.parametrize(
-    "url_name",
-    [
-        "audits:edit-retest-statement-overview",
-    ],
-)
-def test_12_week_statement_page_shown_on_retest(url_name, admin_client):
-    """
-    Test that option to add 12-week accessibility statement shown.
-    """
-    audit: Audit = create_audit_and_statement_check_results()
-    audit_pk: Dict[str, int] = {"pk": audit.id}
-
-    response: HttpResponse = admin_client.get(
-        reverse(url_name, kwargs=audit_pk),
-    )
-
-    assert response.status_code == 200
-
-    assertNotContains(response, TWELVE_WEEK_STATEMENT_ON_RETEST_TEXT)
-    assertNotContains(response, ACCESSIBILITY_STATEMENT_12_WEEK_URL)
-
-    audit.twelve_week_accessibility_statement_url = ACCESSIBILITY_STATEMENT_12_WEEK_URL
-    audit.save()
-
-    response: HttpResponse = admin_client.get(
-        reverse(url_name, kwargs=audit_pk),
-    )
-
-    assert response.status_code == 200
-
-    assertContains(response, TWELVE_WEEK_STATEMENT_ON_RETEST_TEXT)
-    assertContains(response, ACCESSIBILITY_STATEMENT_12_WEEK_URL)
 
 
 @pytest.mark.parametrize(
