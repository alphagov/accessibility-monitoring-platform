--- conflicted
+++ resolved
@@ -38,14 +38,11 @@
 WCAG_TYPE_MANUAL_NAME: str = "Manual WCAG"
 WCAG_TYPE_PDF_NAME: str = "PDF WCAG"
 WCAG_DESCRIPTION: str = "WCAG definition description"
-<<<<<<< HEAD
 DATETIME_AUDIT_UPDATED: datetime = datetime(2021, 9, 20, tzinfo=timezone.utc)
 DATETIME_PAGE_UPDATED: datetime = datetime(2021, 9, 22, tzinfo=timezone.utc)
 DATETIME_CHECK_RESULT_UPDATED: datetime = datetime(2021, 9, 24, tzinfo=timezone.utc)
-=======
 INITIAL_NOTES: str = "Initial notes"
 FINAL_NOTES: str = "Final notes"
->>>>>>> 22939835
 
 
 def create_audit_and_pages() -> Audit:
@@ -328,7 +325,6 @@
     assert audit.twelve_week_accessibility_statement_found is True
 
 
-<<<<<<< HEAD
 @pytest.mark.django_db
 def test_audit_updated_updated():
     """Test the audit updated field is updated"""
@@ -370,7 +366,8 @@
         check_result.save()
 
     assert check_result.updated == DATETIME_CHECK_RESULT_UPDATED
-=======
+
+
 def test_accessibility_statement_check():
     """
     Test that an accessibility statement check has the expected attributes.
@@ -567,5 +564,4 @@
 
     audit.audit_retest_scope_state = SCOPE_STATE_VALID
 
-    assert len(audit.finally_invalid_accessibility_statement_checks) == 11
->>>>>>> 22939835
+    assert len(audit.finally_invalid_accessibility_statement_checks) == 11