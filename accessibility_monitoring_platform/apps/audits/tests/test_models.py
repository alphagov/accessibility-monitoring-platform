"""
Tests for cases models
"""

from datetime import date, datetime, timezone
from typing import List, Optional
from unittest.mock import Mock, patch

import pytest
from django.db.models.query import QuerySet
from pytest_django.asserts import assertQuerysetEqual

from ...cases.models import Case
from ...common.models import Boolean
from ..models import (
    ArchiveAccessibilityStatementCheck,
    Audit,
    CheckResult,
    Page,
    Retest,
    RetestCheckResult,
    RetestPage,
    RetestStatementCheckResult,
    StatementCheck,
    StatementCheckResult,
    StatementPage,
    WcagDefinition,
)

PAGE_NAME = "Page name"
WCAG_TYPE_AXE_NAME: str = "Axe WCAG"
WCAG_TYPE_MANUAL_NAME: str = "Manual WCAG"
WCAG_TYPE_PDF_NAME: str = "PDF WCAG"
WCAG_DESCRIPTION: str = "WCAG definition description"
DATETIME_AUDIT_UPDATED: datetime = datetime(2021, 9, 20, tzinfo=timezone.utc)
DATETIME_PAGE_UPDATED: datetime = datetime(2021, 9, 22, tzinfo=timezone.utc)
DATETIME_CHECK_RESULT_UPDATED: datetime = datetime(2021, 9, 24, tzinfo=timezone.utc)
INITIAL_NOTES: str = "Initial notes"
FINAL_NOTES: str = "Final notes"
INCOMPLETE_DEADLINE_TEXT: str = "Incomplete deadline text"
INSUFFICIENT_DEADLINE_TEXT: str = "Insufficient deadline text"
ERROR_NOTES: str = "Error notes"
STATEMENT_LINK: str = "https://example.com/accessibility-statement"
ACCESSIBILITY_PAGE_STATEMENT_CHECK_ID: int = 1


def create_retest_and_retest_check_results(case: Optional[Case] = None):
    """Create retest and associated data"""
    wcag_definition: WcagDefinition = WcagDefinition.objects.create(
        type=WcagDefinition.Type.AXE, name=WCAG_TYPE_AXE_NAME
    )
    if case is None:
        case: Case = Case.objects.create()
        audit: Audit = Audit.objects.create(case=case)
        home_page: Page = Page.objects.create(audit=audit, page_type=Page.Type.HOME)
        statement_page: Page = Page.objects.create(
            audit=audit, page_type=Page.Type.STATEMENT
        )
        home_page_check_result: CheckResult = CheckResult.objects.create(
            audit=audit,
            page=home_page,
            check_result_state=CheckResult.Result.ERROR,
            retest_state=CheckResult.RetestResult.NOT_FIXED,
            type=wcag_definition.type,
            wcag_definition=wcag_definition,
        )
        statement_page_check_result: CheckResult = CheckResult.objects.create(
            audit=audit,
            page=statement_page,
            check_result_state=CheckResult.Result.NO_ERROR,
            type=wcag_definition.type,
            wcag_definition=wcag_definition,
        )

        retest: Retest = Retest.objects.create(case=case)
        home_retest_page: RetestPage = RetestPage.objects.create(
            retest=retest,
            page=home_page,
        )
        statement_retest_page: RetestPage = RetestPage.objects.create(
            retest=retest,
            page=statement_page,
        )
        RetestCheckResult.objects.create(
            retest=retest,
            retest_page=home_retest_page,
            check_result=home_page_check_result,
            retest_state=CheckResult.RetestResult.NOT_FIXED,
        )
        RetestCheckResult.objects.create(
            retest=retest,
            retest_page=statement_retest_page,
            check_result=statement_page_check_result,
            retest_state=CheckResult.RetestResult.FIXED,
        )
        return retest
    else:
        last_retest: Retest = Retest.objects.filter(case=case).first()
        new_retest: Retest = Retest.objects.create(case=case)
        for last_retest_page in last_retest.retestpage_set.all():
            new_retest_page = RetestPage.objects.create(
                retest=new_retest,
                page=last_retest_page.page,
            )
            for (
                last_retest_check_result
            ) in last_retest_page.retestcheckresult_set.all():
                RetestCheckResult.objects.create(
                    retest=new_retest,
                    retest_page=new_retest_page,
                    check_result=last_retest_check_result.check_result,
                )
        return new_retest


def create_audit_and_pages() -> Audit:
    """Create an audit with all types of page"""
    case: Case = Case.objects.create()
    audit: Audit = Audit.objects.create(case=case)
    for page_type in [
        Page.Type.EXTRA,
        Page.Type.HOME,
        Page.Type.CONTACT,
        Page.Type.STATEMENT,
        Page.Type.PDF,
        Page.Type.FORM,
    ]:
        Page.objects.create(audit=audit, page_type=page_type)
    Page.objects.create(audit=audit, page_type=Page.Type.EXTRA, is_deleted=True)
    return audit


def create_audit_and_statement_check_results() -> Audit:
    """Create an audit with all types of statement checks"""
    case: Case = Case.objects.create()
    audit: Audit = Audit.objects.create(case=case)
    for count, statement_check in enumerate(StatementCheck.objects.all()):
        check_result_state: str = (
            StatementCheckResult.Result.NO
            if count % 2 == 0
            else StatementCheckResult.Result.YES
        )
        StatementCheckResult.objects.create(
            audit=audit,
            type=statement_check.type,
            statement_check=statement_check,
            check_result_state=check_result_state,
        )
    StatementCheckResult.objects.create(
        audit=audit,
        report_comment="Custom statement issue",
    )
    return audit


def create_retest_and_statement_check_results() -> Retest:
    """Create a retest with all types of statement checks"""
    case: Case = Case.objects.create()
    retest: Retest = Retest.objects.create(case=case)
    for count, statement_check in enumerate(StatementCheck.objects.all()):
        check_result_state: str = (
            StatementCheckResult.Result.NO
            if count % 2 == 0
            else StatementCheckResult.Result.YES
        )
        RetestStatementCheckResult.objects.create(
            retest=retest,
            type=statement_check.type,
            statement_check=statement_check,
            check_result_state=check_result_state,
        )
    RetestStatementCheckResult.objects.create(
        retest=retest,
        comment="Custom statement issue",
    )
    return retest


def create_audit_and_check_results() -> Audit:
    """Create an audit with failed check results"""
    html_wcag_definitions: List[WcagDefinition] = [
        WcagDefinition.objects.create(
            type=WcagDefinition.Type.AXE, name=WCAG_TYPE_AXE_NAME
        ),
        WcagDefinition.objects.create(
            type=WcagDefinition.Type.MANUAL, name=WCAG_TYPE_MANUAL_NAME
        ),
    ]
    pdf_wcag_definition: WcagDefinition = WcagDefinition.objects.create(
        type=WcagDefinition.Type.PDF, name=WCAG_TYPE_PDF_NAME
    )

    audit: Audit = create_audit_and_pages()
    pages: QuerySet[Page] = audit.page_audit.all()

    for page in pages:
        check_result_state: str = (
            CheckResult.Result.ERROR
            if page.page_type in [Page.Type.HOME, Page.Type.PDF]
            else CheckResult.Result.NO_ERROR
        )
        if page.page_type == Page.Type.PDF:
            CheckResult.objects.create(
                audit=audit,
                page=page,
                check_result_state=check_result_state,
                type=pdf_wcag_definition.type,
                wcag_definition=pdf_wcag_definition,
            )
        else:
            for wcag_definition in html_wcag_definitions:
                CheckResult.objects.create(
                    audit=audit,
                    page=page,
                    check_result_state=check_result_state,
                    type=wcag_definition.type,
                    wcag_definition=wcag_definition,
                    notes=ERROR_NOTES,
                )

    return audit


@pytest.mark.django_db
def test_audit_every_pages_returns_all_pages():
    """
    Deleted and pages which were not found are also excluded.
    """
    audit: Audit = create_audit_and_pages()

    assert len(audit.every_page) == 6


@pytest.mark.django_db
def test_audit_every_pages_returns_pdf_and_statement_last():
    """Statement page returned last. PDF page second-last"""
    audit: Audit = create_audit_and_pages()

    assert audit.every_page.last().page_type == Page.Type.STATEMENT
    assert list(audit.every_page)[-2].page_type == Page.Type.PDF


@pytest.mark.django_db
def test_page_get_absolute_url():
    """
    Test Page.get_absolute_url is as expected
    """
    audit: Audit = create_audit_and_pages()
    page: Page = audit.accessibility_statement_page

    assert page.get_absolute_url() == f"/audits/pages/{page.id}/edit-audit-page-checks/"


@pytest.mark.django_db
def test_page_str():
    """
    Test Page.__str__ is as expected
    """
    audit: Audit = create_audit_and_pages()
    page: Page = audit.accessibility_statement_page

    assert page.__str__() == "Accessibility statement"


@pytest.mark.django_db
def test_audit_testable_pages_returns_expected_page():
    """
    Deleted, not found and pages without URLs excluded.
    """
    audit: Audit = create_audit_and_pages()
    testable_page: Page = Page.objects.create(
        audit=audit, page_type=Page.Type.HOME, url="https://example.com"
    )
    Page.objects.create(
        audit=audit,
        page_type=Page.Type.HOME,
        url="https://example.com",
        not_found="yes",
    )

    assert len(audit.testable_pages) == 1
    assert audit.testable_pages[0].id == testable_page.id


@pytest.mark.django_db
def test_page_string():
    """
    Test Page string is name if present otherwise type
    """
    audit: Audit = create_audit_and_pages()
    page: Page = audit.every_page[0]

    assert str(page) == "Additional"

    page.name = PAGE_NAME

    assert str(page) == PAGE_NAME


@pytest.mark.django_db
def test_page_anchor():
    """
    Test Page anchor string
    """
    audit: Audit = create_audit_and_pages()
    page: Page = audit.every_page[0]

    assert page.anchor == f"test-page-{page.id}"


@pytest.mark.django_db
def test_audit_failed_check_results_returns_only_failed_checks():
    """
    Test failed_check_results attribute of audit returns only check results where failed is "yes".
    """
    audit: Audit = create_audit_and_check_results()

    assert len(audit.failed_check_results) == 3
    assert (
        len(
            [
                check
                for check in audit.failed_check_results
                if check.check_result_state == CheckResult.Result.ERROR
            ]
        )
        == 3
    )


@pytest.mark.django_db
def test_audit_failed_check_results_for_deleted_page_not_returned():
    """
    Test failed_check_results attribute of audit returns only check results where failed is "yes"
    and associated page has not been deleted.
    """
    audit: Audit = create_audit_and_check_results()

    assert len(audit.failed_check_results) == 3

    page: Page = Page.objects.get(audit=audit, page_type=Page.Type.PDF)
    page.is_deleted = True
    page.save()

    assert len(audit.failed_check_results) == 2


@pytest.mark.django_db
def test_audit_failed_check_results_for_missing_page_not_returned():
    """
    Test failed_check_results attribute of audit returns only check results
    where retest page missing is not set.
    """
    audit: Audit = create_audit_and_check_results()

    assert len(audit.failed_check_results) == 3

    page: Page = Page.objects.get(audit=audit, page_type=Page.Type.PDF)
    page.retest_page_missing_date = date.today()
    page.save()

    assert len(audit.failed_check_results) == 2


@pytest.mark.django_db
def test_audit_accessibility_state_ment_page_returns_page():
    """
    Accessibility Statement page returned
    """
    audit: Audit = create_audit_and_pages()
    page: Page = Page.objects.get(audit=audit, page_type=Page.Type.STATEMENT)

    assert audit.accessibility_statement_page == page


@pytest.mark.django_db
def test_page_all_check_results_returns_check_results():
    """
    Test all_check_results attribute of page returns expected check results.
    """
    audit: Audit = create_audit_and_check_results()
    home_page: Page = Page.objects.get(audit=audit, page_type=Page.Type.HOME)

    assert len(home_page.all_check_results) == 2
    assert home_page.all_check_results[0].type == WcagDefinition.Type.AXE
    assert home_page.all_check_results[1].type == WcagDefinition.Type.MANUAL


@pytest.mark.django_db
def test_page_all_check_results_returns_pdf_check_results_last():
    """
    Test all_check_results attribute of page returns PDF-page check results last.
    """
    audit: Audit = create_audit_and_check_results()

    assert len(audit.failed_check_results) == 3
    assert audit.failed_check_results.last().page.page_type == Page.Type.PDF


@pytest.mark.django_db
def test_check_result_returns_id_and_fields_for_retest():
    """
    Test check_result attribute of dict_for_retest returns id and fields for retest form.
    """
    audit: Audit = create_audit_and_check_results()
    home_page: Page = Page.objects.get(audit=audit, page_type=Page.Type.HOME)
    check_result: CheckResult = home_page.all_check_results[0]

    assert check_result.dict_for_retest == {
        "id": check_result.id,
        "retest_state": CheckResult.RetestResult.NOT_RETESTED,
        "retest_notes": "",
    }


def test_wcag_definition_strings():
    """
    Test WCAG definitions return expected string values.
    """
    wcag_definition: WcagDefinition = WcagDefinition(
        type=WcagDefinition.Type.PDF, name=WCAG_TYPE_PDF_NAME
    )
    assert str(wcag_definition) == f"{WCAG_TYPE_PDF_NAME} (PDF)"

    wcag_definition_with_description: WcagDefinition = WcagDefinition(
        type=WcagDefinition.Type.PDF,
        name=WCAG_TYPE_PDF_NAME,
        description=WCAG_DESCRIPTION,
    )
    assert (
        str(wcag_definition_with_description)
        == f"{WCAG_TYPE_PDF_NAME}: {WCAG_DESCRIPTION} (PDF)"
    )


@pytest.mark.django_db
def test_wcag_definition_start_end_date_range():
    """
    Test that an WCAG definition within a date range returned.
    """
    WcagDefinition.objects.all().delete()
    past_date: date = date(2020, 1, 1)
    current_date: date = date(2023, 1, 1)
    future_date: date = date(2024, 1, 1)
    wcag_definition: WcagDefinition = WcagDefinition.objects.create()
    WcagDefinition.objects.create(date_end=past_date)
    WcagDefinition.objects.create(date_start=future_date)

    assert WcagDefinition.objects.all().count() == 3

    assert WcagDefinition.objects.on_date(current_date).count() == 1

    assert WcagDefinition.objects.on_date(current_date).first() == wcag_definition


@pytest.mark.django_db
def test_accessibility_statement_initially_found():
    """
    Test that an accessibility statement was initially found.
    """
    case: Case = Case.objects.create()
    audit: Audit = Audit.objects.create(case=case)

    # No page
    assert audit.accessibility_statement_initially_found is False

    statement_page: StatementPage = StatementPage.objects.create(audit=audit)

    # Not found flag not set
    assert audit.accessibility_statement_initially_found is True

    statement_page.added_stage = StatementPage.AddedStage.TWELVE_WEEK
    statement_page.save()

    # Not found flag set
    assert audit.accessibility_statement_initially_found is False


@pytest.mark.django_db
def test_accessibility_statement_found():
    """
    Test that an accessibility statement was found.
    """
    audit: Audit = create_audit_and_pages()
    statement_page: StatementPage = StatementPage.objects.create(
        audit=audit, url=STATEMENT_LINK
    )

    assert audit.accessibility_statement_found is True

    statement_page.added_stage = StatementPage.AddedStage.TWELVE_WEEK
    statement_page.save()

    assert audit.accessibility_statement_found is True


@pytest.mark.django_db
def test_audit_updated_updated():
    """Test the audit updated field is updated"""
    case: Case = Case.objects.create()
    audit: Audit = Audit.objects.create(case=case)

    with patch("django.utils.timezone.now", Mock(return_value=DATETIME_AUDIT_UPDATED)):
        audit.save()

    assert audit.updated == DATETIME_AUDIT_UPDATED


@pytest.mark.django_db
def test_page_updated_updated():
    """Test the page updated field is updated"""
    case: Case = Case.objects.create()
    audit: Audit = Audit.objects.create(case=case)
    page: Page = Page.objects.create(audit=audit)

    with patch("django.utils.timezone.now", Mock(return_value=DATETIME_PAGE_UPDATED)):
        page.save()

    assert page.updated == DATETIME_PAGE_UPDATED


@pytest.mark.django_db
def test_check_result_updated_updated():
    """Test the check result updated field is updated"""
    case: Case = Case.objects.create()
    audit: Audit = Audit.objects.create(case=case)
    page: Page = Page.objects.create(audit=audit)
    wcag_definition: WcagDefinition = WcagDefinition.objects.create(
        type=WcagDefinition.Type.AXE
    )
    check_result: CheckResult = CheckResult.objects.create(
        audit=audit,
        page=page,
        type=WcagDefinition.Type.AXE,
        wcag_definition=wcag_definition,
    )
    with patch(
        "django.utils.timezone.now", Mock(return_value=DATETIME_CHECK_RESULT_UPDATED)
    ):
        check_result.save()

    assert check_result.updated == DATETIME_CHECK_RESULT_UPDATED


def test_accessibility_statement_check():
    """
    Test that an accessibility statement check has the expected attributes.
    """
    audit: Audit = Audit(
        archive_scope_notes=INITIAL_NOTES, archive_audit_retest_scope_notes=FINAL_NOTES
    )

    accessibility_statement_check: ArchiveAccessibilityStatementCheck = (
        ArchiveAccessibilityStatementCheck(field_name_prefix="scope", audit=audit)
    )

    assert accessibility_statement_check.field_name_prefix == "scope"
    assert accessibility_statement_check.valid_values == ["present"]
    assert accessibility_statement_check.label == "Scope"
    assert accessibility_statement_check.initial_state == "not-present"
    assert accessibility_statement_check.initial_state_display == "Not included"
    assert accessibility_statement_check.initial_notes == INITIAL_NOTES
    assert accessibility_statement_check.final_state == "not-present"
    assert accessibility_statement_check.final_state_display == "Not included"
    assert accessibility_statement_check.final_notes == FINAL_NOTES
    assert accessibility_statement_check.initially_invalid is True
    assert accessibility_statement_check.finally_fixed is False
    assert accessibility_statement_check.finally_invalid is True


@pytest.mark.parametrize(
    "audit_field_name, audit_field_value, expected_value",
    [
        ("archive_scope_state", "present", False),
        ("archive_scope_state", "not-present", True),
        ("archive_scope_state", "incomplete", True),
        ("archive_scope_state", "other", True),
    ],
)
def test_accessibility_statement_check_initially_valid(
    audit_field_name, audit_field_value, expected_value
):
    """
    Test that an accessibility statement check has the expected value for
    initially invalid.
    """
    audit: Audit = Audit()
    setattr(audit, audit_field_name, audit_field_value)

    accessibility_statement_check: ArchiveAccessibilityStatementCheck = (
        ArchiveAccessibilityStatementCheck(field_name_prefix="scope", audit=audit)
    )

    assert accessibility_statement_check.initially_invalid == expected_value


@pytest.mark.parametrize(
    "audit_field_name, audit_field_value, expected_value",
    [
        ("archive_audit_retest_scope_state", "present", True),
        ("archive_audit_retest_scope_state", "not-present", False),
        ("archive_audit_retest_scope_state", "incomplete", False),
        ("archive_audit_retest_scope_state", "other", False),
    ],
)
def test_accessibility_statement_check_finally_fixed(
    audit_field_name, audit_field_value, expected_value
):
    """
    Test that an accessibility statement check has the expected value for
    finally fixed.
    """
    audit: Audit = Audit()
    setattr(audit, audit_field_name, audit_field_value)

    accessibility_statement_check: ArchiveAccessibilityStatementCheck = (
        ArchiveAccessibilityStatementCheck(field_name_prefix="scope", audit=audit)
    )

    assert accessibility_statement_check.finally_fixed == expected_value


@pytest.mark.parametrize(
    "audit_field_name, audit_field_value, expected_value",
    [
        ("archive_audit_retest_scope_state", "present", False),
        ("archive_audit_retest_scope_state", "not-present", True),
        ("archive_audit_retest_scope_state", "incomplete", True),
        ("archive_audit_retest_scope_state", "other", True),
    ],
)
def test_accessibility_statement_check_finally_invalid(
    audit_field_name, audit_field_value, expected_value
):
    """
    Test that an accessibility statement check has the expected value for
    finally invalid.
    """
    audit: Audit = Audit()
    setattr(audit, audit_field_name, audit_field_value)

    accessibility_statement_check: ArchiveAccessibilityStatementCheck = (
        ArchiveAccessibilityStatementCheck(field_name_prefix="scope", audit=audit)
    )

    assert accessibility_statement_check.finally_invalid == expected_value


@pytest.mark.django_db
def test_audit_fixed_check_results():
    """
    Test that fixed_check_results returns the expected values.
    """
    audit: Audit = create_audit_and_check_results()

    assert audit.fixed_check_results.count() == 0

    home_page: Page = Page.objects.get(audit=audit, page_type=Page.Type.HOME)
    check_result: CheckResult = home_page.all_check_results[0]
    check_result.retest_state = CheckResult.RetestResult.FIXED
    check_result.save()

    updated_audit: Audit = Audit.objects.get(id=audit.id)

    assert updated_audit.fixed_check_results.count() == 1
    assert updated_audit.fixed_check_results[0].id == check_result.id


@pytest.mark.django_db
def test_audit_unfixed_check_results():
    """
    Test that unfixed_check_results returns the expected values.
    """
    audit: Audit = create_audit_and_check_results()

    assert audit.unfixed_check_results.count() == 3

    check_result: CheckResult = audit.unfixed_check_results[0]
    check_result.retest_state = CheckResult.RetestResult.FIXED
    check_result.save()

    updated_audit: Audit = Audit.objects.get(id=audit.id)

    assert updated_audit.unfixed_check_results.count() == 2


def test_audit_accessibility_statement_checks():
    """
    Test that an audit has the expected accessibility statement checks.
    """
    audit: Audit = Audit()

    assert len(audit.accessibility_statement_checks) == 13

    for count, field_name_prefix in enumerate(
        Audit.ARCHIVE_ACCESSIBILITY_STATEMENT_CHECK_PREFIXES
    ):
        assert (
            audit.accessibility_statement_checks[count].field_name_prefix
            == field_name_prefix
        )


def test_audit_accessibility_statement_initially_invalid_count():
    """
    Test that an audit has the expected number of initially invalid
    accessibility statement checks.
    """
    audit: Audit = Audit()

    assert audit.accessibility_statement_initially_invalid_checks_count == 12

    audit.archive_scope_state = Audit.Scope.PRESENT

    assert audit.accessibility_statement_initially_invalid_checks_count == 11


def test_audit_accessibility_statement_fixed_count():
    """
    Test that an audit has the expected number of fixed accessibility statement
    checks.
    """
    audit: Audit = Audit()

    assert audit.fixed_accessibility_statement_checks_count == 0

    audit.archive_audit_retest_scope_state = Audit.Scope.PRESENT

    assert audit.fixed_accessibility_statement_checks_count == 1


def test_audit_accessibility_statement_finally_invalid():
    """
    Test that an audit has the expected finally invalid accessibility statement
    checks.
    """
    audit: Audit = Audit()

    assert len(audit.finally_invalid_accessibility_statement_checks) == 12

    audit.archive_audit_retest_scope_state = Audit.Scope.PRESENT

    assert len(audit.finally_invalid_accessibility_statement_checks) == 11


def test_statement_check_str():
    """Tests an StatementCheck __str__ contains the expected string"""
    statement_check: StatementCheck = StatementCheck(label="Label")

    assert statement_check.__str__() == "Label (Custom statement issues)"

    statement_check.success_criteria = "Success criteria"

    assert (
        statement_check.__str__() == "Label: Success criteria (Custom statement issues)"
    )


@pytest.mark.django_db
def test_statement_check_results_str():
    """Tests an StatementCheckResult __str__ contains the expected string"""
    audit: Audit = create_audit_and_statement_check_results()
    statement_check_result: StatementCheckResult = (
        audit.overview_statement_check_results.first()
    )

    assert (
        statement_check_result.__str__()
        == f"{audit} | {statement_check_result.statement_check}"
    )

    custom_statement_check_result: StatementCheckResult = (
        audit.custom_statement_check_results.first()
    )

    assert custom_statement_check_result.__str__() == f"{audit} | Custom"


@pytest.mark.django_db
def test_audit_statement_check_results():
    """
    Tests an audit.statement_check_results contains the matching statement check
    results.
    """
    audit: Audit = create_audit_and_statement_check_results()
    statement_check_results: StatementCheckResult = StatementCheckResult.objects.filter(
        audit=audit
    )

    assertQuerysetEqual(audit.statement_check_results, statement_check_results)


@pytest.mark.django_db
def test_audit_uses_statement_checks():
    """
    Tests an audit.uses_statement_checks shows if statement check results exist
    """
    case: Case = Case.objects.create()
    audit: Audit = Audit.objects.create(case=case)

    assert audit.uses_statement_checks is False

    audit: Audit = create_audit_and_statement_check_results()

    assert audit.uses_statement_checks is True


@pytest.mark.parametrize(
    "type, attr",
    [
        ("overview", "overview"),
        ("website", "website"),
        ("compliance", "compliance"),
        ("non-accessible", "non_accessible"),
        ("preparation", "preparation"),
        ("feedback", "feedback"),
        ("custom", "custom"),
    ],
)
@pytest.mark.django_db
def test_audit_specific_statement_check_results(type, attr):
    """
    Tests specific audit statement_check_results property contains the matching
    statement check results.
    """
    audit: Audit = create_audit_and_statement_check_results()
    statement_check_results: StatementCheckResult = StatementCheckResult.objects.filter(
        audit=audit, type=type
    )

    assertQuerysetEqual(
        getattr(audit, f"{attr}_statement_check_results"),
        statement_check_results,
    )


@pytest.mark.django_db
def test_audit_overview_statement_checks_complete():
    """Tests audit overview_statement_checks_complete property"""
    audit: Audit = create_audit_and_statement_check_results()

    assert audit.overview_statement_checks_complete is True

    for statement_check_result in audit.overview_statement_check_results:
        statement_check_result.check_result_state = (
            StatementCheckResult.Result.NOT_TESTED
        )
        statement_check_result.save()
        break

    assert audit.overview_statement_checks_complete is False


@pytest.mark.django_db
def test_audit_failed_statement_check_results():
    """
    Tests an audit.failed_statement_check_results contains the failed statement
    check results.
    """
    audit: Audit = create_audit_and_statement_check_results()
    failed_statement_check_results: StatementCheckResult = (
        StatementCheckResult.objects.filter(
            audit=audit, check_result_state=StatementCheckResult.Result.NO
        )
    )

    assertQuerysetEqual(
        audit.failed_statement_check_results, failed_statement_check_results
    )


@pytest.mark.parametrize(
    "type, attr",
    [
        ("overview", "overview"),
        ("website", "website"),
        ("compliance", "compliance"),
        ("non-accessible", "non_accessible"),
        ("preparation", "preparation"),
        ("feedback", "feedback"),
        ("custom", "custom"),
    ],
)
@pytest.mark.django_db
def test_audit_contains_specific_outstanding_statement_check_results(type, attr):
    """
    Tests audit contains specific statement check results.
    """
    audit: Audit = create_audit_and_statement_check_results()
    failed_statement_check_results: StatementCheckResult = (
        StatementCheckResult.objects.filter(
            audit=audit, type=type, check_result_state=StatementCheckResult.Result.NO
        )
    )

    assertQuerysetEqual(
        getattr(audit, f"{attr}_outstanding_statement_check_results"),
        failed_statement_check_results,
    )


@pytest.mark.django_db
def test_audit_outstanding_statement_check_results_includes_new_failures():
    """
    Tests specific audit outstanding_statement_check_results property contains any
    errors found for the first time on 12-week retest.
    """
    audit: Audit = create_audit_and_statement_check_results()
    untested_statement_check_result: StatementCheckResult = (
        StatementCheckResult.objects.filter(
            audit=audit, check_result_state=StatementCheckResult.Result.NOT_TESTED
        ).first()
    )
    untested_statement_check_result.retest_state = StatementCheckResult.Result.NO
    untested_statement_check_result.save()

    assert untested_statement_check_result in audit.outstanding_statement_check_results


@pytest.mark.django_db
def test_audit_statement_check_result_statement_found():
    """
    Tests an audit.statement_check_result_statement_found shows if all
    overview statement checks have passed
    """
    audit: Audit = create_audit_and_statement_check_results()

    assert audit.statement_check_result_statement_found is False

    for statement_check_result in audit.overview_statement_check_results:
        statement_check_result.check_result_state = StatementCheckResult.Result.YES
        statement_check_result.save()

    assert audit.statement_check_result_statement_found is True


@pytest.mark.django_db
def test_audit_all_overview_statement_checks_have_passed():
    """
    Tests an audit.all_overview_statement_checks_have_passed shows if all
    statement check results have passed on test or retest
    """
    audit: Audit = create_audit_and_statement_check_results()

    assert audit.all_overview_statement_checks_have_passed is False

    overview_statement_check_results: StatementCheckResult = (
        StatementCheckResult.objects.filter(
            audit=audit,
            type=StatementCheck.Type.OVERVIEW,
        )
    )
    for statement_check_result in overview_statement_check_results:
        statement_check_result.check_result_state = StatementCheckResult.Result.YES
        statement_check_result.save()

    assert audit.all_overview_statement_checks_have_passed is True

    for statement_check_result in overview_statement_check_results:
        statement_check_result.check_result_state = StatementCheckResult.Result.NO
        statement_check_result.save()

    assert audit.all_overview_statement_checks_have_passed is False

    for statement_check_result in overview_statement_check_results:
        statement_check_result.retest_state = StatementCheckResult.Result.YES
        statement_check_result.save()

    assert audit.all_overview_statement_checks_have_passed is True


@pytest.mark.django_db
def test_all_overview_statement_checks_have_passed():
    """
    Tests an audit has all statement checks on overview set to yes.
    """
    audit: Audit = create_audit_and_statement_check_results()
    overview_statement_check_results: StatementCheckResult = (
        StatementCheckResult.objects.filter(
            audit=audit,
            type=StatementCheck.Type.OVERVIEW,
        )
    )

    assert audit.all_overview_statement_checks_have_passed is False

    for overview_statement_check_result in overview_statement_check_results:
        overview_statement_check_result.check_result_state = (
            StatementCheckResult.Result.YES
        )
        overview_statement_check_result.save()

    audit_from_db: Audit = Audit.objects.get(id=audit.id)

    assert audit_from_db.all_overview_statement_checks_have_passed is True


def test_report_accessibility_issues():
    """Test the accessibility issues includes user-edited text"""
    audit: Audit = Audit(
        archive_accessibility_statement_deadline_not_complete_wording=INCOMPLETE_DEADLINE_TEXT,
        archive_accessibility_statement_deadline_not_sufficient_wording=INSUFFICIENT_DEADLINE_TEXT,
    )

    assert audit.report_accessibility_issues == []

    audit.archive_accessibility_statement_deadline_not_complete = Boolean.YES

    assert audit.report_accessibility_issues == [INCOMPLETE_DEADLINE_TEXT]

    audit.archive_accessibility_statement_deadline_not_sufficient = Boolean.YES

    assert audit.report_accessibility_issues == [
        INCOMPLETE_DEADLINE_TEXT,
        INSUFFICIENT_DEADLINE_TEXT,
    ]


@pytest.mark.parametrize(
    "type, attr",
    [
        ("overview", "overview"),
        ("website", "website"),
        ("compliance", "compliance"),
        ("non-accessible", "non_accessible"),
        ("preparation", "preparation"),
        ("feedback", "feedback"),
        ("custom", "custom"),
    ],
)
@pytest.mark.django_db
def test_audit_specific_outstanding_statement_check_results(type, attr):
    """
    Tests specific audit outstanding_statement_check_results property contains
    the expected statement check results.
    """
    case: Case = Case.objects.create()
    audit: Audit = Audit.objects.create(case=case)
    statement_check: StatementCheck = StatementCheck.objects.filter(type=type).first()
    statement_check_result: StatementCheckResult = StatementCheckResult.objects.create(
        audit=audit,
        type=type,
        statement_check=statement_check,
    )
    attr_name: str = f"{attr}_outstanding_statement_check_results"

    assert getattr(audit, attr_name).exists() is False
    assert audit.outstanding_statement_check_results.count() == 0

    statement_check_result.check_result_state = StatementCheckResult.Result.NO
    statement_check_result.save()

    assert getattr(audit, attr_name).exists() is True
    assert getattr(audit, attr_name).first() == statement_check_result
    assert audit.outstanding_statement_check_results.count() == 1

    statement_check_result.retest_state = StatementCheckResult.Result.YES
    statement_check_result.save()

    assert getattr(audit, attr_name).exists() is False
    assert audit.outstanding_statement_check_results.count() == 0


@pytest.mark.django_db
def test_fixed_statement_checks_are_returned():
    """
    Tests fixed statement checks are those which initially failed but
    passed on a retest.
    """
    audit: Audit = create_audit_and_statement_check_results()
    statement_check_results: QuerySet[
        StatementCheckResult
    ] = StatementCheckResult.objects.filter(
        audit=audit,
    )

    assert statement_check_results.count() > 2

    passed_statement_check_result: StatementCheckResult = (
        statement_check_results.first()
    )
    passed_statement_check_result.check_result_state = StatementCheckResult.Result.YES
    passed_statement_check_result.retest_state = StatementCheckResult.Result.YES
    passed_statement_check_result.save()

    fixed_statement_check_result: StatementCheckResult = statement_check_results.last()
    fixed_statement_check_result.check_result_state = StatementCheckResult.Result.NO
    fixed_statement_check_result.retest_state = StatementCheckResult.Result.YES
    fixed_statement_check_result.save()

    assert audit.passed_statement_check_results.first() == passed_statement_check_result
    assert audit.fixed_statement_check_results.first() == fixed_statement_check_result


@pytest.mark.django_db
def test_statement_check_start_end_date_range():
    """
    Test that an statement check within a date range returned.
    """
    StatementCheck.objects.all().delete()
    past_date: date = date(2020, 1, 1)
    current_date: date = date(2023, 1, 1)
    future_date: date = date(2024, 1, 1)
    wcag_definition: StatementCheck = StatementCheck.objects.create()
    StatementCheck.objects.create(date_end=past_date)
    StatementCheck.objects.create(date_start=future_date)

    assert StatementCheck.objects.all().count() == 3

    assert StatementCheck.objects.on_date(current_date).count() == 1

    assert StatementCheck.objects.on_date(current_date).first() == wcag_definition


def test_retest_str():
    """Test Retest.__str__"""
    assert str(Retest(id_within_case=0)) == "12-week retest"
    assert str(Retest(id_within_case=1)) == "Retest #1"


@pytest.mark.django_db
def test_fixed_checks_count_at_12_week():
    """Test fixed checks count at 12-week retest"""
    audit: Audit = create_audit_and_check_results()
    retest: Retest = Retest.objects.create(case=audit.case)

    assert retest.fixed_checks_count == 0

    check_result: CheckResult = audit.checkresult_audit.all().first()
    check_result.retest_state = CheckResult.RetestResult.FIXED
    check_result.save()

    assert retest.fixed_checks_count == 1

    check_result.page.not_found = Boolean.YES
    check_result.page.save()

    assert retest.fixed_checks_count == 0


@pytest.mark.django_db
def test_fixed_checks_count_in_retests():
    """Test fixed checks count at equality body restart"""
    audit: Audit = create_audit_and_check_results()
    page: Page = audit.page_audit.all().first()
    retest: Retest = Retest.objects.create(case=audit.case)
    retest_page: RetestPage = RetestPage.objects.create(
        retest=retest,
        page=page,
    )
    check_result: CheckResult = audit.checkresult_audit.all().first()
    retest_check_result: RetestCheckResult = RetestCheckResult.objects.create(
        retest=retest,
        retest_page=retest_page,
        check_result=check_result,
    )

    assert retest.fixed_checks_count == 0

    retest_check_result.retest_state = CheckResult.RetestResult.FIXED
    retest_check_result.save()

    assert retest.fixed_checks_count == 1

    retest_page.page.not_found = Boolean.YES
    retest_page.page.save()

    assert retest.fixed_checks_count == 0


@pytest.mark.django_db
def test_retest_is_incomplete():
    """Test retest compliance status is still default"""
    audit: Audit = create_audit_and_check_results()
    retest: Retest = Retest.objects.create(case=audit.case)

    assert retest.is_incomplete is True

    retest.retest_compliance_state = Retest.Compliance.COMPLIANT

    assert retest.is_incomplete is False


@pytest.mark.django_db
def test_returning_original_retest():
    """Test original retest contains the retest with id_within_case of 0"""
    case: Case = Case.objects.create()
    first_retest: Retest = Retest.objects.create(case=case, id_within_case=0)
    second_retest: Retest = Retest.objects.create(case=case, id_within_case=1)

    assert first_retest.original_retest == first_retest
    assert second_retest.original_retest == first_retest


@pytest.mark.django_db
def test_returning_previous_retest():
    """
    Test previous retest contains the retest with next lowest id_within_case
    """
    case: Case = Case.objects.create()
    retest_0: Retest = Retest.objects.create(case=case, id_within_case=0)
    retest_1: Retest = Retest.objects.create(case=case, id_within_case=1)
    retest_2: Retest = Retest.objects.create(case=case, id_within_case=2)

    assert retest_0.previous_retest is None
    assert retest_1.previous_retest == retest_0
    assert retest_2.previous_retest == retest_1


@pytest.mark.django_db
def test_returning_latest_retest():
    """
    Test latest retest contains the most recent retest
    """
    case: Case = Case.objects.create()
    Retest.objects.create(case=case, id_within_case=0)
    retest_1: Retest = Retest.objects.create(case=case, id_within_case=1)

    assert retest_1.latest_retest == retest_1

    retest_2: Retest = Retest.objects.create(case=case, id_within_case=2)

    assert retest_1.latest_retest == retest_2


@pytest.mark.django_db
def test_retest_page_heading():
    """Test heading returned by retest page"""
    retest: Retest = create_retest_and_retest_check_results()
    retest_page: RetestPage = retest.retestpage_set.get(page__page_type=Page.Type.HOME)

    assert retest_page.heading == "Retest #1 | Home"


@pytest.mark.django_db
def test_retest_page_all_check_results():
    """Test all_check_results returned by retest page"""
    retest: Retest = create_retest_and_retest_check_results()
    retest_page: RetestPage = retest.retestpage_set.get(page__page_type=Page.Type.HOME)

    assertQuerysetEqual(
        retest_page.all_check_results, retest_page.retestcheckresult_set.all()
    )


@pytest.mark.django_db
def test_retest_page_unfixed_check_results():
    """Test unfixed_check_results returned by retest page"""
    retest: Retest = create_retest_and_retest_check_results()
    home_retest_page: RetestPage = retest.retestpage_set.get(
        page__page_type=Page.Type.HOME
    )
    statement_retest_page: RetestPage = retest.retestpage_set.get(
        page__page_type=Page.Type.STATEMENT
    )

    assert home_retest_page.unfixed_check_results.count() == 1
    assert (
        home_retest_page.unfixed_check_results.first().retest_state
        == CheckResult.RetestResult.NOT_FIXED
    )
    assert statement_retest_page.unfixed_check_results.count() == 0


@pytest.mark.django_db
def test_retest_page_original_check_results():
    """Test original_check_results returned by retest page"""
    original_retest: Retest = create_retest_and_retest_check_results()
    original_retest.id_within_case = 0
    original_retest.save()
    page: Page = original_retest.retestpage_set.all().first().page
    retest: Retest = Retest.objects.create(case=original_retest.case)
    retest_page: RetestPage = RetestPage.objects.create(retest=retest, page=page)

    assert retest_page.original_check_results.count() == 1
    assert retest_page.original_check_results.first().retest_page.page == page


@pytest.mark.django_db
def test_retest_check_result_original_retest_check_result():
    """Test original_retest_check_result returned by retest retest_check_result"""
    original_retest: Retest = create_retest_and_retest_check_results()
    original_retest.id_within_case = 0
    original_retest.save()
    original_retest_page: RetestPage = original_retest.retestpage_set.all().first()
    original_retest_check_result: RetestCheckResult = (
        original_retest_page.retestcheckresult_set.all().first()
    )

    new_retest: Retest = create_retest_and_retest_check_results(
        case=original_retest.case
    )
    new_retest_page: RetestPage = new_retest.retestpage_set.all().first()
    new_retest_check_result: RetestCheckResult = (
        new_retest_page.retestcheckresult_set.all().first()
    )

    assert new_retest_check_result.original_retest_check_result is not None
    assert (
        new_retest_check_result.original_retest_check_result
        == original_retest_check_result
    )


@pytest.mark.django_db
def test_retest_check_result_latest_retest_check_result():
    """Test latest_retest_check_result returned by retest retest_check_result"""
    original_retest: Retest = create_retest_and_retest_check_results()
    original_retest.id_within_case = 0
    original_retest.save()
    original_retest_page: RetestPage = original_retest.retestpage_set.all().first()
    original_retest_check_result: RetestCheckResult = (
        original_retest_page.retestcheckresult_set.all().first()
    )

    new_retest: Retest = create_retest_and_retest_check_results(
        case=original_retest.case
    )
    new_retest_page: RetestPage = new_retest.retestpage_set.all().first()
    new_retest_check_result: RetestCheckResult = (
        new_retest_page.retestcheckresult_set.all().first()
    )

    assert (
        original_retest_check_result.latest_retest_check_result
        == new_retest_check_result
    )


@pytest.mark.django_db
def test_retest_check_result_previous_retest_check_result():
    """Test previous_retest_check_result returned by retest retest_check_result"""
    original_retest: Retest = create_retest_and_retest_check_results()
    original_retest.id_within_case = 0
    original_retest.save()
    original_retest_page: RetestPage = original_retest.retestpage_set.all().first()
    original_retest_check_result: RetestCheckResult = (
        original_retest_page.retestcheckresult_set.all().first()
    )

    new_retest: Retest = create_retest_and_retest_check_results(
        case=original_retest.case
    )
    new_retest_page: RetestPage = new_retest.retestpage_set.all().first()
    new_retest_check_result: RetestCheckResult = (
        new_retest_page.retestcheckresult_set.all().first()
    )

    assert (
        new_retest_check_result.previous_retest_check_result
        == original_retest_check_result
    )


@pytest.mark.django_db
def test_retest_check_result_all_retest_check_result():
    """Test all_retest_check_result returned by retest retest_check_result"""
    original_retest: Retest = create_retest_and_retest_check_results()
    original_retest.id_within_case = 0
    original_retest.save()
    original_retest_page: RetestPage = original_retest.retestpage_set.all().first()
    original_retest_check_result: RetestCheckResult = (
        original_retest_page.retestcheckresult_set.all().first()
    )

    new_retest: Retest = create_retest_and_retest_check_results(
        case=original_retest.case
    )
    new_retest_page: RetestPage = new_retest.retestpage_set.all().first()
    new_retest_check_result: RetestCheckResult = (
        new_retest_page.retestcheckresult_set.all().first()
    )

    assert new_retest_check_result.all_retest_check_results.count() == 2
    assert (
        new_retest_check_result.all_retest_check_results.first()
        == original_retest_check_result
    )
    assert (
        new_retest_check_result.all_retest_check_results.last()
        == new_retest_check_result
    )


@pytest.mark.django_db
def test_audit_statement_pages():
    """Test audit statement pages"""
    case: Case = Case.objects.create()
    audit: Audit = Audit.objects.create(case=case)

    assert not audit.statement_pages

    statement_page: StatementPage = StatementPage.objects.create(audit=audit)

    assert audit.statement_pages.count() == 1
    assert audit.statement_pages.first() == statement_page

    statement_page.is_deleted = True
    statement_page.save()

    assert not audit.statement_pages


@pytest.mark.django_db
def test_audit_accessibility_statement_initially_found():
    """Test audit statement initially found"""
    case: Case = Case.objects.create()
    audit: Audit = Audit.objects.create(case=case)

    assert audit.accessibility_statement_initially_found is False

    statement_page: StatementPage = StatementPage.objects.create(audit=audit)

    assert audit.accessibility_statement_initially_found is True

    statement_page.added_stage = StatementPage.AddedStage.TWELVE_WEEK
    statement_page.save()

    assert audit.accessibility_statement_initially_found is False


@pytest.mark.django_db
def test_audit_twelve_week_accessibility_statement_found():
    """Test audit statement found at twelve-week retest"""
    case: Case = Case.objects.create()
    audit: Audit = Audit.objects.create(case=case)

    assert audit.twelve_week_accessibility_statement_found is False

    statement_page: StatementPage = StatementPage.objects.create(
        audit=audit, added_stage=StatementPage.AddedStage.TWELVE_WEEK
    )

    assert audit.twelve_week_accessibility_statement_found is True

    statement_page.added_stage = StatementPage.AddedStage.INITIAL
    statement_page.save()

    assert audit.twelve_week_accessibility_statement_found is False


@pytest.mark.django_db
def test_audit_accessibility_statement_found():
    """Test audit statement found"""
    case: Case = Case.objects.create()
    audit: Audit = Audit.objects.create(case=case)

    assert audit.accessibility_statement_found is False

    statement_page: StatementPage = StatementPage.objects.create(
        audit=audit, url=STATEMENT_LINK
    )

    assert audit.accessibility_statement_found is True

    statement_page.is_deleted = True
    statement_page.save()

    assert audit.accessibility_statement_found is False


def test_statement_page_str():
    """
    Test the string representation of the statement page is the backup
    url or url.
    """
    statement_page: StatementPage = StatementPage()

    assert str(statement_page) == ""

    statement_page.backup_url = "backup"

    assert str(statement_page) == "backup"

    statement_page.url = "url"

    assert str(statement_page) == "url"


@pytest.mark.django_db
def test_latest_statement_link_found():
    """
    Test that the latest statement link is returned even when
    it is not on the latest statement page.
    """
    case: Case = Case.objects.create()
    audit: Audit = Audit.objects.create(case=case)
    early_statement_page: StatementPage = StatementPage.objects.create(audit=audit)
    StatementPage.objects.create(audit=audit)

    assert audit.latest_statement_link is None

    early_statement_page.url = STATEMENT_LINK
    early_statement_page.save()

    assert audit.latest_statement_link == STATEMENT_LINK


@pytest.mark.django_db
def test_all_retest_pages():
    """Test all_retest_pages for page returned by retest"""
    retest: Retest = create_retest_and_retest_check_results()
    retest_pages: QuerySet[RetestPage] = RetestPage.objects.filter(retest=retest)
    retest_page: RetestPage = retest_pages.first()
    page: Page = retest_page.page
    all_retest_pages_for_page: QuerySet[RetestPage] = RetestPage.objects.filter(
        page=page
    )

    assertQuerysetEqual(retest_page.all_retest_pages, all_retest_pages_for_page)


@pytest.mark.django_db
def test_statement_initially_found_using_overview_statement_check_results():
    """Tests an all the overview statement check results are 'Yes'"""
    audit: Audit = create_audit_and_statement_check_results()

    assert audit.statement_initially_found is False

    for statement_check_result in audit.overview_statement_check_results:
        statement_check_result.check_result_state = StatementCheckResult.Result.YES
        statement_check_result.save()

    assert audit.statement_initially_found is True


@pytest.mark.django_db
def test_statement_found_at_12_week_retest_using_overview_statement_check_results():
    """Tests an all the overview statement check results retest states are 'Yes'"""
    audit: Audit = create_audit_and_statement_check_results()

    assert audit.statement_found_at_12_week_retest is False

    for statement_check_result in audit.overview_statement_check_results:
        statement_check_result.retest_state = StatementCheckResult.Result.YES
        statement_check_result.save()

    assert audit.statement_found_at_12_week_retest is True


@pytest.mark.django_db
<<<<<<< HEAD
def test_retest_statement_check_results():
    """Test Retest.statement_check_results"""
    retest: Retest = create_retest_and_statement_check_results()
    retest_statement_check_results: QuerySet[
        RetestStatementCheckResult
    ] = RetestStatementCheckResult.objects.filter(retest=retest)

    assertQuerysetEqual(retest.statement_check_results, retest_statement_check_results)


@pytest.mark.django_db
def test_retest_failed_statement_check_results():
    """Test Retest.failed_statement_check_results"""
    retest: Retest = create_retest_and_statement_check_results()
    retest_failed_statement_check_results: QuerySet[
        RetestStatementCheckResult
    ] = RetestStatementCheckResult.objects.filter(
        retest=retest, check_result_state=StatementCheckResult.Result.NO
    )

    assertQuerysetEqual(
        retest.failed_statement_check_results, retest_failed_statement_check_results
    )


@pytest.mark.django_db
def test_retest_overview_statement_check_results():
    """Test Retest.overview_statement_check_results"""
    retest: Retest = create_retest_and_statement_check_results()
    retest_overview_statement_check_results: QuerySet[
        RetestStatementCheckResult
    ] = RetestStatementCheckResult.objects.filter(
        retest=retest, type=StatementCheck.Type.OVERVIEW
    )

    assertQuerysetEqual(
        retest.overview_statement_check_results, retest_overview_statement_check_results
    )


@pytest.mark.django_db
def test_retest_all_overview_statement_checks_have_passed():
    """Test Retest.all_overview_statement_checks_have_passed"""
    retest: Retest = create_retest_and_statement_check_results()

    assert retest.all_overview_statement_checks_have_passed is False

    retest_overview_statement_check_results: QuerySet[
        RetestStatementCheckResult
    ] = RetestStatementCheckResult.objects.filter(
        retest=retest, type=StatementCheck.Type.OVERVIEW
    )
    for (
        retest_overview_statement_check_result
    ) in retest_overview_statement_check_results:
        retest_overview_statement_check_result.check_result_state = (
            StatementCheckResult.Result.YES
        )
        retest_overview_statement_check_result.save()

    assert retest.all_overview_statement_checks_have_passed is True


@pytest.mark.django_db
def test_retest_website_statement_check_results():
    """Test Retest.website_statement_check_results"""
    retest: Retest = create_retest_and_statement_check_results()
    retest_website_statement_check_results: QuerySet[
        RetestStatementCheckResult
    ] = RetestStatementCheckResult.objects.filter(
        retest=retest, type=StatementCheck.Type.WEBSITE
    )

    assertQuerysetEqual(
        retest.website_statement_check_results, retest_website_statement_check_results
    )


@pytest.mark.django_db
def test_retest_compliance_statement_check_results():
    """Test Retest.compliance_statement_check_results"""
    retest: Retest = create_retest_and_statement_check_results()
    retest_compliance_statement_check_results: QuerySet[
        RetestStatementCheckResult
    ] = RetestStatementCheckResult.objects.filter(
        retest=retest, type=StatementCheck.Type.COMPLIANCE
    )

    assertQuerysetEqual(
        retest.compliance_statement_check_results,
        retest_compliance_statement_check_results,
    )


@pytest.mark.django_db
def test_retest_non_accessible_statement_check_results():
    """Test Retest.non_accessible_statement_check_results"""
    retest: Retest = create_retest_and_statement_check_results()
    retest_non_accessible_statement_check_results: QuerySet[
        RetestStatementCheckResult
    ] = RetestStatementCheckResult.objects.filter(
        retest=retest, type=StatementCheck.Type.NON_ACCESSIBLE
    )

    assertQuerysetEqual(
        retest.non_accessible_statement_check_results,
        retest_non_accessible_statement_check_results,
    )


@pytest.mark.django_db
def test_retest_preparation_statement_check_results():
    """Test Retest.preparation_statement_check_results"""
    retest: Retest = create_retest_and_statement_check_results()
    retest_preparation_statement_check_results: QuerySet[
        RetestStatementCheckResult
    ] = RetestStatementCheckResult.objects.filter(
        retest=retest, type=StatementCheck.Type.PREPARATION
    )

    assertQuerysetEqual(
        retest.preparation_statement_check_results,
        retest_preparation_statement_check_results,
    )


@pytest.mark.django_db
def test_retest_feedback_statement_check_results():
    """Test Retest.feedback_statement_check_results"""
    retest: Retest = create_retest_and_statement_check_results()
    retest_feedback_statement_check_results: QuerySet[
        RetestStatementCheckResult
    ] = RetestStatementCheckResult.objects.filter(
        retest=retest, type=StatementCheck.Type.FEEDBACK
    )

    assertQuerysetEqual(
        retest.feedback_statement_check_results,
        retest_feedback_statement_check_results,
    )


@pytest.mark.django_db
def test_retest_custom_statement_check_results():
    """Test Retest.custom_statement_check_results"""
    retest: Retest = create_retest_and_statement_check_results()
    retest_custom_statement_check_results: QuerySet[
        RetestStatementCheckResult
    ] = RetestStatementCheckResult.objects.filter(
        retest=retest, type=StatementCheck.Type.CUSTOM
    )

    assertQuerysetEqual(
        retest.custom_statement_check_results,
        retest_custom_statement_check_results,
    )


@pytest.mark.django_db
def test_retest_statement_check_results_str():
    """Test RetestStatementCheckResult.__str__()"""
    case: Case = Case.objects.create()
    retest: Retest = Retest.objects.create(case=case)
    retest_statement_check_result: RetestStatementCheckResult = (
        RetestStatementCheckResult.objects.create(retest=retest)
    )

    assert retest_statement_check_result.__str__() == "Retest #1 | Custom"

    statement_check: StatementCheck = StatementCheck.objects.get(
        id=ACCESSIBILITY_PAGE_STATEMENT_CHECK_ID
    )
    retest_statement_check_result.statement_check = statement_check
    retest_statement_check_result.save()

    assert (
        retest_statement_check_result.__str__()
        == "Retest #1 | Is there an accessibility page?: An accessibility page is found on the website (Statement overview)"
    )


@pytest.mark.django_db
def test_retest_statement_check_results_label():
    """Test RetestStatementCheckResult.label"""
    case: Case = Case.objects.create()
    retest: Retest = Retest.objects.create(case=case)
    retest_statement_check_result: RetestStatementCheckResult = (
        RetestStatementCheckResult.objects.create(retest=retest)
    )

    assert retest_statement_check_result.label == "Custom"

    statement_check: StatementCheck = StatementCheck.objects.get(
        id=ACCESSIBILITY_PAGE_STATEMENT_CHECK_ID
    )
    retest_statement_check_result.statement_check = statement_check
    retest_statement_check_result.save()

    assert retest_statement_check_result.label == "Is there an accessibility page?"
=======
def test_check_result_matching_wcag_with_retest_notes_check_results():
    """
    Test CheckResult.matching_wcag_with_retest_notes_check_results returns other
    check results on the other pages with the same WCAG definition and retest notes
    """
    wcag_definition: WcagDefinition = WcagDefinition.objects.create(
        type=WcagDefinition.Type.AXE, name=WCAG_TYPE_AXE_NAME
    )
    case: Case = Case.objects.create()
    audit: Audit = Audit.objects.create(case=case)
    home_page: Page = Page.objects.create(audit=audit, page_type=Page.Type.HOME)
    contact_page: Page = Page.objects.create(audit=audit, page_type=Page.Type.CONTACT)
    coronavirus_page: Page = Page.objects.create(
        audit=audit, page_type=Page.Type.CORONAVIRUS
    )
    first_check_result: CheckResult = CheckResult.objects.create(
        audit=audit,
        page=home_page,
        check_result_state=CheckResult.Result.ERROR,
        retest_state=CheckResult.RetestResult.NOT_FIXED,
        type=wcag_definition.type,
        wcag_definition=wcag_definition,
    )
    second_check_result: CheckResult = CheckResult.objects.create(
        audit=audit,
        page=contact_page,
        check_result_state=CheckResult.Result.ERROR,
        retest_state=CheckResult.RetestResult.NOT_FIXED,
        type=wcag_definition.type,
        wcag_definition=wcag_definition,
        retest_notes="Sample note",
    )
    third_check_result: CheckResult = CheckResult.objects.create(
        audit=audit,
        page=coronavirus_page,
        check_result_state=CheckResult.Result.ERROR,
        retest_state=CheckResult.RetestResult.NOT_FIXED,
        type=wcag_definition.type,
        wcag_definition=wcag_definition,
        retest_notes="Another note",
    )

    assert first_check_result.matching_wcag_with_retest_notes_check_results.count() == 2
    assert (
        first_check_result.matching_wcag_with_retest_notes_check_results.first()
        == second_check_result
    )
    assert (
        first_check_result.matching_wcag_with_retest_notes_check_results.last()
        == third_check_result
    )
>>>>>>> 0b316f6f
<|MERGE_RESOLUTION|>--- conflicted
+++ resolved
@@ -1539,7 +1539,6 @@
 
 
 @pytest.mark.django_db
-<<<<<<< HEAD
 def test_retest_statement_check_results():
     """Test Retest.statement_check_results"""
     retest: Retest = create_retest_and_statement_check_results()
@@ -1739,7 +1738,9 @@
     retest_statement_check_result.save()
 
     assert retest_statement_check_result.label == "Is there an accessibility page?"
-=======
+
+
+@pytest.mark.django_db
 def test_check_result_matching_wcag_with_retest_notes_check_results():
     """
     Test CheckResult.matching_wcag_with_retest_notes_check_results returns other
@@ -1790,5 +1791,4 @@
     assert (
         first_check_result.matching_wcag_with_retest_notes_check_results.last()
         == third_check_result
-    )
->>>>>>> 0b316f6f
+    )