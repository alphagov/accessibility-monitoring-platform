"""
Tests for cases models
"""
from datetime import date, datetime, timezone
from typing import List, Optional
from unittest.mock import Mock, patch

import pytest
from django.db.models.query import QuerySet
from pytest_django.asserts import assertQuerysetEqual

from ...cases.models import Case
from ...common.models import Boolean
from ..models import (
    ArchiveAccessibilityStatementCheck,
    Audit,
    CheckResult,
    Page,
    Retest,
    RetestCheckResult,
    RetestPage,
    StatementCheck,
    StatementCheckResult,
    StatementPage,
    WcagDefinition,
)

PAGE_NAME = "Page name"
WCAG_TYPE_AXE_NAME: str = "Axe WCAG"
WCAG_TYPE_MANUAL_NAME: str = "Manual WCAG"
WCAG_TYPE_PDF_NAME: str = "PDF WCAG"
WCAG_DESCRIPTION: str = "WCAG definition description"
DATETIME_AUDIT_UPDATED: datetime = datetime(2021, 9, 20, tzinfo=timezone.utc)
DATETIME_PAGE_UPDATED: datetime = datetime(2021, 9, 22, tzinfo=timezone.utc)
DATETIME_CHECK_RESULT_UPDATED: datetime = datetime(2021, 9, 24, tzinfo=timezone.utc)
INITIAL_NOTES: str = "Initial notes"
FINAL_NOTES: str = "Final notes"
INCOMPLETE_DEADLINE_TEXT: str = "Incomplete deadline text"
INSUFFICIENT_DEADLINE_TEXT: str = "Insufficient deadline text"
ERROR_NOTES: str = "Error notes"
STATEMENT_LINK: str = "https://example.com/accessibility-statement"


def create_retest_and_retest_check_results(case: Optional[Case] = None):
    """Create retest and associated data"""
    wcag_definition: WcagDefinition = WcagDefinition.objects.create(
        type=WcagDefinition.Type.AXE, name=WCAG_TYPE_AXE_NAME
    )
    if case is None:
        case: Case = Case.objects.create()
        audit: Audit = Audit.objects.create(case=case)
        home_page: Page = Page.objects.create(audit=audit, page_type=Page.Type.HOME)
        statement_page: Page = Page.objects.create(
            audit=audit, page_type=Page.Type.STATEMENT
        )
        home_page_check_result: CheckResult = CheckResult.objects.create(
            audit=audit,
            page=home_page,
            check_result_state=CheckResult.Result.ERROR,
            retest_state=CheckResult.RetestResult.NOT_FIXED,
            type=wcag_definition.type,
            wcag_definition=wcag_definition,
        )
        statement_page_check_result: CheckResult = CheckResult.objects.create(
            audit=audit,
            page=statement_page,
            check_result_state=CheckResult.Result.NO_ERROR,
            type=wcag_definition.type,
            wcag_definition=wcag_definition,
        )

        retest: Retest = Retest.objects.create(case=case)
        home_retest_page: RetestPage = RetestPage.objects.create(
            retest=retest,
            page=home_page,
        )
        statement_retest_page: RetestPage = RetestPage.objects.create(
            retest=retest,
            page=statement_page,
        )
        RetestCheckResult.objects.create(
            retest=retest,
            retest_page=home_retest_page,
            check_result=home_page_check_result,
            retest_state=CheckResult.RetestResult.NOT_FIXED,
        )
        RetestCheckResult.objects.create(
            retest=retest,
            retest_page=statement_retest_page,
            check_result=statement_page_check_result,
            retest_state=CheckResult.RetestResult.FIXED,
        )
        return retest
    else:
        last_retest: Retest = Retest.objects.filter(case=case).first()
        new_retest: Retest = Retest.objects.create(case=case)
        for last_retest_page in last_retest.retestpage_set.all():
            new_retest_page = RetestPage.objects.create(
                retest=new_retest,
                page=last_retest_page.page,
            )
            for (
                last_retest_check_result
            ) in last_retest_page.retestcheckresult_set.all():
                RetestCheckResult.objects.create(
                    retest=new_retest,
                    retest_page=new_retest_page,
                    check_result=last_retest_check_result.check_result,
                )
        return new_retest


def create_audit_and_pages() -> Audit:
    """Create an audit with all types of page"""
    case: Case = Case.objects.create()
    audit: Audit = Audit.objects.create(case=case)
    for page_type in [
        Page.Type.EXTRA,
        Page.Type.HOME,
        Page.Type.CONTACT,
        Page.Type.STATEMENT,
        Page.Type.PDF,
        Page.Type.FORM,
    ]:
        Page.objects.create(audit=audit, page_type=page_type)
    Page.objects.create(audit=audit, page_type=Page.Type.EXTRA, is_deleted=True)
    return audit


def create_audit_and_statement_check_results() -> Audit:
    """Create an audit with all types of statement checks"""
    case: Case = Case.objects.create()
    audit: Audit = Audit.objects.create(case=case)
    for count, statement_check in enumerate(StatementCheck.objects.all()):
        check_result_state: str = (
            StatementCheckResult.Result.NO
            if count % 2 == 0
            else StatementCheckResult.Result.YES
        )
        StatementCheckResult.objects.create(
            audit=audit,
            type=statement_check.type,
            statement_check=statement_check,
            check_result_state=check_result_state,
        )
    StatementCheckResult.objects.create(
        audit=audit,
        report_comment="Custom statement issue",
    )
    return audit


def create_audit_and_check_results() -> Audit:
    """Create an audit with failed check results"""
    html_wcag_definitions: List[WcagDefinition] = [
        WcagDefinition.objects.create(
            type=WcagDefinition.Type.AXE, name=WCAG_TYPE_AXE_NAME
        ),
        WcagDefinition.objects.create(
            type=WcagDefinition.Type.MANUAL, name=WCAG_TYPE_MANUAL_NAME
        ),
    ]
    pdf_wcag_definition: WcagDefinition = WcagDefinition.objects.create(
        type=WcagDefinition.Type.PDF, name=WCAG_TYPE_PDF_NAME
    )

    audit: Audit = create_audit_and_pages()
    pages: QuerySet[Page] = audit.page_audit.all()

    for page in pages:
        check_result_state: str = (
            CheckResult.Result.ERROR
            if page.page_type in [Page.Type.HOME, Page.Type.PDF]
            else CheckResult.Result.NO_ERROR
        )
        if page.page_type == Page.Type.PDF:
            CheckResult.objects.create(
                audit=audit,
                page=page,
                check_result_state=check_result_state,
                type=pdf_wcag_definition.type,
                wcag_definition=pdf_wcag_definition,
            )
        else:
            for wcag_definition in html_wcag_definitions:
                CheckResult.objects.create(
                    audit=audit,
                    page=page,
                    check_result_state=check_result_state,
                    type=wcag_definition.type,
                    wcag_definition=wcag_definition,
                    notes=ERROR_NOTES,
                )

    return audit


@pytest.mark.django_db
def test_audit_every_pages_returns_all_pages():
    """
    Deleted and pages which were not found are also excluded.
    """
    audit: Audit = create_audit_and_pages()

    assert len(audit.every_page) == 6


@pytest.mark.django_db
def test_audit_every_pages_returns_pdf_and_statement_last():
    """Statement page returned last. PDF page second-last"""
    audit: Audit = create_audit_and_pages()

    assert audit.every_page.last().page_type == Page.Type.STATEMENT
    assert list(audit.every_page)[-2].page_type == Page.Type.PDF


@pytest.mark.django_db
def test_page_get_absolute_url():
    """
    Test Page.get_absolute_url is as expected
    """
    audit: Audit = create_audit_and_pages()
    page: Page = audit.accessibility_statement_page

    assert page.get_absolute_url() == f"/audits/pages/{page.id}/edit-audit-page-checks/"


@pytest.mark.django_db
def test_page_str():
    """
    Test Page.__str__ is as expected
    """
    audit: Audit = create_audit_and_pages()
    page: Page = audit.accessibility_statement_page

    assert page.__str__() == "Accessibility statement"


@pytest.mark.django_db
def test_audit_testable_pages_returns_expected_page():
    """
    Deleted, not found and pages without URLs excluded.
    """
    audit: Audit = create_audit_and_pages()
    testable_page: Page = Page.objects.create(
        audit=audit, page_type=Page.Type.HOME, url="https://example.com"
    )
    Page.objects.create(
        audit=audit,
        page_type=Page.Type.HOME,
        url="https://example.com",
        not_found="yes",
    )

    assert len(audit.testable_pages) == 1
    assert audit.testable_pages[0].id == testable_page.id


@pytest.mark.django_db
def test_page_string():
    """
    Test Page string is name if present otherwise type
    """
    audit: Audit = create_audit_and_pages()
    page: Page = audit.every_page[0]

    assert str(page) == "Additional"

    page.name = PAGE_NAME

    assert str(page) == PAGE_NAME


@pytest.mark.django_db
def test_page_anchor():
    """
    Test Page anchor string
    """
    audit: Audit = create_audit_and_pages()
    page: Page = audit.every_page[0]

    assert page.anchor == f"test-page-{page.id}"


@pytest.mark.django_db
def test_audit_failed_check_results_returns_only_failed_checks():
    """
    Test failed_check_results attribute of audit returns only check results where failed is "yes".
    """
    audit: Audit = create_audit_and_check_results()

    assert len(audit.failed_check_results) == 3
    assert (
        len(
            [
                check
                for check in audit.failed_check_results
                if check.check_result_state == CheckResult.Result.ERROR
            ]
        )
        == 3
    )


@pytest.mark.django_db
def test_audit_failed_check_results_for_deleted_page_not_returned():
    """
    Test failed_check_results attribute of audit returns only check results where failed is "yes"
    and associated page has not been deleted.
    """
    audit: Audit = create_audit_and_check_results()

    assert len(audit.failed_check_results) == 3

    page: Page = Page.objects.get(audit=audit, page_type=Page.Type.PDF)
    page.is_deleted = True
    page.save()

    assert len(audit.failed_check_results) == 2


@pytest.mark.django_db
def test_audit_failed_check_results_for_missing_page_not_returned():
    """
    Test failed_check_results attribute of audit returns only check results
    where retest page missing is not set.
    """
    audit: Audit = create_audit_and_check_results()

    assert len(audit.failed_check_results) == 3

    page: Page = Page.objects.get(audit=audit, page_type=Page.Type.PDF)
    page.retest_page_missing_date = date.today()
    page.save()

    assert len(audit.failed_check_results) == 2


@pytest.mark.django_db
def test_audit_accessibility_state_ment_page_returns_page():
    """
    Accessibility Statement page returned
    """
    audit: Audit = create_audit_and_pages()
    page: Page = Page.objects.get(audit=audit, page_type=Page.Type.STATEMENT)

    assert audit.accessibility_statement_page == page


@pytest.mark.django_db
def test_page_all_check_results_returns_check_results():
    """
    Test all_check_results attribute of page returns expected check results.
    """
    audit: Audit = create_audit_and_check_results()
    home_page: Page = Page.objects.get(audit=audit, page_type=Page.Type.HOME)

    assert len(home_page.all_check_results) == 2
    assert home_page.all_check_results[0].type == WcagDefinition.Type.AXE
    assert home_page.all_check_results[1].type == WcagDefinition.Type.MANUAL


@pytest.mark.django_db
def test_page_all_check_results_returns_pdf_check_results_last():
    """
    Test all_check_results attribute of page returns PDF-page check results last.
    """
    audit: Audit = create_audit_and_check_results()

    assert len(audit.failed_check_results) == 3
    assert audit.failed_check_results.last().page.page_type == Page.Type.PDF


@pytest.mark.django_db
def test_check_result_returns_id_and_fields_for_retest():
    """
    Test check_result attribute of dict_for_retest returns id and fields for retest form.
    """
    audit: Audit = create_audit_and_check_results()
    home_page: Page = Page.objects.get(audit=audit, page_type=Page.Type.HOME)
    check_result: CheckResult = home_page.all_check_results[0]

    assert check_result.dict_for_retest == {
        "id": check_result.id,
        "retest_state": CheckResult.RetestResult.NOT_RETESTED,
        "retest_notes": "",
    }


def test_wcag_definition_strings():
    """
    Test WCAG definitions return expected string values.
    """
    wcag_definition: WcagDefinition = WcagDefinition(
        type=WcagDefinition.Type.PDF, name=WCAG_TYPE_PDF_NAME
    )
    assert str(wcag_definition) == f"{WCAG_TYPE_PDF_NAME} (PDF)"

    wcag_definition_with_description: WcagDefinition = WcagDefinition(
        type=WcagDefinition.Type.PDF,
        name=WCAG_TYPE_PDF_NAME,
        description=WCAG_DESCRIPTION,
    )
    assert (
        str(wcag_definition_with_description)
        == f"{WCAG_TYPE_PDF_NAME}: {WCAG_DESCRIPTION} (PDF)"
    )


@pytest.mark.django_db
def test_wcag_definition_start_end_date_range():
    """
    Test that an WCAG definition within a date range returned.
    """
    WcagDefinition.objects.all().delete()
    past_date: date = date(2020, 1, 1)
    current_date: date = date(2023, 1, 1)
    future_date: date = date(2024, 1, 1)
    wcag_definition: WcagDefinition = WcagDefinition.objects.create()
    WcagDefinition.objects.create(date_end=past_date)
    WcagDefinition.objects.create(date_start=future_date)

    assert WcagDefinition.objects.all().count() == 3

    assert WcagDefinition.objects.on_date(current_date).count() == 1

    assert WcagDefinition.objects.on_date(current_date).first() == wcag_definition


@pytest.mark.django_db
def test_accessibility_statement_initially_found():
    """
    Test that an accessibility statement was initially found.
    """
    case: Case = Case.objects.create()
    audit: Audit = Audit.objects.create(case=case)

    # No page
    assert audit.accessibility_statement_initially_found is False

    statement_page: StatementPage = StatementPage.objects.create(audit=audit)

    # Not found flag not set
    assert audit.accessibility_statement_initially_found is True

    statement_page.added_stage = StatementPage.AddedStage.TWELVE_WEEK
    statement_page.save()

    # Not found flag set
    assert audit.accessibility_statement_initially_found is False


@pytest.mark.django_db
def test_accessibility_statement_found():
    """
    Test that an accessibility statement was found.
    """
    audit: Audit = create_audit_and_pages()
    statement_page: StatementPage = StatementPage.objects.create(
        audit=audit, url=STATEMENT_LINK
    )

    assert audit.accessibility_statement_found is True

    statement_page.added_stage = StatementPage.AddedStage.TWELVE_WEEK
    statement_page.save()

    assert audit.accessibility_statement_found is True


@pytest.mark.django_db
def test_audit_updated_updated():
    """Test the audit updated field is updated"""
    case: Case = Case.objects.create()
    audit: Audit = Audit.objects.create(case=case)

    with patch("django.utils.timezone.now", Mock(return_value=DATETIME_AUDIT_UPDATED)):
        audit.save()

    assert audit.updated == DATETIME_AUDIT_UPDATED


@pytest.mark.django_db
def test_page_updated_updated():
    """Test the page updated field is updated"""
    case: Case = Case.objects.create()
    audit: Audit = Audit.objects.create(case=case)
    page: Page = Page.objects.create(audit=audit)

    with patch("django.utils.timezone.now", Mock(return_value=DATETIME_PAGE_UPDATED)):
        page.save()

    assert page.updated == DATETIME_PAGE_UPDATED


@pytest.mark.django_db
def test_check_result_updated_updated():
    """Test the check result updated field is updated"""
    case: Case = Case.objects.create()
    audit: Audit = Audit.objects.create(case=case)
    page: Page = Page.objects.create(audit=audit)
    wcag_definition: WcagDefinition = WcagDefinition.objects.create(
        type=WcagDefinition.Type.AXE
    )
    check_result: CheckResult = CheckResult.objects.create(
        audit=audit,
        page=page,
        type=WcagDefinition.Type.AXE,
        wcag_definition=wcag_definition,
    )
    with patch(
        "django.utils.timezone.now", Mock(return_value=DATETIME_CHECK_RESULT_UPDATED)
    ):
        check_result.save()

    assert check_result.updated == DATETIME_CHECK_RESULT_UPDATED


def test_accessibility_statement_check():
    """
    Test that an accessibility statement check has the expected attributes.
    """
    audit: Audit = Audit(
        archive_scope_notes=INITIAL_NOTES, archive_audit_retest_scope_notes=FINAL_NOTES
    )

    accessibility_statement_check: ArchiveAccessibilityStatementCheck = (
        ArchiveAccessibilityStatementCheck(field_name_prefix="scope", audit=audit)
    )

    assert accessibility_statement_check.field_name_prefix == "scope"
    assert accessibility_statement_check.valid_values == ["present"]
    assert accessibility_statement_check.label == "Scope"
    assert accessibility_statement_check.initial_state == "not-present"
    assert accessibility_statement_check.initial_state_display == "Not included"
    assert accessibility_statement_check.initial_notes == INITIAL_NOTES
    assert accessibility_statement_check.final_state == "not-present"
    assert accessibility_statement_check.final_state_display == "Not included"
    assert accessibility_statement_check.final_notes == FINAL_NOTES
    assert accessibility_statement_check.initially_invalid is True
    assert accessibility_statement_check.finally_fixed is False
    assert accessibility_statement_check.finally_invalid is True


@pytest.mark.parametrize(
    "audit_field_name, audit_field_value, expected_value",
    [
        ("archive_scope_state", "present", False),
        ("archive_scope_state", "not-present", True),
        ("archive_scope_state", "incomplete", True),
        ("archive_scope_state", "other", True),
    ],
)
def test_accessibility_statement_check_initially_valid(
    audit_field_name, audit_field_value, expected_value
):
    """
    Test that an accessibility statement check has the expected value for
    initially invalid.
    """
    audit: Audit = Audit()
    setattr(audit, audit_field_name, audit_field_value)

    accessibility_statement_check: ArchiveAccessibilityStatementCheck = (
        ArchiveAccessibilityStatementCheck(field_name_prefix="scope", audit=audit)
    )

    assert accessibility_statement_check.initially_invalid == expected_value


@pytest.mark.parametrize(
    "audit_field_name, audit_field_value, expected_value",
    [
        ("archive_audit_retest_scope_state", "present", True),
        ("archive_audit_retest_scope_state", "not-present", False),
        ("archive_audit_retest_scope_state", "incomplete", False),
        ("archive_audit_retest_scope_state", "other", False),
    ],
)
def test_accessibility_statement_check_finally_fixed(
    audit_field_name, audit_field_value, expected_value
):
    """
    Test that an accessibility statement check has the expected value for
    finally fixed.
    """
    audit: Audit = Audit()
    setattr(audit, audit_field_name, audit_field_value)

    accessibility_statement_check: ArchiveAccessibilityStatementCheck = (
        ArchiveAccessibilityStatementCheck(field_name_prefix="scope", audit=audit)
    )

    assert accessibility_statement_check.finally_fixed == expected_value


@pytest.mark.parametrize(
    "audit_field_name, audit_field_value, expected_value",
    [
        ("archive_audit_retest_scope_state", "present", False),
        ("archive_audit_retest_scope_state", "not-present", True),
        ("archive_audit_retest_scope_state", "incomplete", True),
        ("archive_audit_retest_scope_state", "other", True),
    ],
)
def test_accessibility_statement_check_finally_invalid(
    audit_field_name, audit_field_value, expected_value
):
    """
    Test that an accessibility statement check has the expected value for
    finally invalid.
    """
    audit: Audit = Audit()
    setattr(audit, audit_field_name, audit_field_value)

    accessibility_statement_check: ArchiveAccessibilityStatementCheck = (
        ArchiveAccessibilityStatementCheck(field_name_prefix="scope", audit=audit)
    )

    assert accessibility_statement_check.finally_invalid == expected_value


@pytest.mark.django_db
def test_audit_fixed_check_results():
    """
    Test that fixed_check_results returns the expected values.
    """
    audit: Audit = create_audit_and_check_results()

    assert audit.fixed_check_results.count() == 0

    home_page: Page = Page.objects.get(audit=audit, page_type=Page.Type.HOME)
    check_result: CheckResult = home_page.all_check_results[0]
    check_result.retest_state = CheckResult.RetestResult.FIXED
    check_result.save()

    updated_audit: Audit = Audit.objects.get(id=audit.id)

    assert updated_audit.fixed_check_results.count() == 1
    assert updated_audit.fixed_check_results[0].id == check_result.id


@pytest.mark.django_db
def test_audit_unfixed_check_results():
    """
    Test that unfixed_check_results returns the expected values.
    """
    audit: Audit = create_audit_and_check_results()

    assert audit.unfixed_check_results.count() == 3

    check_result: CheckResult = audit.unfixed_check_results[0]
    check_result.retest_state = CheckResult.RetestResult.FIXED
    check_result.save()

    updated_audit: Audit = Audit.objects.get(id=audit.id)

    assert updated_audit.unfixed_check_results.count() == 2


def test_audit_accessibility_statement_checks():
    """
    Test that an audit has the expected accessibility statement checks.
    """
    audit: Audit = Audit()

    assert len(audit.accessibility_statement_checks) == 13

    for count, field_name_prefix in enumerate(
        Audit.ARCHIVE_ACCESSIBILITY_STATEMENT_CHECK_PREFIXES
    ):
        assert (
            audit.accessibility_statement_checks[count].field_name_prefix
            == field_name_prefix
        )


def test_audit_accessibility_statement_initially_invalid_count():
    """
    Test that an audit has the expected number of initially invalid
    accessibility statement checks.
    """
    audit: Audit = Audit()

    assert audit.accessibility_statement_initially_invalid_checks_count == 12

    audit.archive_scope_state = Audit.Scope.PRESENT

    assert audit.accessibility_statement_initially_invalid_checks_count == 11


def test_audit_accessibility_statement_fixed_count():
    """
    Test that an audit has the expected number of fixed accessibility statement
    checks.
    """
    audit: Audit = Audit()

    assert audit.fixed_accessibility_statement_checks_count == 0

    audit.archive_audit_retest_scope_state = Audit.Scope.PRESENT

    assert audit.fixed_accessibility_statement_checks_count == 1


def test_audit_accessibility_statement_finally_invalid():
    """
    Test that an audit has the expected finally invalid accessibility statement
    checks.
    """
    audit: Audit = Audit()

    assert len(audit.finally_invalid_accessibility_statement_checks) == 12

    audit.archive_audit_retest_scope_state = Audit.Scope.PRESENT

    assert len(audit.finally_invalid_accessibility_statement_checks) == 11


def test_statement_check_str():
    """Tests an StatementCheck __str__ contains the expected string"""
    statement_check: StatementCheck = StatementCheck(label="Label")

    assert statement_check.__str__() == "Label (Custom statement issues)"

    statement_check.success_criteria = "Success criteria"

    assert (
        statement_check.__str__() == "Label: Success criteria (Custom statement issues)"
    )


@pytest.mark.django_db
def test_statement_check_results_str():
    """Tests an StatementCheckResult __str__ contains the expected string"""
    audit: Audit = create_audit_and_statement_check_results()
    statement_check_result: StatementCheckResult = (
        audit.overview_statement_check_results.first()
    )

    assert (
        statement_check_result.__str__()
        == f"{audit} | {statement_check_result.statement_check}"
    )

    custom_statement_check_result: StatementCheckResult = (
        audit.custom_statement_check_results.first()
    )

    assert custom_statement_check_result.__str__() == f"{audit} | Custom"


@pytest.mark.django_db
def test_audit_statement_check_results():
    """
    Tests an audit.statement_check_results contains the matching statement check
    results.
    """
    audit: Audit = create_audit_and_statement_check_results()
    statement_check_results: StatementCheckResult = StatementCheckResult.objects.filter(
        audit=audit
    )

    assertQuerysetEqual(audit.statement_check_results, statement_check_results)


@pytest.mark.django_db
def test_audit_uses_statement_checks():
    """
    Tests an audit.uses_statement_checks shows if statement check results exist
    """
    case: Case = Case.objects.create()
    audit: Audit = Audit.objects.create(case=case)

    assert audit.uses_statement_checks is False

    audit: Audit = create_audit_and_statement_check_results()

    assert audit.uses_statement_checks is True


@pytest.mark.parametrize(
    "type, attr",
    [
        ("overview", "overview"),
        ("website", "website"),
        ("compliance", "compliance"),
        ("non-accessible", "non_accessible"),
        ("preparation", "preparation"),
        ("feedback", "feedback"),
        ("custom", "custom"),
    ],
)
@pytest.mark.django_db
def test_audit_specific_statement_check_results(type, attr):
    """
    Tests specific audit statement_check_results property contains the matching
    statement check results.
    """
    audit: Audit = create_audit_and_statement_check_results()
    statement_check_results: StatementCheckResult = StatementCheckResult.objects.filter(
        audit=audit, type=type
    )

    assertQuerysetEqual(
        getattr(audit, f"{attr}_statement_check_results"),
        statement_check_results,
    )


@pytest.mark.django_db
def test_audit_overview_statement_checks_complete():
    """Tests audit overview_statement_checks_complete property"""
    audit: Audit = create_audit_and_statement_check_results()

    assert audit.overview_statement_checks_complete is True

    for statement_check_result in audit.overview_statement_check_results:
        statement_check_result.check_result_state = (
            StatementCheckResult.Result.NOT_TESTED
        )
        statement_check_result.save()
        break

    assert audit.overview_statement_checks_complete is False


@pytest.mark.django_db
def test_audit_failed_statement_check_results():
    """
    Tests an audit.failed_statement_check_results contains the failed statement
    check results.
    """
    audit: Audit = create_audit_and_statement_check_results()
    failed_statement_check_results: StatementCheckResult = (
        StatementCheckResult.objects.filter(
            audit=audit, check_result_state=StatementCheckResult.Result.NO
        )
    )

    assertQuerysetEqual(
        audit.failed_statement_check_results, failed_statement_check_results
    )


@pytest.mark.parametrize(
    "type, attr",
    [
        ("overview", "overview"),
        ("website", "website"),
        ("compliance", "compliance"),
        ("non-accessible", "non_accessible"),
        ("preparation", "preparation"),
        ("feedback", "feedback"),
        ("custom", "custom"),
    ],
)
@pytest.mark.django_db
def test_audit_contains_specific_outstanding_statement_check_results(type, attr):
    """
    Tests audit contains specific statement check results.
    """
    audit: Audit = create_audit_and_statement_check_results()
    failed_statement_check_results: StatementCheckResult = (
        StatementCheckResult.objects.filter(
            audit=audit, type=type, check_result_state=StatementCheckResult.Result.NO
        )
    )

    assertQuerysetEqual(
        getattr(audit, f"{attr}_outstanding_statement_check_results"),
        failed_statement_check_results,
    )


@pytest.mark.django_db
def test_audit_outstanding_statement_check_results_includes_new_failures():
    """
    Tests specific audit outstanding_statement_check_results property contains any
    errors found for the first time on 12-week retest.
    """
    audit: Audit = create_audit_and_statement_check_results()
    untested_statement_check_result: StatementCheckResult = (
        StatementCheckResult.objects.filter(
            audit=audit, check_result_state=StatementCheckResult.Result.NOT_TESTED
        ).first()
    )
    untested_statement_check_result.retest_state = StatementCheckResult.Result.NO
    untested_statement_check_result.save()

    assert untested_statement_check_result in audit.outstanding_statement_check_results


@pytest.mark.django_db
def test_audit_statement_check_result_statement_found():
    """
    Tests an audit.statement_check_result_statement_found shows if all
    overview statement checks have passed
    """
    audit: Audit = create_audit_and_statement_check_results()

    assert audit.statement_check_result_statement_found is False

    for statement_check_result in audit.overview_statement_check_results:
        statement_check_result.check_result_state = StatementCheckResult.Result.YES
        statement_check_result.save()

    assert audit.statement_check_result_statement_found is True


@pytest.mark.django_db
def test_audit_all_overview_statement_checks_have_passed():
    """
    Tests an audit.all_overview_statement_checks_have_passed shows if all
    statement check results have passed on test or retest
    """
    audit: Audit = create_audit_and_statement_check_results()

    assert audit.all_overview_statement_checks_have_passed is False

    overview_statement_check_results: StatementCheckResult = (
        StatementCheckResult.objects.filter(
            audit=audit,
            type=StatementCheck.Type.OVERVIEW,
        )
    )
    for statement_check_result in overview_statement_check_results:
        statement_check_result.check_result_state = StatementCheckResult.Result.YES
        statement_check_result.save()

    assert audit.all_overview_statement_checks_have_passed is True

    for statement_check_result in overview_statement_check_results:
        statement_check_result.check_result_state = StatementCheckResult.Result.NO
        statement_check_result.save()

    assert audit.all_overview_statement_checks_have_passed is False

    for statement_check_result in overview_statement_check_results:
        statement_check_result.retest_state = StatementCheckResult.Result.YES
        statement_check_result.save()

    assert audit.all_overview_statement_checks_have_passed is True


@pytest.mark.django_db
def test_all_overview_statement_checks_have_passed():
    """
    Tests an audit has all statement checks on overview set to yes.
    """
    audit: Audit = create_audit_and_statement_check_results()
    overview_statement_check_results: StatementCheckResult = (
        StatementCheckResult.objects.filter(
            audit=audit,
            type=StatementCheck.Type.OVERVIEW,
        )
    )

    assert audit.all_overview_statement_checks_have_passed is False

    for overview_statement_check_result in overview_statement_check_results:
        overview_statement_check_result.check_result_state = (
            StatementCheckResult.Result.YES
        )
        overview_statement_check_result.save()

    audit_from_db: Audit = Audit.objects.get(id=audit.id)

    assert audit_from_db.all_overview_statement_checks_have_passed is True


def test_report_accessibility_issues():
    """Test the accessibility issues includes user-edited text"""
    audit: Audit = Audit(
        archive_accessibility_statement_deadline_not_complete_wording=INCOMPLETE_DEADLINE_TEXT,
        archive_accessibility_statement_deadline_not_sufficient_wording=INSUFFICIENT_DEADLINE_TEXT,
    )

    assert audit.report_accessibility_issues == []

    audit.archive_accessibility_statement_deadline_not_complete = Boolean.YES

    assert audit.report_accessibility_issues == [INCOMPLETE_DEADLINE_TEXT]

    audit.archive_accessibility_statement_deadline_not_sufficient = Boolean.YES

    assert audit.report_accessibility_issues == [
        INCOMPLETE_DEADLINE_TEXT,
        INSUFFICIENT_DEADLINE_TEXT,
    ]


@pytest.mark.parametrize(
    "type, attr",
    [
        ("overview", "overview"),
        ("website", "website"),
        ("compliance", "compliance"),
        ("non-accessible", "non_accessible"),
        ("preparation", "preparation"),
        ("feedback", "feedback"),
        ("custom", "custom"),
    ],
)
@pytest.mark.django_db
def test_audit_specific_outstanding_statement_check_results(type, attr):
    """
    Tests specific audit outstanding_statement_check_results property contains
    the expected statement check results.
    """
    case: Case = Case.objects.create()
    audit: Audit = Audit.objects.create(case=case)
    statement_check: StatementCheck = StatementCheck.objects.filter(type=type).first()
    statement_check_result: StatementCheckResult = StatementCheckResult.objects.create(
        audit=audit,
        type=type,
        statement_check=statement_check,
    )
    attr_name: str = f"{attr}_outstanding_statement_check_results"

    assert getattr(audit, attr_name).exists() is False
    assert audit.outstanding_statement_check_results.count() == 0

    statement_check_result.check_result_state = StatementCheckResult.Result.NO
    statement_check_result.save()

    assert getattr(audit, attr_name).exists() is True
    assert getattr(audit, attr_name).first() == statement_check_result
    assert audit.outstanding_statement_check_results.count() == 1

    statement_check_result.retest_state = StatementCheckResult.Result.YES
    statement_check_result.save()

    assert getattr(audit, attr_name).exists() is False
    assert audit.outstanding_statement_check_results.count() == 0


@pytest.mark.django_db
def test_fixed_statement_checks_are_returned():
    """
    Tests fixed statement checks are those which initially failed but
    passed on a retest.
    """
    audit: Audit = create_audit_and_statement_check_results()
    statement_check_results: QuerySet[
        StatementCheckResult
    ] = StatementCheckResult.objects.filter(
        audit=audit,
    )

    assert statement_check_results.count() > 2

    passed_statement_check_result: StatementCheckResult = (
        statement_check_results.first()
    )
    passed_statement_check_result.check_result_state = StatementCheckResult.Result.YES
    passed_statement_check_result.retest_state = StatementCheckResult.Result.YES
    passed_statement_check_result.save()

    fixed_statement_check_result: StatementCheckResult = statement_check_results.last()
    fixed_statement_check_result.check_result_state = StatementCheckResult.Result.NO
    fixed_statement_check_result.retest_state = StatementCheckResult.Result.YES
    fixed_statement_check_result.save()

    assert audit.passed_statement_check_results.first() == passed_statement_check_result
    assert audit.fixed_statement_check_results.first() == fixed_statement_check_result


@pytest.mark.django_db
def test_set_accessibility_statement_state_called_on_statement_page_update():
    """
    Test that saving a statement page triggers a setting of the statement
    state on the case.
    """
    case: Case = Case.objects.create()
    mock_set_statement_compliance_states = Mock()
    case.set_statement_compliance_states = mock_set_statement_compliance_states
    audit: Audit = Audit.objects.create(case=case)

    Page.objects.create(audit=audit, page_type=Page.Type.STATEMENT)

    mock_set_statement_compliance_states.assert_called_once()


@pytest.mark.django_db
def test_set_accessibility_statement_state_not_called_on_non_statement_page_update():
    """
    Test that saving a non-statement page does not trigger a setting of the statement
    state on the case.
    """
    case: Case = Case.objects.create()
    mock_set_statement_compliance_states = Mock()
    case.set_statement_compliance_states = mock_set_statement_compliance_states
    audit: Audit = Audit.objects.create(case=case)

    Page.objects.create(audit=audit)

    mock_set_statement_compliance_states.assert_not_called()


@pytest.mark.django_db
def test_statement_check_start_end_date_range():
    """
    Test that an statement check within a date range returned.
    """
    StatementCheck.objects.all().delete()
    past_date: date = date(2020, 1, 1)
    current_date: date = date(2023, 1, 1)
    future_date: date = date(2024, 1, 1)
    wcag_definition: StatementCheck = StatementCheck.objects.create()
    StatementCheck.objects.create(date_end=past_date)
    StatementCheck.objects.create(date_start=future_date)

    assert StatementCheck.objects.all().count() == 3

    assert StatementCheck.objects.on_date(current_date).count() == 1

    assert StatementCheck.objects.on_date(current_date).first() == wcag_definition


@pytest.mark.django_db
def test_set_accessibility_statement_state_called_on_statement_check_update():
    """
    Test that saving a statement check triggers a setting of the statement
    state on the case.
    """
    case: Case = Case.objects.create()
    mock_set_statement_compliance_states = Mock()
    case.set_statement_compliance_states = mock_set_statement_compliance_states
    audit: Audit = Audit.objects.create(case=case)
    statement_check: StatementCheck = StatementCheck.objects.filter(type=type).first()

    StatementCheckResult.objects.create(
        audit=audit,
        type=type,
        statement_check=statement_check,
    )

    mock_set_statement_compliance_states.assert_called_once()


def test_retest_str():
    """Test Retest.__str__"""
    assert str(Retest(id_within_case=0)) == "12-week retest"
    assert str(Retest(id_within_case=1)) == "Retest #1"


@pytest.mark.django_db
def test_fixed_checks_count_at_12_week():
    """Test fixed checks count at 12-week retest"""
    audit: Audit = create_audit_and_check_results()
    retest: Retest = Retest.objects.create(case=audit.case)

    assert retest.fixed_checks_count == 0

    check_result: CheckResult = audit.checkresult_audit.all().first()
    check_result.retest_state = CheckResult.RetestResult.FIXED
    check_result.save()

    assert retest.fixed_checks_count == 1

    check_result.page.not_found = Boolean.YES
    check_result.page.save()

    assert retest.fixed_checks_count == 0


@pytest.mark.django_db
def test_fixed_checks_count_in_retests():
    """Test fixed checks count at equality body restart"""
    audit: Audit = create_audit_and_check_results()
    page: Page = audit.page_audit.all().first()
    retest: Retest = Retest.objects.create(case=audit.case)
    retest_page: RetestPage = RetestPage.objects.create(
        retest=retest,
        page=page,
    )
    check_result: CheckResult = audit.checkresult_audit.all().first()
    retest_check_result: RetestCheckResult = RetestCheckResult.objects.create(
        retest=retest,
        retest_page=retest_page,
        check_result=check_result,
    )

    assert retest.fixed_checks_count == 0

    retest_check_result.retest_state = CheckResult.RetestResult.FIXED
    retest_check_result.save()

    assert retest.fixed_checks_count == 1

    retest_page.page.not_found = Boolean.YES
    retest_page.page.save()

    assert retest.fixed_checks_count == 0


@pytest.mark.django_db
def test_retest_is_incomplete():
    """Test retest compliance status is still default"""
    audit: Audit = create_audit_and_check_results()
    retest: Retest = Retest.objects.create(case=audit.case)

    assert retest.is_incomplete is True

    retest.retest_compliance_state = Retest.Compliance.COMPLIANT

    assert retest.is_incomplete is False


@pytest.mark.django_db
def test_returning_original_retest():
    """Test original retest contains the retest with id_within_case of 0"""
    case: Case = Case.objects.create()
    first_retest: Retest = Retest.objects.create(case=case, id_within_case=0)
    second_retest: Retest = Retest.objects.create(case=case, id_within_case=1)

    assert first_retest.original_retest == first_retest
    assert second_retest.original_retest == first_retest


@pytest.mark.django_db
def test_returning_previous_retest():
    """
    Test previous retest contains the retest with next lowest id_within_case
    """
    case: Case = Case.objects.create()
    retest_0: Retest = Retest.objects.create(case=case, id_within_case=0)
    retest_1: Retest = Retest.objects.create(case=case, id_within_case=1)
    retest_2: Retest = Retest.objects.create(case=case, id_within_case=2)

    assert retest_0.previous_retest is None
    assert retest_1.previous_retest == retest_0
    assert retest_2.previous_retest == retest_1


@pytest.mark.django_db
def test_returning_latest_retest():
    """
    Test latest retest contains the most recent retest
    """
    case: Case = Case.objects.create()
    Retest.objects.create(case=case, id_within_case=0)
    retest_1: Retest = Retest.objects.create(case=case, id_within_case=1)

    assert retest_1.latest_retest == retest_1

    retest_2: Retest = Retest.objects.create(case=case, id_within_case=2)

    assert retest_1.latest_retest == retest_2


@pytest.mark.django_db
def test_retest_page_heading():
    """Test heading returned by retest page"""
    retest: Retest = create_retest_and_retest_check_results()
    retest_page: RetestPage = retest.retestpage_set.get(page__page_type=Page.Type.HOME)

    assert retest_page.heading == "Retest #1 | Home"


@pytest.mark.django_db
def test_retest_page_all_check_results():
    """Test all_check_results returned by retest page"""
    retest: Retest = create_retest_and_retest_check_results()
    retest_page: RetestPage = retest.retestpage_set.get(page__page_type=Page.Type.HOME)

    assertQuerysetEqual(
        retest_page.all_check_results, retest_page.retestcheckresult_set.all()
    )


@pytest.mark.django_db
def test_retest_page_unfixed_check_results():
    """Test unfixed_check_results returned by retest page"""
    retest: Retest = create_retest_and_retest_check_results()
    home_retest_page: RetestPage = retest.retestpage_set.get(
        page__page_type=Page.Type.HOME
    )
    statement_retest_page: RetestPage = retest.retestpage_set.get(
        page__page_type=Page.Type.STATEMENT
    )

    assert home_retest_page.unfixed_check_results.count() == 1
    assert (
        home_retest_page.unfixed_check_results.first().retest_state
        == CheckResult.RetestResult.NOT_FIXED
    )
    assert statement_retest_page.unfixed_check_results.count() == 0


@pytest.mark.django_db
def test_retest_page_original_check_results():
    """Test original_check_results returned by retest page"""
    original_retest: Retest = create_retest_and_retest_check_results()
    original_retest.id_within_case = 0
    original_retest.save()
    page: Page = original_retest.retestpage_set.all().first().page
    retest: Retest = Retest.objects.create(case=original_retest.case)
    retest_page: RetestPage = RetestPage.objects.create(retest=retest, page=page)

    assert retest_page.original_check_results.count() == 1
    assert retest_page.original_check_results.first().retest_page.page == page


@pytest.mark.django_db
def test_retest_check_result_original_retest_check_result():
    """Test original_retest_check_result returned by retest retest_check_result"""
    original_retest: Retest = create_retest_and_retest_check_results()
    original_retest.id_within_case = 0
    original_retest.save()
    original_retest_page: RetestPage = original_retest.retestpage_set.all().first()
    original_retest_check_result: RetestCheckResult = (
        original_retest_page.retestcheckresult_set.all().first()
    )

    new_retest: Retest = create_retest_and_retest_check_results(
        case=original_retest.case
    )
    new_retest_page: RetestPage = new_retest.retestpage_set.all().first()
    new_retest_check_result: RetestCheckResult = (
        new_retest_page.retestcheckresult_set.all().first()
    )

    assert new_retest_check_result.original_retest_check_result is not None
    assert (
        new_retest_check_result.original_retest_check_result
        == original_retest_check_result
    )


@pytest.mark.django_db
def test_retest_check_result_latest_retest_check_result():
    """Test latest_retest_check_result returned by retest retest_check_result"""
    original_retest: Retest = create_retest_and_retest_check_results()
    original_retest.id_within_case = 0
    original_retest.save()
    original_retest_page: RetestPage = original_retest.retestpage_set.all().first()
    original_retest_check_result: RetestCheckResult = (
        original_retest_page.retestcheckresult_set.all().first()
    )

    new_retest: Retest = create_retest_and_retest_check_results(
        case=original_retest.case
    )
    new_retest_page: RetestPage = new_retest.retestpage_set.all().first()
    new_retest_check_result: RetestCheckResult = (
        new_retest_page.retestcheckresult_set.all().first()
    )

    assert (
        original_retest_check_result.latest_retest_check_result
        == new_retest_check_result
    )


@pytest.mark.django_db
def test_retest_check_result_previous_retest_check_result():
    """Test previous_retest_check_result returned by retest retest_check_result"""
    original_retest: Retest = create_retest_and_retest_check_results()
    original_retest.id_within_case = 0
    original_retest.save()
    original_retest_page: RetestPage = original_retest.retestpage_set.all().first()
    original_retest_check_result: RetestCheckResult = (
        original_retest_page.retestcheckresult_set.all().first()
    )

    new_retest: Retest = create_retest_and_retest_check_results(
        case=original_retest.case
    )
    new_retest_page: RetestPage = new_retest.retestpage_set.all().first()
    new_retest_check_result: RetestCheckResult = (
        new_retest_page.retestcheckresult_set.all().first()
    )

    assert (
        new_retest_check_result.previous_retest_check_result
        == original_retest_check_result
    )


@pytest.mark.django_db
def test_retest_check_result_all_retest_check_result():
    """Test all_retest_check_result returned by retest retest_check_result"""
    original_retest: Retest = create_retest_and_retest_check_results()
    original_retest.id_within_case = 0
    original_retest.save()
    original_retest_page: RetestPage = original_retest.retestpage_set.all().first()
    original_retest_check_result: RetestCheckResult = (
        original_retest_page.retestcheckresult_set.all().first()
    )

    new_retest: Retest = create_retest_and_retest_check_results(
        case=original_retest.case
    )
    new_retest_page: RetestPage = new_retest.retestpage_set.all().first()
    new_retest_check_result: RetestCheckResult = (
        new_retest_page.retestcheckresult_set.all().first()
    )

    assert new_retest_check_result.all_retest_check_results.count() == 2
    assert (
        new_retest_check_result.all_retest_check_results.first()
        == original_retest_check_result
    )
    assert (
        new_retest_check_result.all_retest_check_results.last()
        == new_retest_check_result
    )


@pytest.mark.django_db
def test_audit_statement_pages():
    """Test audit statement pages"""
    case: Case = Case.objects.create()
    audit: Audit = Audit.objects.create(case=case)

    assert not audit.statement_pages

    statement_page: StatementPage = StatementPage.objects.create(audit=audit)

    assert audit.statement_pages.count() == 1
    assert audit.statement_pages.first() == statement_page

    statement_page.is_deleted = True
    statement_page.save()

    assert not audit.statement_pages


@pytest.mark.django_db
def test_audit_accessibility_statement_initially_found():
    """Test audit statement initially found"""
    case: Case = Case.objects.create()
    audit: Audit = Audit.objects.create(case=case)

    assert audit.accessibility_statement_initially_found is False

    statement_page: StatementPage = StatementPage.objects.create(audit=audit)

    assert audit.accessibility_statement_initially_found is True

    statement_page.added_stage = StatementPage.AddedStage.TWELVE_WEEK
    statement_page.save()

    assert audit.accessibility_statement_initially_found is False


@pytest.mark.django_db
def test_audit_twelve_week_accessibility_statement_found():
    """Test audit statement found at twelve-week retest"""
    case: Case = Case.objects.create()
    audit: Audit = Audit.objects.create(case=case)

    assert audit.twelve_week_accessibility_statement_found is False

    statement_page: StatementPage = StatementPage.objects.create(
        audit=audit, added_stage=StatementPage.AddedStage.TWELVE_WEEK
    )

    assert audit.twelve_week_accessibility_statement_found is True

    statement_page.added_stage = StatementPage.AddedStage.INITIAL
    statement_page.save()

    assert audit.twelve_week_accessibility_statement_found is False


@pytest.mark.django_db
def test_audit_accessibility_statement_found():
    """Test audit statement found"""
    case: Case = Case.objects.create()
    audit: Audit = Audit.objects.create(case=case)

    assert audit.accessibility_statement_found is False

    statement_page: StatementPage = StatementPage.objects.create(
        audit=audit, url=STATEMENT_LINK
    )

    assert audit.accessibility_statement_found is True

    statement_page.is_deleted = True
    statement_page.save()

    assert audit.accessibility_statement_found is False


def test_statement_page_str():
    """
    Test the string representation of the statement page is the backup
    url or url.
    """
    statement_page: StatementPage = StatementPage()

    assert str(statement_page) == ""

    statement_page.backup_url = "backup"

    assert str(statement_page) == "backup"

    statement_page.url = "url"

    assert str(statement_page) == "url"


@pytest.mark.django_db
<<<<<<< HEAD
def test_latest_statement_link_found():
    """
    Test that the latest statement link is returned even when
    it is not on the latest statement page.
    """
    case: Case = Case.objects.create()
    audit: Audit = Audit.objects.create(case=case)
    early_statement_page: StatementPage = StatementPage.objects.create(audit=audit)
    StatementPage.objects.create(audit=audit)

    assert audit.latest_statement_link is None

    early_statement_page.url = STATEMENT_LINK
    early_statement_page.save()

    assert audit.latest_statement_link == STATEMENT_LINK
=======
def test_all_retest_pages():
    """Test all_retest_pages for page returned by retest"""
    retest: Retest = create_retest_and_retest_check_results()
    retest_pages: QuerySet[RetestPage] = RetestPage.objects.filter(retest=retest)
    retest_page: RetestPage = retest_pages.first()
    page: Page = retest_page.page
    all_retest_pages_for_page: QuerySet[RetestPage] = RetestPage.objects.filter(
        page=page
    )

    assertQuerysetEqual(retest_page.all_retest_pages, all_retest_pages_for_page)
>>>>>>> a82be8f4
<|MERGE_RESOLUTION|>--- conflicted
+++ resolved
@@ -1505,7 +1505,6 @@
 
 
 @pytest.mark.django_db
-<<<<<<< HEAD
 def test_latest_statement_link_found():
     """
     Test that the latest statement link is returned even when
@@ -1522,7 +1521,9 @@
     early_statement_page.save()
 
     assert audit.latest_statement_link == STATEMENT_LINK
-=======
+
+
+@pytest.mark.django_db
 def test_all_retest_pages():
     """Test all_retest_pages for page returned by retest"""
     retest: Retest = create_retest_and_retest_check_results()
@@ -1533,5 +1534,4 @@
         page=page
     )
 
-    assertQuerysetEqual(retest_page.all_retest_pages, all_retest_pages_for_page)
->>>>>>> a82be8f4
+    assertQuerysetEqual(retest_page.all_retest_pages, all_retest_pages_for_page)