--- conflicted
+++ resolved
@@ -618,7 +618,6 @@
     assert len(audit.finally_invalid_accessibility_statement_checks) == 11
 
 
-<<<<<<< HEAD
 @pytest.mark.django_db
 def test_all_overview_statement_checks_have_passed():
     """
@@ -641,7 +640,8 @@
     audit_from_db: Audit = Audit.objects.get(id=audit.id)
 
     assert audit_from_db.all_overview_statement_checks_have_passed is True
-=======
+
+
 def test_report_accessibility_issues():
     """Test the accessibility issues includes user-edited text"""
     audit: Audit = Audit(
@@ -660,5 +660,4 @@
     assert audit.report_accessibility_issues == [
         INCOMPLETE_DEADLINE_TEXT,
         INSUFFICIENT_DEADLINE_TEXT,
-    ]
->>>>>>> 665e1e23
+    ]