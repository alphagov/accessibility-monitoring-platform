{% extends 'common/case_form.html' %}

{% block preform %}
    {% include 'audits/helpers/statement_pages_twelve_week.html' %}
    {% include 'common/formset_error_summary.html' with formset=retest_statement_check_results_formset %}
{% endblock %}

{% block form %}
    <form method="post" action="{% url sitemap.current_platform_page.url_name audit.id %}">
        {% csrf_token %}
        {% include 'common/form_errors.html' with errors=form.non_field_errors %}
        <div class="govuk-grid-row">
            <div class="govuk-grid-column-full">
                {% include 'audits/helpers/retest_statement_check_formset.html' %}
<<<<<<< HEAD
                <hr class="amp-width-100 amp-margin-bottom-60" />
=======
>>>>>>> b710591f
                {% include 'common/amp_form_snippet.html' %}
            </div>
        </div>
        {% include 'cases/helpers/save_continue_cancel.html' %}
    </form>
{% endblock %}<|MERGE_RESOLUTION|>--- conflicted
+++ resolved
@@ -12,10 +12,6 @@
         <div class="govuk-grid-row">
             <div class="govuk-grid-column-full">
                 {% include 'audits/helpers/retest_statement_check_formset.html' %}
-<<<<<<< HEAD
-                <hr class="amp-width-100 amp-margin-bottom-60" />
-=======
->>>>>>> b710591f
                 {% include 'common/amp_form_snippet.html' %}
             </div>
         </div>
