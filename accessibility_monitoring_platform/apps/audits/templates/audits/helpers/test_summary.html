{% if case.report %}
    <p class="govuk-body">
        <a href="{% url 'reports:report-preview' case.report.id %}" class="govuk-link govuk-link--no-visited-state" target="_blank">
            Open report preview in new tab</a>
    </p>
{% endif %}
{% if show_wcag_summary %}
    <div class="govuk-grid-row">
        <br/>
        <div class="govuk-grid-column-full">
            <h2 class="govuk-heading-s">WCAG issues summary</h2>
            <ul class="govuk-list govuk-list--bullet">
                <li>Initial WCAG compliance decision: <b>{{ case.compliance.get_website_compliance_state_initial_display }}</b></li>
                <li>Initial issues: {{ case.audit.failed_check_results.count }}</li>
                <li>12-week WCAG compliance decision: <b>{{ case.compliance.get_website_compliance_state_12_week_display }}</b></li>
                <li>
                    Issues remaining at 12-weeks: {{ case.audit.unfixed_check_results.count }} issues
                    {% if case.audit %}
                        ({{ case.audit.percentage_wcag_issues_fixed }}% fixed)
                    {% endif %}
                </li>
                <li>
                    Pages removed at 12-weeks: {{ case.audit.missing_at_retest_pages.count }}
                    ({{ case.audit.missing_at_retest_check_results.count }} issues)
                </li>
            </ul>
            <br/>
        </div>
    </div>
    <div class="govuk-grid-row">
        <div class="govuk-grid-column-full">
            <h2 id="wcag-toc" class="govuk-heading-s">WCAG test contents</h2>
            <div class="amp-border-left">
                {% if audit_failures_by_page or audit_failures_by_wcag %}
                    <ul class="govuk-list">
                        {% if show_failures_by_page %}
                            {% for page, failures in audit_failures_by_page.items %}
                                <li>
                                    <a href="#page-{{ page.id }}" class="govuk-link govuk-link--no-visited-state">
                                        {{ page.page_title }} ({{ failures|length }})</a>
                                </li>
                            {% endfor %}
                        {% else %}
                            {% for wcag_definition, failures in audit_failures_by_wcag.items %}
                                <li>
                                    <a href="#wcag-{{ wcag_definition.id }}" class="govuk-link govuk-link--no-visited-state">
                                        {{ wcag_definition.name }} ({{ failures|length }})</a>
                                </li>
                            {% endfor %}
                        {% endif %}
                        {% if pages_with_retest_notes %}
                            <li>
                                <a href="#additional-page-issues" class="govuk-link govuk-link--no-visited-state">
                                    Additional issues found on page ({{ pages_with_retest_notes|length }})</a>
                            </li>
                        {% endif %}
                    </ul>
                {% else %}
                    <p class="govuk-body">None</p>
                {% endif %}
            </div>
        </div>
    </div>
    <br/>
{% endif %}
{% if show_statement_summary %}
    <div class="govuk-grid-row">
        <div class="govuk-grid-column-full">
            <h2 class="govuk-heading-s">Statement issues summary</h2>
            <ul class="govuk-list govuk-list--bullet">
                {% if case.compliance.statement_compliance_state_12_week == 'unknown' %}
                    <li>Initial statement compliance: <b>{{ case.compliance.get_statement_compliance_state_initial_display }}</b></li>
                {% endif %}
                {% if case.audit.twelve_week_disproportionate_burden_claim == 'not-checked' %}
                    <li>Initial disproportionate burden: <b>{{ case.audit.get_initial_disproportionate_burden_claim_display }}</b></li>
                {% endif %}
                {% if case.compliance.statement_compliance_state_12_week != 'unknown' %}
                    <li>12-week statement compliance: <b>{{ case.compliance.get_statement_compliance_state_12_week_display }}</b></li>
                {% endif %}
                {% if case.audit.twelve_week_disproportionate_burden_claim != 'not-checked' %}
                    <li>12-week disproportionate burden: <b>{{ case.audit.get_twelve_week_disproportionate_burden_claim_display }}</b></li>
                {% endif %}
                <li>
                    {% if case.audit.accessibility_statement_found %}
                        <a href="{{ case.audit.latest_statement_link }}" class="govuk-link govuk-link--no-visited-state" target="_blank">
                            Accessibility Statement</a>
                        added to case
                    {% else %}
                        No accessibility statement added
                    {% endif %}
                </li>
            </ul>
            <br/>
            <h2 class="govuk-heading-s">Statement assessment contents</h2>
            <div class="amp-border-left">
                {% if statement_check_results_by_type.items %}
                    <ul class="govuk-list">
                        {% for statement_check_type, statement_check_results in statement_check_results_by_type.items %}
                            <li><a href="#statement-{{ statement_check_type }}" class="govuk-link govuk-link--no-visited-state">{{ statement_check_results.0.get_type_display }}</a></li>
                        {% endfor %}
                    </ul>
                {% else %}
                    <p class="govuk-body">None</p>
                {% endif %}
            </div>
        </div>
    </div>
{% endif %}
<br/>
<div class="govuk-grid-row">
    <div class="govuk-grid-column-full">
        <h2 class="govuk-heading-s">Filter and group test results</h2>
    </div>
</div>
<div class="govuk-grid-row">
    <div class="govuk-grid-column-full">
        <ul class="govuk-list">
            <li>
                {% if show_all %}
                    <a href="{% if show_failures_by_page %}?page-view=true{% endif %}#wcag-toc" class="govuk-link govuk-link--no-visited-state">
                        View only unfixed issues</a>
                {% else %}
                    <a href="?show-all=true{% if show_failures_by_page %}&page-view=true{% endif %}#wcag-toc" class="govuk-link govuk-link--no-visited-state">
                        View all issues</a>
                {% endif %}
            </li>
            {% if show_wcag_summary %}
                <li>
                    {% if show_failures_by_page %}
                        <a href="?wcag-view=true{% if show_all %}&show-all=true{% endif %}#wcag-toc" class="govuk-link govuk-link--no-visited-state">Group by WCAG issue</a>
                    {% else %}
                        <a href="?page-view=true{% if show_all %}&show-all=true{% endif %}#wcag-toc" class="govuk-link govuk-link--no-visited-state">Group by page</a>
                    {% endif %}
                </li>
            {% endif %}
        </ul>
        <p class="govuk-body">
            Currently showing
            {% if show_wcag_summary %}
                {% if show_all %}all{% else %}unfixed{% endif %} issues
                grouped by {% if show_failures_by_page %}page{% else %}WCAG issue{% endif %}:
                {{ number_of_wcag_issues }} WCAG issue{% if number_of_wcag_issues != 1 %}s{% endif %}
            {% endif %}
            {% if show_wcag_summary and show_statement_summary %}and{% endif %}
            {% if show_statement_summary %}
                {{ number_of_statement_issues }} statement issue{% if number_of_statement_issues != 1 %}s{% endif %}
            {% endif %}
        </p>
    </div>
</div>
{% if show_wcag_summary %}
    {% if show_failures_by_page %}
        {% for page, failures in audit_failures_by_page.items %}
            <br/>
            <div class="govuk-grid-row">
                <div class="govuk-grid-column-full">
                    <h2 id="page-{{ page.id }}" class="govuk-heading-m govuk-!-font-size-19 govuk-!-font-weight-bold">{{ page.page_title }} ({{ failures|length }})</h2>
                    {% if page.location %}
                        <div class="govuk-grid-row">
                            <div class="govuk-grid-column-full">
                                <p class="govuk-body">{{ page.location }}</p>
                            </div>
                        </div>
                    {% endif %}
                    <div class="govuk-grid-row">
                        <div class="govuk-grid-column-full govuk-button-group amp-margin-bottom-0">
                            <a href="{{ page.url }}" class="govuk-link" target="_blank">
                                Open page in new tab
                            </a>
                            <a href="{% url 'audits:edit-audit-page-checks' page.id %}" class="govuk-link govuk-link--no-visited-state">
                                Edit initial test
                            </a>
                            {% if enable_12_week_ui %}
                                {% if page.failed_check_results %}
                                    <a href="{% url 'audits:edit-audit-retest-page-checks' page.id %}" class="govuk-link govuk-link--no-visited-state">
                                        Edit 12-week test
                                    </a>
                                {% endif %}
                            {% else %}
                                <span class="govuk-body amp-disabled">Edit 12-week test</span>
                            {% endif %}
                        </div>
                    </div>
                    <table class="govuk-table">
                        <thead class="govuk-table__head">
                            <tr class="govuk-table__row">
                                <th scope="col" class="govuk-table__header amp-width-one-third">WCAG issue</th>
                                <th scope="col" class="govuk-table__header amp-width-one-third">Initial test</th>
                                <th scope="col" class="govuk-table__header amp-width-one-third{% if not enable_12_week_ui %} amp-disabled{% endif %}">12-week test</th>
                            </tr>
                        </thead>
                        <tbody class="govuk-table__body">
                            {% for failure in failures %}
                                <tr class="govuk-table__row ">
                                    <td scope="row" class="govuk-table__cell amp-width-one-third">
                                        {{ failure.wcag_definition.name }}<br>
                                        {% include 'audits/helpers/issue_identifier.html' with issue=failure %}
                                    </td>
                                    <td class="govuk-table__cell amp-width-one-third amp-notes">
                                        <p>{{ failure.get_check_result_state_display }}</p>
                                        {{ failure.notes|markdown_to_html }}
                                    </td>
                                    <td class="govuk-table__cell amp-width-one-third amp-notes{% if not enable_12_week_ui %} amp-disabled{% endif %}">
                                        <p>{{ failure.get_retest_state_display }}</p>
                                        {{ failure.retest_notes|markdown_to_html }}
                                    </td>
                                </tr>
                            {% endfor %}
                            <tr class="govuk-table__row ">
                                <td scope="row" class="govuk-table__cell amp-width-one-third">Additonal issues found on page</td>
                                <td class="govuk-table__cell amp-width-one-third amp-notes"></td>
                                <td class="govuk-table__cell amp-width-one-third amp-notes{% if not enable_12_week_ui %} amp-disabled{% endif %}">
                                    {{ page.retest_notes|markdown_to_html }}
                                </td>
                            </tr>
                        </tbody>
                    </table>
                </div>
            </div>
        {% endfor %}
    {% else %}
        {% for wcag_definition, failures in audit_failures_by_wcag.items %}
            <br />
            <div class="govuk-grid-row">
                <div class="govuk-grid-column-full">
                    <h2 id="wcag-{{ wcag_definition.id }}" class="govuk-heading-m govuk-body govuk-!-font-size-19 govuk-!-font-weight-bold">{{ wcag_definition.name }} ({{ failures|length }})</h2>
                    {% if wcag_definition.description %}
                        <p class="govuk-body-m">{{ wcag_definition.description }}</p>
                    {% endif %}
                    <table class="govuk-table">
                        <thead class="govuk-table__head">
                            <tr class="govuk-table__row">
                                <th scope="col" class="govuk-table__header amp-width-one-third">Page</th>
                                <th scope="col" class="govuk-table__header amp-width-one-third">Initial test</th>
                                <th scope="col" class="govuk-table__header amp-width-one-third{% if not enable_12_week_ui %} amp-disabled{% endif %}">12-week test</th>
                            </tr>
                        </thead>
                        <tbody class="govuk-table__body">
                            {% for failure in failures %}
                                <tr class="govuk-table__row ">
                                    <td class="govuk-table__cell amp-width-one-third amp-notes">
                                        <p>{{ failure.page }}</p>
                                        <ul class="govuk-list">
                                            {% if failure.page.location %}
                                                <li>{{ failure.page.location }}</li>
                                            {% endif %}
                                            <li>
                                                <a href="{{ failure.page.url }}" class="govuk-link" target="_blank">
                                                    Open page in new tab
                                                </a>
                                            </li>
                                            <li>
                                                <a href="{% url 'audits:edit-audit-page-checks' failure.page.id %}" class="govuk-link govuk-link--no-visited-state">
                                                    Edit initial test
                                                </a>
                                            </li>
                                            {% if enable_12_week_ui %}
                                                {% if failure.page.failed_check_results %}
                                                    <li>
                                                        <a href="{% url 'audits:edit-audit-retest-page-checks' failure.page.id %}" class="govuk-link govuk-link--no-visited-state">
                                                            Edit 12-week test
                                                        </a>
                                                    </li>
                                                {% endif %}
                                            {% else %}
                                                <li><span class="govuk-body amp-disabled">Edit 12-week test</span></li>
                                            {% endif %}
                                            <li>
                                                {% include 'audits/helpers/issue_identifier.html' with issue=failure %}
                                            </li>
                                        </ul>
                                    </td>
                                    <td class="govuk-table__cell amp-width-one-third amp-notes">
                                        <p>{{ failure.get_check_result_state_display }}</p>
                                        {{ failure.notes|markdown_to_html }}
                                    </td>
                                    <td class="govuk-table__cell amp-width-one-third amp-notes{% if not enable_12_week_ui %} amp-disabled{% endif %}">
                                        <p>{{ failure.get_retest_state_display }}</p>
                                        {{ failure.retest_notes|markdown_to_html }}
                                    </td>
                                </tr>
                            {% endfor %}
                        </tbody>
                    </table>
                </div>
            </div>
        {% endfor %}
        {% if pages_with_retest_notes %}
            <h2 id="additional-page-issues" class="govuk-heading-m govuk-!-font-size-19 govuk-!-font-weight-bold">Additional issues found on page ({{ pages_with_retest_notes|length }})</h2>
            <table class="govuk-table">
                <thead class="govuk-table__head">
                    <tr class="govuk-table__row">
                        <th scope="col" class="govuk-table__header amp-width-one-third">Page</th>
                        <th scope="col" class="govuk-table__header amp-width-one-third">Initial test</th>
                        <th scope="col" class="govuk-table__header amp-width-one-third{% if not enable_12_week_ui %} amp-disabled{% endif %}">12-week test</th>
                    </tr>
                </thead>
                <tbody class="govuk-table__body">
                {% for page in pages_with_retest_notes %}
                    <tr class="govuk-table__row ">
                        <td class="govuk-table__cell amp-width-one-third amp-notes">
                            <p>{{ page }}</p>
                            <ul class="govuk-list">
                            {% if page.location %}
                                <li>{{ page.location }}</li>
                            {% endif %}
                            <li>
                                <a href="{{ page.url }}" class="govuk-link" target="_blank">
                                    Open page in new tab
                                </a>
                            </li>
                            <li>
                                <a href="{% url 'audits:edit-audit-page-checks' page.id %}" class="govuk-link govuk-link--no-visited-state">
                                    Edit initial test
                                </a>
                            </li>
                            {% if enable_12_week_ui %}
                                {% if page.failed_check_results %}
                                    <li>
                                        <a href="{% url 'audits:edit-audit-retest-page-checks' page.id %}" class="govuk-link govuk-link--no-visited-state">
                                            Edit 12-week test
                                        </a>
                                    </li>
                                {% endif %}
                            {% else %}
                                <li><span class="govuk-body amp-disabled">Edit 12-week test</span></li>
                            {% endif %}
                        </td>
                        <td class="govuk-table__cell amp-width-one-third amp-notes"></td>
                        <td class="govuk-table__cell amp-width-one-third amp-notes{% if not enable_12_week_ui %} amp-disabled{% endif %}">
                            {{ page.retest_notes|markdown_to_html }}
                        </td>
                    </tr>
                {% endfor %}
                </tbody>
            </table>
        {% endif %}
    {% endif %}
{% endif %}

<<<<<<< HEAD
{% if show_statement_summary %}
    {% for statement_check_type, statement_check_results in statement_check_results_by_type.items %}
        <br />
        {% include 'audits/helpers/test_summary_statement_content.html' with statement_check_results=statement_check_results %}
    {% endfor %}
{% endif %}
=======
{% for statement_check_type, statement_check_results in statement_check_results_by_type.items %}
    {% if statement_check_type == '12-week' %}
        {% include 'audits/helpers/test_summary_new_12_week_statement_content.html' %}
    {% else %}
        {% include 'audits/helpers/test_summary_initial_statement_content.html' %}
    {% endif %}
{% endfor %}
>>>>>>> b710591f
<|MERGE_RESOLUTION|>--- conflicted
+++ resolved
@@ -117,7 +117,7 @@
         <ul class="govuk-list">
             <li>
                 {% if show_all %}
-                    <a href="{% if show_failures_by_page %}?page-view=true{% endif %}#wcag-toc" class="govuk-link govuk-link--no-visited-state">
+                    <a href="?show-unfixed=true{% if show_failures_by_page %}&page-view=true{% endif %}#wcag-toc" class="govuk-link govuk-link--no-visited-state">
                         View only unfixed issues</a>
                 {% else %}
                     <a href="?show-all=true{% if show_failures_by_page %}&page-view=true{% endif %}#wcag-toc" class="govuk-link govuk-link--no-visited-state">
@@ -338,19 +338,12 @@
     {% endif %}
 {% endif %}
 
-<<<<<<< HEAD
 {% if show_statement_summary %}
     {% for statement_check_type, statement_check_results in statement_check_results_by_type.items %}
-        <br />
-        {% include 'audits/helpers/test_summary_statement_content.html' with statement_check_results=statement_check_results %}
+        {% if statement_check_type == '12-week' %}
+            {% include 'audits/helpers/test_summary_new_12_week_statement_content.html' %}
+        {% else %}
+            {% include 'audits/helpers/test_summary_initial_statement_content.html' %}
+        {% endif %}
     {% endfor %}
-{% endif %}
-=======
-{% for statement_check_type, statement_check_results in statement_check_results_by_type.items %}
-    {% if statement_check_type == '12-week' %}
-        {% include 'audits/helpers/test_summary_new_12_week_statement_content.html' %}
-    {% else %}
-        {% include 'audits/helpers/test_summary_initial_statement_content.html' %}
-    {% endif %}
-{% endfor %}
->>>>>>> b710591f
+{% endif %}