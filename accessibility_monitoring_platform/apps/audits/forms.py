"""
Forms - checks (called tests by users)
"""
from typing import Any, List, Tuple

from django import forms

from ..common.forms import (
    VersionForm,
    AMPCharFieldWide,
    AMPTextField,
    AMPChoiceField,
    AMPChoiceRadioField,
    AMPDateCheckboxWidget,
    AMPRadioSelectWidget,
    AMPChoiceCheckboxField,
    AMPChoiceCheckboxWidget,
    AMPDateField,
    AMPDatePageCompleteField,
    AMPURLField,
)
from ..cases.models import (
    Case,
    CaseCompliance,
    BOOLEAN_CHOICES,
    STATEMENT_COMPLIANCE_STATE_CHOICES,
    WEBSITE_COMPLIANCE_STATE_CHOICES,
)
from .models import (
    Audit,
    Page,
    CheckResult,
    ARCHIVE_ACCESSIBILITY_STATEMENT_STATE_CHOICES,
    SCREEN_SIZE_CHOICES,
    EXEMPTIONS_STATE_CHOICES,
    DECLARATION_STATE_CHOICES,
    SCOPE_STATE_CHOICES,
    COMPLIANCE_STATE_CHOICES,
    NON_REGULATION_STATE_CHOICES,
    DISPROPORTIONATE_BURDEN_STATE_CHOICES,
    CONTENT_NOT_IN_SCOPE_STATE_CHOICES,
    PREPARATION_DATE_STATE_CHOICES,
    METHOD_STATE_CHOICES,
    REVIEW_STATE_CHOICES,
    FEEDBACK_STATE_CHOICES,
    CONTACT_INFORMATION_STATE_CHOICES,
    ENFORCEMENT_PROCEDURE_STATE_CHOICES,
    ACCESS_REQUIREMENTS_STATE_CHOICES,
    REPORT_OPTIONS_NEXT_CHOICES,
    CHECK_RESULT_STATE_CHOICES,
    RETEST_CHECK_RESULT_STATE_CHOICES,
    ARCHIVE_REPORT_ACCESSIBILITY_ISSUE_TEXT,
    ARCHIVE_REPORT_NEXT_ISSUE_TEXT,
    WcagDefinition,
    TEST_TYPE_CHOICES,
    StatementCheck,
    StatementCheckResult,
    STATEMENT_CHECK_CHOICES,
    STATEMENT_CHECK_TYPE_CHOICES,
<<<<<<< HEAD
    Retest,
    RetestPage,
    RetestCheckResult,
    RETEST_INITIAL_COMPLIANCE_CHOICES,
=======
    STATEMENT_CHECK_TYPE_OVERVIEW,
>>>>>>> 97bbf42a
)

CHECK_RESULT_TYPE_FILTER_CHOICES: List[Tuple[str, str]] = TEST_TYPE_CHOICES + [
    ("", "All"),
]
TEST_CHECK_RESULT_STATE_FILTER_CHOICES: List[
    Tuple[str, str]
] = CHECK_RESULT_STATE_CHOICES + [("", "All")]
RETEST_CHECK_RESULT_STATE_FILTER_CHOICES: List[
    Tuple[str, str]
] = RETEST_CHECK_RESULT_STATE_CHOICES + [("", "All")]


class AuditMetadataUpdateForm(VersionForm):
    """
    Form for editing check metadata
    """

    date_of_test = AMPDateField(label="Date of test")
    screen_size = AMPChoiceField(label="Screen size", choices=SCREEN_SIZE_CHOICES)
    exemptions_state = AMPChoiceRadioField(
        label="Exemptions?",
        choices=EXEMPTIONS_STATE_CHOICES,
    )
    exemptions_notes = AMPTextField(label="Notes")
    audit_metadata_complete_date = AMPDatePageCompleteField()

    class Meta:
        model = Audit
        fields: List[str] = [
            "version",
            "date_of_test",
            "screen_size",
            "exemptions_state",
            "exemptions_notes",
            "audit_metadata_complete_date",
        ]


class AuditExtraPageUpdateForm(forms.ModelForm):
    """
    Form for adding and updating an extra page
    """

    name = AMPCharFieldWide(label="Page name")
    url = AMPURLField(label="URL")

    class Meta:
        model = Page
        fields = [
            "name",
            "url",
        ]


AuditExtraPageFormset: Any = forms.modelformset_factory(
    Page, AuditExtraPageUpdateForm, extra=0
)
AuditExtraPageFormsetOneExtra: Any = forms.modelformset_factory(
    Page, AuditExtraPageUpdateForm, extra=1
)
AuditExtraPageFormsetTwoExtra: Any = forms.modelformset_factory(
    Page, AuditExtraPageUpdateForm, extra=2
)


class AuditStandardPageUpdateForm(AuditExtraPageUpdateForm):
    """
    Form for updating a standard page (one of the 5 types of page in every audit)
    """

    not_found = AMPChoiceCheckboxField(
        label="Not found?",
        choices=BOOLEAN_CHOICES,
        widget=AMPChoiceCheckboxWidget(attrs={"label": "Mark page as not found"}),
    )
    is_contact_page = AMPChoiceCheckboxField(
        label="Page is a contact",
        choices=BOOLEAN_CHOICES,
        widget=forms.HiddenInput(),
    )

    class Meta:
        model = Page
        fields = [
            "name",
            "url",
            "not_found",
            "is_contact_page",
        ]


AuditStandardPageFormset: Any = forms.modelformset_factory(
    Page, AuditStandardPageUpdateForm, extra=0
)


class AuditPagesUpdateForm(VersionForm):
    """
    Form for editing pages check page
    """

    audit_pages_complete_date = AMPDatePageCompleteField()

    class Meta:
        model = Audit
        fields: List[str] = [
            "version",
            "audit_pages_complete_date",
        ]


class AuditPageChecksForm(forms.Form):
    """
    Form for editing checks for a page
    """

    complete_date = AMPDatePageCompleteField(
        label="", widget=AMPDateCheckboxWidget(attrs={"label": "Mark page as complete"})
    )
    no_errors_date = AMPDatePageCompleteField(
        label="",
        widget=AMPDateCheckboxWidget(attrs={"label": "Web page has no errors"}),
    )

    class Meta:
        model = Audit
        fields: List[str] = [
            "complete_date",
            "no_errors_date",
        ]


class CheckResultFilterForm(forms.Form):
    """
    Form for filtering check results
    """

    name = AMPCharFieldWide(label="Filter WCAG tests, category, or grouping")
    type_filter = AMPChoiceRadioField(
        label="Type of WCAG error",
        choices=CHECK_RESULT_TYPE_FILTER_CHOICES,
        initial="",
        widget=AMPRadioSelectWidget(attrs={"horizontal": True}),
    )
    state_filter = AMPChoiceRadioField(
        label="Test state",
        choices=TEST_CHECK_RESULT_STATE_FILTER_CHOICES,
        initial="",
        widget=AMPRadioSelectWidget(attrs={"horizontal": True}),
    )

    class Meta:
        model = Page
        fields: List[str] = [
            "name",
            "type_filter",
            "state_filter",
        ]


class CheckResultForm(forms.ModelForm):
    """
    Form for updating a single check test
    """

    wcag_definition = forms.ModelChoiceField(
        queryset=WcagDefinition.objects.all(), widget=forms.HiddenInput()
    )
    check_result_state = AMPChoiceRadioField(
        label="",
        choices=CHECK_RESULT_STATE_CHOICES,
        widget=AMPRadioSelectWidget(attrs={"horizontal": True}),
    )
    notes = AMPTextField(label="Error details")

    class Meta:
        model = CheckResult
        fields = [
            "wcag_definition",
            "check_result_state",
            "notes",
        ]


CheckResultFormset: Any = forms.formset_factory(CheckResultForm, extra=0)


class AuditWebsiteDecisionUpdateForm(VersionForm):
    """
    Form for editing website compliance decision completion
    """

    audit_website_decision_complete_date = AMPDatePageCompleteField()

    class Meta:
        model = Audit
        fields: List[str] = [
            "version",
            "audit_website_decision_complete_date",
        ]


class CaseComplianceWebsiteInitialUpdateForm(VersionForm):
    """
    Form for editing website compliance decision
    """

    website_compliance_state_initial = AMPChoiceRadioField(
        label="Initial website compliance decision",
        help_text="This field effects the case status",
        choices=WEBSITE_COMPLIANCE_STATE_CHOICES,
    )
    website_compliance_notes_initial = AMPTextField(
        label="Initial website compliance notes"
    )

    class Meta:
        model = CaseCompliance
        fields: List[str] = [
            "version",
            "website_compliance_state_initial",
            "website_compliance_notes_initial",
        ]


class ArchiveAuditStatement1UpdateForm(VersionForm):
    """
    Form for editing accessibility statement 1 checks
    """

    accessibility_statement_backup_url = AMPURLField(
        label="Link to saved accessibility statement",
    )
    archive_scope_state = AMPChoiceRadioField(
        label="Scope",
        choices=SCOPE_STATE_CHOICES,
    )
    archive_scope_notes = AMPTextField(label="Notes")
    archive_feedback_state = AMPChoiceRadioField(
        label="Feedback",
        choices=FEEDBACK_STATE_CHOICES,
    )
    archive_feedback_notes = AMPTextField(label="Notes")
    archive_contact_information_state = AMPChoiceRadioField(
        label="Contact Information",
        choices=CONTACT_INFORMATION_STATE_CHOICES,
    )
    archive_contact_information_notes = AMPTextField(label="Notes")
    archive_enforcement_procedure_state = AMPChoiceRadioField(
        label="Enforcement Procedure",
        choices=ENFORCEMENT_PROCEDURE_STATE_CHOICES,
    )
    archive_enforcement_procedure_notes = AMPTextField(label="Notes")
    archive_declaration_state = AMPChoiceRadioField(
        label="Declaration",
        choices=DECLARATION_STATE_CHOICES,
    )
    archive_declaration_notes = AMPTextField(label="Notes")
    archive_compliance_state = AMPChoiceRadioField(
        label="Compliance Status",
        choices=COMPLIANCE_STATE_CHOICES,
    )
    archive_compliance_notes = AMPTextField(label="Notes")
    archive_non_regulation_state = AMPChoiceRadioField(
        label="Non-accessible Content - non compliance with regulations",
        choices=NON_REGULATION_STATE_CHOICES,
    )
    archive_non_regulation_notes = AMPTextField(label="Notes")
    archive_audit_statement_1_complete_date = AMPDatePageCompleteField()

    def __init__(self, *args, **kwargs):
        super().__init__(*args, **kwargs)
        self.fields["add_contact_email"] = AMPCharFieldWide(label="Email")

    class Meta:
        model = Audit
        fields: List[str] = [
            "version",
            "accessibility_statement_backup_url",
            "archive_scope_state",
            "archive_scope_notes",
            "archive_feedback_state",
            "archive_feedback_notes",
            "archive_contact_information_state",
            "archive_contact_information_notes",
            "archive_enforcement_procedure_state",
            "archive_enforcement_procedure_notes",
            "archive_declaration_state",
            "archive_declaration_notes",
            "archive_compliance_state",
            "archive_compliance_notes",
            "archive_non_regulation_state",
            "archive_non_regulation_notes",
            "archive_audit_statement_1_complete_date",
        ]


class ArchiveAuditStatement2UpdateForm(VersionForm):
    """
    Form for editing accessibility statement 2 checks
    """

    accessibility_statement_backup_url = AMPURLField(
        label="Link to saved accessibility statement",
    )
    archive_disproportionate_burden_state = AMPChoiceRadioField(
        label="Non-accessible Content - disproportionate burden",
        choices=DISPROPORTIONATE_BURDEN_STATE_CHOICES,
    )
    archive_disproportionate_burden_notes = AMPTextField(label="Notes")
    archive_content_not_in_scope_state = AMPChoiceRadioField(
        label="Non-accessible Content - the content is not within the scope of the applicable legislation",
        choices=CONTENT_NOT_IN_SCOPE_STATE_CHOICES,
    )
    archive_content_not_in_scope_notes = AMPTextField(label="Notes")
    archive_preparation_date_state = AMPChoiceRadioField(
        label="Preparation Date",
        choices=PREPARATION_DATE_STATE_CHOICES,
    )
    archive_preparation_date_notes = AMPTextField(label="Notes")
    archive_review_state = AMPChoiceRadioField(
        label="Review",
        choices=REVIEW_STATE_CHOICES,
    )
    archive_review_notes = AMPTextField(label="Notes")
    archive_method_state = AMPChoiceRadioField(
        label="Method",
        choices=METHOD_STATE_CHOICES,
    )
    archive_method_notes = AMPTextField(label="Notes")
    archive_access_requirements_state = AMPChoiceRadioField(
        label="Access Requirements",
        choices=ACCESS_REQUIREMENTS_STATE_CHOICES,
    )
    archive_access_requirements_notes = AMPTextField(label="Notes")
    archive_audit_statement_2_complete_date = AMPDatePageCompleteField()

    class Meta:
        model = Audit
        fields: List[str] = [
            "version",
            "accessibility_statement_backup_url",
            "archive_disproportionate_burden_state",
            "archive_disproportionate_burden_notes",
            "archive_content_not_in_scope_state",
            "archive_content_not_in_scope_notes",
            "archive_preparation_date_state",
            "archive_preparation_date_notes",
            "archive_review_state",
            "archive_review_notes",
            "archive_method_state",
            "archive_method_notes",
            "archive_access_requirements_state",
            "archive_access_requirements_notes",
            "archive_audit_statement_2_complete_date",
        ]


class ArchiveAuditStatementDecisionUpdateForm(VersionForm):
    """
    Form for editing statement compliance decision completion
    """

    archive_audit_statement_decision_complete_date = AMPDatePageCompleteField()

    class Meta:
        model = Audit
        fields: List[str] = [
            "version",
            "archive_audit_statement_decision_complete_date",
        ]


class StatementCheckResultForm(forms.ModelForm):
    """
    Form for updating a single statement check
    """

    check_result_state = AMPChoiceRadioField(
        label="",
        choices=STATEMENT_CHECK_CHOICES,
        widget=AMPRadioSelectWidget(),
    )
    report_comment = AMPTextField(label="Comments for report")

    class Meta:
        model = StatementCheckResult
        fields = [
            "check_result_state",
            "report_comment",
        ]


StatementCheckResultFormset: Any = forms.modelformset_factory(
    StatementCheckResult, StatementCheckResultForm, extra=0
)


class AuditStatementOverviewUpdateForm(VersionForm):
    """
    Form for editing statement overview
    """

    accessibility_statement_backup_url = AMPURLField(
        label="Link to saved accessibility statement",
    )
    audit_statement_overview_complete_date = AMPDatePageCompleteField()

    class Meta:
        model = Audit
        fields: List[str] = [
            "version",
            "accessibility_statement_backup_url",
            "audit_statement_overview_complete_date",
        ]


class AuditStatementWebsiteUpdateForm(VersionForm):
    """
    Form for editing statement website
    """

    audit_statement_website_complete_date = AMPDatePageCompleteField()

    class Meta:
        model = Case
        fields: List[str] = [
            "version",
            "audit_statement_website_complete_date",
        ]


class AuditStatementComplianceUpdateForm(VersionForm):
    """
    Form for editing statement compliance
    """

    audit_statement_compliance_complete_date = AMPDatePageCompleteField()

    class Meta:
        model = Case
        fields: List[str] = [
            "version",
            "audit_statement_compliance_complete_date",
        ]


class AuditStatementNonAccessibleUpdateForm(VersionForm):
    """
    Form for editing statement non-accessible
    """

    audit_statement_non_accessible_complete_date = AMPDatePageCompleteField()

    class Meta:
        model = Case
        fields: List[str] = [
            "version",
            "audit_statement_non_accessible_complete_date",
        ]


class AuditStatementPreparationUpdateForm(VersionForm):
    """
    Form for editing statement preparation
    """

    audit_statement_preparation_complete_date = AMPDatePageCompleteField()

    class Meta:
        model = Case
        fields: List[str] = [
            "version",
            "audit_statement_preparation_complete_date",
        ]


class AuditStatementFeedbackUpdateForm(VersionForm):
    """
    Form for editing statement feedback
    """

    audit_statement_feedback_complete_date = AMPDatePageCompleteField()

    class Meta:
        model = Case
        fields: List[str] = [
            "version",
            "audit_statement_feedback_complete_date",
        ]


class AuditStatementCustomUpdateForm(VersionForm):
    """
    Form for editing custom statement issues
    """

    audit_statement_custom_complete_date = AMPDatePageCompleteField()

    class Meta:
        model = Case
        fields: List[str] = [
            "version",
            "audit_statement_custom_complete_date",
        ]


class CustomStatementCheckResultUpdateForm(forms.ModelForm):
    """
    Form for updating a custom statement check result
    """

    report_comment = AMPTextField(label="Comments for report")
    auditor_notes = AMPTextField(label="Notes for auditor")

    class Meta:
        model = StatementCheckResult
        fields = ["report_comment", "auditor_notes"]


CustomStatementCheckResultFormset: Any = forms.modelformset_factory(
    StatementCheckResult, CustomStatementCheckResultUpdateForm, extra=0
)
CustomStatementCheckResultFormsetOneExtra: Any = forms.modelformset_factory(
    StatementCheckResult, CustomStatementCheckResultUpdateForm, extra=1
)


class ArchiveCaseComplianceStatementInitialUpdateForm(VersionForm):
    """
    Form for editing statement compliance decision
    """

    statement_compliance_state_initial = AMPChoiceRadioField(
        label="Initial accessibility statement compliance decision",
        help_text="This field effects the case status",
        choices=STATEMENT_COMPLIANCE_STATE_CHOICES,
    )
    statement_compliance_notes_initial = AMPTextField(
        label="Initial accessibility statement compliance notes"
    )

    class Meta:
        model = CaseCompliance
        fields: List[str] = [
            "version",
            "statement_compliance_state_initial",
            "statement_compliance_notes_initial",
        ]


class AuditSummaryUpdateForm(VersionForm):
    """
    Form for editing audit summary
    """

    audit_summary_complete_date = AMPDatePageCompleteField()

    class Meta:
        model = Audit
        fields: List[str] = [
            "version",
            "audit_summary_complete_date",
        ]


class ArchiveAuditReportOptionsUpdateForm(VersionForm):
    """
    Form for editing report options
    """

    archive_accessibility_statement_state = AMPChoiceRadioField(
        label="Accessibility statement",
        choices=ARCHIVE_ACCESSIBILITY_STATEMENT_STATE_CHOICES,
    )
    archive_accessibility_statement_not_correct_format = AMPChoiceCheckboxField(
        label="",
        choices=BOOLEAN_CHOICES,
        widget=AMPChoiceCheckboxWidget(
            attrs={
                "label": ARCHIVE_REPORT_ACCESSIBILITY_ISSUE_TEXT[
                    "archive_accessibility_statement_not_correct_format"
                ]
            }
        ),
    )
    archive_accessibility_statement_not_specific_enough = AMPChoiceCheckboxField(
        label="",
        choices=BOOLEAN_CHOICES,
        widget=AMPChoiceCheckboxWidget(
            attrs={
                "label": ARCHIVE_REPORT_ACCESSIBILITY_ISSUE_TEXT[
                    "archive_accessibility_statement_not_specific_enough"
                ]
            }
        ),
    )
    archive_accessibility_statement_missing_accessibility_issues = (
        AMPChoiceCheckboxField(
            label="",
            choices=BOOLEAN_CHOICES,
            widget=AMPChoiceCheckboxWidget(
                attrs={
                    "label": ARCHIVE_REPORT_ACCESSIBILITY_ISSUE_TEXT[
                        "archive_accessibility_statement_missing_accessibility_issues"
                    ]
                }
            ),
        )
    )
    archive_accessibility_statement_missing_mandatory_wording = AMPChoiceCheckboxField(
        label="",
        choices=BOOLEAN_CHOICES,
        widget=AMPChoiceCheckboxWidget(
            attrs={
                "label": ARCHIVE_REPORT_ACCESSIBILITY_ISSUE_TEXT[
                    "archive_accessibility_statement_missing_mandatory_wording"
                ]
            }
        ),
    )
    archive_accessibility_statement_missing_mandatory_wording_notes = AMPTextField(
        label="Additional text for mandatory wording"
    )
    archive_accessibility_statement_needs_more_re_disproportionate = (
        AMPChoiceCheckboxField(
            label="",
            choices=BOOLEAN_CHOICES,
            widget=AMPChoiceCheckboxWidget(
                attrs={
                    "label": ARCHIVE_REPORT_ACCESSIBILITY_ISSUE_TEXT[
                        "archive_accessibility_statement_needs_more_re_disproportionate"
                    ]
                }
            ),
        )
    )
    archive_accessibility_statement_needs_more_re_accessibility = (
        AMPChoiceCheckboxField(
            label="",
            choices=BOOLEAN_CHOICES,
            widget=AMPChoiceCheckboxWidget(
                attrs={
                    "label": ARCHIVE_REPORT_ACCESSIBILITY_ISSUE_TEXT[
                        "archive_accessibility_statement_needs_more_re_accessibility"
                    ]
                }
            ),
        )
    )
    archive_accessibility_statement_deadline_not_complete = AMPChoiceCheckboxField(
        label="",
        choices=BOOLEAN_CHOICES,
        widget=AMPChoiceCheckboxWidget(
            attrs={
                "label": ARCHIVE_REPORT_ACCESSIBILITY_ISSUE_TEXT[
                    "archive_accessibility_statement_deadline_not_complete"
                ]
            }
        ),
    )
    archive_accessibility_statement_deadline_not_complete_wording = AMPTextField(
        label="Wording for missed deadline"
    )
    archive_accessibility_statement_deadline_not_sufficient = AMPChoiceCheckboxField(
        label="",
        choices=BOOLEAN_CHOICES,
        widget=AMPChoiceCheckboxWidget(
            attrs={
                "label": ARCHIVE_REPORT_ACCESSIBILITY_ISSUE_TEXT[
                    "archive_accessibility_statement_deadline_not_sufficient"
                ]
            }
        ),
    )
    archive_accessibility_statement_deadline_not_sufficient_wording = AMPTextField(
        label="Wording for insufficient deadline"
    )
    archive_accessibility_statement_out_of_date = AMPChoiceCheckboxField(
        label="",
        choices=BOOLEAN_CHOICES,
        widget=AMPChoiceCheckboxWidget(
            attrs={
                "label": ARCHIVE_REPORT_ACCESSIBILITY_ISSUE_TEXT[
                    "archive_accessibility_statement_out_of_date"
                ]
            }
        ),
    )
    archive_accessibility_statement_eass_link = AMPChoiceCheckboxField(
        label="",
        choices=BOOLEAN_CHOICES,
        widget=AMPChoiceCheckboxWidget(
            attrs={
                "label": ARCHIVE_REPORT_ACCESSIBILITY_ISSUE_TEXT[
                    "archive_accessibility_statement_eass_link"
                ]
            }
        ),
    )
    archive_accessibility_statement_template_update = AMPChoiceCheckboxField(
        label="",
        choices=BOOLEAN_CHOICES,
        widget=AMPChoiceCheckboxWidget(
            attrs={
                "label": ARCHIVE_REPORT_ACCESSIBILITY_ISSUE_TEXT[
                    "archive_accessibility_statement_template_update"
                ]
            }
        ),
    )
    archive_accessibility_statement_accessible = AMPChoiceCheckboxField(
        label="",
        choices=BOOLEAN_CHOICES,
        widget=AMPChoiceCheckboxWidget(
            attrs={
                "label": ARCHIVE_REPORT_ACCESSIBILITY_ISSUE_TEXT[
                    "archive_accessibility_statement_accessible"
                ]
            }
        ),
    )
    archive_accessibility_statement_prominent = AMPChoiceCheckboxField(
        label="",
        choices=BOOLEAN_CHOICES,
        widget=AMPChoiceCheckboxWidget(
            attrs={
                "label": ARCHIVE_REPORT_ACCESSIBILITY_ISSUE_TEXT[
                    "archive_accessibility_statement_prominent"
                ]
            }
        ),
    )
    archive_accessibility_statement_report_text_wording = AMPTextField(
        label="Extra wording for report"
    )
    archive_report_options_next = AMPChoiceRadioField(
        label="What to do next",
        choices=REPORT_OPTIONS_NEXT_CHOICES,
    )
    archive_report_next_change_statement = AMPChoiceCheckboxField(
        label="",
        choices=BOOLEAN_CHOICES,
        widget=AMPChoiceCheckboxWidget(
            attrs={
                "label": ARCHIVE_REPORT_NEXT_ISSUE_TEXT[
                    "archive_report_next_change_statement"
                ]
            }
        ),
    )
    archive_report_next_no_statement = AMPChoiceCheckboxField(
        label="",
        choices=BOOLEAN_CHOICES,
        widget=AMPChoiceCheckboxWidget(
            attrs={
                "label": ARCHIVE_REPORT_NEXT_ISSUE_TEXT[
                    "archive_report_next_no_statement"
                ]
            }
        ),
    )
    archive_report_next_statement_not_right = AMPChoiceCheckboxField(
        label="",
        choices=BOOLEAN_CHOICES,
        widget=AMPChoiceCheckboxWidget(
            attrs={
                "label": ARCHIVE_REPORT_NEXT_ISSUE_TEXT[
                    "archive_report_next_statement_not_right"
                ]
            }
        ),
    )
    archive_report_next_statement_matches = AMPChoiceCheckboxField(
        label="",
        choices=BOOLEAN_CHOICES,
        widget=AMPChoiceCheckboxWidget(
            attrs={
                "label": ARCHIVE_REPORT_NEXT_ISSUE_TEXT[
                    "archive_report_next_statement_matches"
                ]
            }
        ),
    )
    archive_report_next_disproportionate_burden = AMPChoiceCheckboxField(
        label="",
        choices=BOOLEAN_CHOICES,
        widget=AMPChoiceCheckboxWidget(
            attrs={
                "label": ARCHIVE_REPORT_NEXT_ISSUE_TEXT[
                    "archive_report_next_disproportionate_burden"
                ]
            }
        ),
    )
    archive_report_options_notes = AMPTextField(label="Notes")
    archive_audit_report_options_complete_date = AMPDatePageCompleteField()

    class Meta:
        model = Audit
        fields: List[str] = [
            "version",
            "archive_accessibility_statement_state",
            "archive_accessibility_statement_not_correct_format",
            "archive_accessibility_statement_not_specific_enough",
            "archive_accessibility_statement_missing_accessibility_issues",
            "archive_accessibility_statement_missing_mandatory_wording",
            "archive_accessibility_statement_missing_mandatory_wording_notes",
            "archive_accessibility_statement_needs_more_re_disproportionate",
            "archive_accessibility_statement_needs_more_re_accessibility",
            "archive_accessibility_statement_deadline_not_complete",
            "archive_accessibility_statement_deadline_not_complete_wording",
            "archive_accessibility_statement_deadline_not_sufficient",
            "archive_accessibility_statement_deadline_not_sufficient_wording",
            "archive_accessibility_statement_out_of_date",
            "archive_accessibility_statement_eass_link",
            "archive_accessibility_statement_template_update",
            "archive_accessibility_statement_accessible",
            "archive_accessibility_statement_prominent",
            "archive_accessibility_statement_report_text_wording",
            "archive_report_options_next",
            "archive_report_next_change_statement",
            "archive_report_next_no_statement",
            "archive_report_next_statement_not_right",
            "archive_report_next_statement_matches",
            "archive_report_next_disproportionate_burden",
            "archive_report_options_notes",
            "archive_audit_report_options_complete_date",
        ]


class AuditRetestMetadataUpdateForm(VersionForm):
    """
    Form for editing audit retest metadata
    """

    retest_date = AMPDateField(label="Date of retest")
    audit_retest_metadata_notes = AMPTextField(label="Notes")
    audit_retest_metadata_complete_date = AMPDatePageCompleteField()

    class Meta:
        model = Audit
        fields: List[str] = [
            "version",
            "retest_date",
            "audit_retest_metadata_notes",
            "audit_retest_metadata_complete_date",
        ]


class AuditRetestPagesUpdateForm(VersionForm):
    """
    Form for editing audit retest pages
    """

    audit_retest_pages_complete_date = AMPDatePageCompleteField()

    class Meta:
        model = Audit
        fields: List[str] = [
            "version",
            "audit_retest_pages_complete_date",
        ]


class AuditRetestPageChecksForm(forms.Form):
    """
    Form for retesting checks for a page
    """

    retest_complete_date = AMPDatePageCompleteField(
        label="", widget=AMPDateCheckboxWidget(attrs={"label": "Mark page as complete"})
    )
    retest_page_missing_date = AMPDatePageCompleteField(
        label="",
        widget=AMPDateCheckboxWidget(attrs={"label": "Page missing"}),
    )
    retest_notes = AMPTextField(label="Additional issues found on page")

    class Meta:
        model = Audit
        fields: List[str] = [
            "retest_complete_date",
            "retest_page_missing_date",
        ]


class AuditRetestCheckResultFilterForm(forms.Form):
    """
    Form for filtering check results on retest
    """

    name = AMPCharFieldWide(label="Filter WCAG tests, category, or grouping")
    type_filter = AMPChoiceRadioField(
        label="Type of WCAG error",
        choices=CHECK_RESULT_TYPE_FILTER_CHOICES,
        initial="",
        widget=AMPRadioSelectWidget(attrs={"horizontal": True}),
    )
    state_filter = AMPChoiceRadioField(
        label="Retest state",
        choices=RETEST_CHECK_RESULT_STATE_FILTER_CHOICES,
        initial="",
        widget=AMPRadioSelectWidget(attrs={"horizontal": True}),
    )

    class Meta:
        model = Page
        fields: List[str] = [
            "name",
            "type_filter",
            "state_filter",
        ]


class AuditRetestCheckResultForm(forms.ModelForm):
    """
    Form for updating a single check test on retest
    """

    id = forms.IntegerField(widget=forms.HiddenInput())
    retest_state = AMPChoiceRadioField(
        label="Issue fixed?",
        choices=RETEST_CHECK_RESULT_STATE_CHOICES,
        widget=AMPRadioSelectWidget(attrs={"horizontal": True}),
    )
    retest_notes = AMPTextField(label="Notes")

    class Meta:
        model = CheckResult
        fields = [
            "id",
            "retest_state",
            "retest_notes",
        ]


AuditRetestCheckResultFormset: Any = forms.formset_factory(
    AuditRetestCheckResultForm, extra=0
)


class AuditRetestWebsiteDecisionUpdateForm(VersionForm):
    """
    Form for retest website compliance decision completion
    """

    audit_retest_website_decision_complete_date = AMPDatePageCompleteField()

    class Meta:
        model = Audit
        fields: List[str] = [
            "version",
            "audit_retest_website_decision_complete_date",
        ]


class CaseComplianceWebsite12WeekUpdateForm(VersionForm):
    """
    Form to record final website compliance decision
    """

    website_compliance_state_12_week = AMPChoiceRadioField(
        label="12-week website compliance decision",
        choices=WEBSITE_COMPLIANCE_STATE_CHOICES,
    )
    website_compliance_notes_12_week = AMPTextField(
        label="12-week website compliance decision notes",
    )

    class Meta:
        model = CaseCompliance
        fields = [
            "version",
            "website_compliance_state_12_week",
            "website_compliance_notes_12_week",
        ]


class Audit12WeekStatementUpdateForm(VersionForm):
    """
    Form to add a statement at 12-weeks (no initial statement)
    """

    twelve_week_accessibility_statement_url = AMPURLField(
        label="Link to accessibility statement",
        help_text="Blank out to remove appended statement",
    )
    audit_retest_accessibility_statement_backup_url = AMPURLField(
        label="Link to backup accessibility statement",
        help_text="Blank out to remove appended statement",
    )

    class Meta:
        model = Audit
        fields = [
            "version",
            "twelve_week_accessibility_statement_url",
            "audit_retest_accessibility_statement_backup_url",
        ]


class ArchiveAuditRetestStatement1UpdateForm(VersionForm):
    """
    Form for retesting accessibility statement 1 checks
    """

    archive_audit_retest_scope_state = AMPChoiceRadioField(
        label="",
        choices=SCOPE_STATE_CHOICES,
    )
    archive_audit_retest_scope_notes = AMPTextField(label="Notes")
    archive_audit_retest_feedback_state = AMPChoiceRadioField(
        label="",
        choices=FEEDBACK_STATE_CHOICES,
    )
    archive_audit_retest_feedback_notes = AMPTextField(label="Notes")
    archive_audit_retest_contact_information_state = AMPChoiceRadioField(
        label="",
        choices=CONTACT_INFORMATION_STATE_CHOICES,
    )
    archive_audit_retest_contact_information_notes = AMPTextField(label="Notes")
    archive_audit_retest_enforcement_procedure_state = AMPChoiceRadioField(
        label="",
        choices=ENFORCEMENT_PROCEDURE_STATE_CHOICES,
    )
    archive_audit_retest_enforcement_procedure_notes = AMPTextField(label="Notes")
    archive_audit_retest_declaration_state = AMPChoiceRadioField(
        label="",
        choices=DECLARATION_STATE_CHOICES,
    )
    archive_audit_retest_declaration_notes = AMPTextField(label="Notes")
    archive_audit_retest_compliance_state = AMPChoiceRadioField(
        label="",
        choices=COMPLIANCE_STATE_CHOICES,
    )
    archive_audit_retest_compliance_notes = AMPTextField(label="Notes")
    archive_audit_retest_non_regulation_state = AMPChoiceRadioField(
        label="",
        choices=NON_REGULATION_STATE_CHOICES,
    )
    archive_audit_retest_non_regulation_notes = AMPTextField(label="Notes")
    archive_audit_retest_statement_1_complete_date = AMPDatePageCompleteField()

    class Meta:
        model = Audit
        fields: List[str] = [
            "version",
            "archive_audit_retest_scope_state",
            "archive_audit_retest_scope_notes",
            "archive_audit_retest_feedback_state",
            "archive_audit_retest_feedback_notes",
            "archive_audit_retest_contact_information_state",
            "archive_audit_retest_contact_information_notes",
            "archive_audit_retest_enforcement_procedure_state",
            "archive_audit_retest_enforcement_procedure_notes",
            "archive_audit_retest_declaration_state",
            "archive_audit_retest_declaration_notes",
            "archive_audit_retest_compliance_state",
            "archive_audit_retest_compliance_notes",
            "archive_audit_retest_non_regulation_state",
            "archive_audit_retest_non_regulation_notes",
            "archive_audit_retest_statement_1_complete_date",
        ]


class ArchiveAuditRetestStatement2UpdateForm(VersionForm):
    """
    Form for retesting accessibility statement 2 checks
    """

    archive_audit_retest_disproportionate_burden_state = AMPChoiceRadioField(
        label="",
        choices=DISPROPORTIONATE_BURDEN_STATE_CHOICES,
    )
    archive_audit_retest_disproportionate_burden_notes = AMPTextField(label="Notes")
    archive_audit_retest_content_not_in_scope_state = AMPChoiceRadioField(
        label="",
        choices=CONTENT_NOT_IN_SCOPE_STATE_CHOICES,
    )
    archive_audit_retest_content_not_in_scope_notes = AMPTextField(label="Notes")
    archive_audit_retest_preparation_date_state = AMPChoiceRadioField(
        label="",
        choices=PREPARATION_DATE_STATE_CHOICES,
    )
    archive_audit_retest_preparation_date_notes = AMPTextField(label="Notes")
    archive_audit_retest_review_state = AMPChoiceRadioField(
        label="",
        choices=REVIEW_STATE_CHOICES,
    )
    archive_audit_retest_review_notes = AMPTextField(label="Notes")
    archive_audit_retest_method_state = AMPChoiceRadioField(
        label="",
        choices=METHOD_STATE_CHOICES,
    )
    archive_audit_retest_method_notes = AMPTextField(label="Notes")
    archive_audit_retest_access_requirements_state = AMPChoiceRadioField(
        label="",
        choices=ACCESS_REQUIREMENTS_STATE_CHOICES,
    )
    archive_audit_retest_access_requirements_notes = AMPTextField(label="Notes")
    archive_audit_retest_statement_2_complete_date = AMPDatePageCompleteField()

    class Meta:
        model = Audit
        fields: List[str] = [
            "version",
            "archive_audit_retest_disproportionate_burden_state",
            "archive_audit_retest_disproportionate_burden_notes",
            "archive_audit_retest_content_not_in_scope_state",
            "archive_audit_retest_content_not_in_scope_notes",
            "archive_audit_retest_preparation_date_state",
            "archive_audit_retest_preparation_date_notes",
            "archive_audit_retest_review_state",
            "archive_audit_retest_review_notes",
            "archive_audit_retest_method_state",
            "archive_audit_retest_method_notes",
            "archive_audit_retest_access_requirements_state",
            "archive_audit_retest_access_requirements_notes",
            "archive_audit_retest_statement_2_complete_date",
        ]


class AuditRetestStatementCheckResultForm(forms.ModelForm):
    """
    Form for updating a single statement check retest
    """

    retest_state = AMPChoiceRadioField(
        label="",
        choices=STATEMENT_CHECK_CHOICES,
        widget=AMPRadioSelectWidget(),
    )
    retest_comment = AMPTextField(label="Retest comments")

    class Meta:
        model = StatementCheckResult
        fields = [
            "retest_state",
            "retest_comment",
        ]


AuditRetestStatementCheckResultFormset: Any = forms.modelformset_factory(
    StatementCheckResult, AuditRetestStatementCheckResultForm, extra=0
)


class AuditRetestStatementOverviewUpdateForm(VersionForm):
    """
    Form for editing statement overview
    """

    audit_retest_statement_overview_complete_date = AMPDatePageCompleteField()

    class Meta:
        model = Audit
        fields: List[str] = [
            "version",
            "audit_retest_statement_overview_complete_date",
        ]


class AuditRetestStatementWebsiteUpdateForm(VersionForm):
    """
    Form for editing statement website
    """

    audit_retest_statement_website_complete_date = AMPDatePageCompleteField()

    class Meta:
        model = Audit
        fields: List[str] = [
            "version",
            "audit_retest_statement_website_complete_date",
        ]


class AuditRetestStatementComplianceUpdateForm(VersionForm):
    """
    Form for editing statement compliance
    """

    audit_retest_statement_compliance_complete_date = AMPDatePageCompleteField()

    class Meta:
        model = Audit
        fields: List[str] = [
            "version",
            "audit_retest_statement_compliance_complete_date",
        ]


class AuditRetestStatementNonAccessibleUpdateForm(VersionForm):
    """
    Form for editing statement non-accessible
    """

    audit_retest_statement_non_accessible_complete_date = AMPDatePageCompleteField()

    class Meta:
        model = Audit
        fields: List[str] = [
            "version",
            "audit_retest_statement_non_accessible_complete_date",
        ]


class AuditRetestStatementPreparationUpdateForm(VersionForm):
    """
    Form for editing statement preparation
    """

    audit_retest_statement_preparation_complete_date = AMPDatePageCompleteField()

    class Meta:
        model = Audit
        fields: List[str] = [
            "version",
            "audit_retest_statement_preparation_complete_date",
        ]


class AuditRetestStatementFeedbackUpdateForm(VersionForm):
    """
    Form for editing statement feedback
    """

    audit_retest_statement_feedback_complete_date = AMPDatePageCompleteField()

    class Meta:
        model = Audit
        fields: List[str] = [
            "version",
            "audit_retest_statement_feedback_complete_date",
        ]


class AuditRetestStatementOtherUpdateForm(VersionForm):
    """
    Form for editing statement other
    """

    audit_retest_statement_custom_complete_date = AMPDatePageCompleteField()

    class Meta:
        model = Audit
        fields: List[str] = [
            "version",
            "audit_retest_statement_custom_complete_date",
        ]


class AuditRetestStatementComparisonUpdateForm(VersionForm):
    """
    Form for retesting statement comparison
    """

    audit_retest_statement_comparison_complete_date = AMPDatePageCompleteField()

    class Meta:
        model = Audit
        fields: List[str] = [
            "version",
            "audit_retest_statement_comparison_complete_date",
        ]


class ArchiveAuditRetestStatementDecisionUpdateForm(VersionForm):
    """
    Form for retesting statement decision
    """

    audit_retest_accessibility_statement_backup_url = AMPURLField(
        label="Link to 12-week saved accessibility statement, only if not compliant",
    )
    archive_audit_retest_statement_decision_complete_date = AMPDatePageCompleteField()

    class Meta:
        model = Audit
        fields: List[str] = [
            "version",
            "audit_retest_accessibility_statement_backup_url",
            "archive_audit_retest_statement_decision_complete_date",
        ]


class ArchiveCaseComplianceStatement12WeekUpdateForm(VersionForm):
    """
    Form to record final accessibility statement compliance decision
    """

    statement_compliance_state_12_week = AMPChoiceRadioField(
        label="12-week accessibility statement compliance decision",
        choices=STATEMENT_COMPLIANCE_STATE_CHOICES,
    )
    statement_compliance_notes_12_week = AMPTextField(
        label="12-week accessibility statement compliance notes",
    )

    class Meta:
        model = CaseCompliance
        fields = [
            "version",
            "statement_compliance_state_12_week",
            "statement_compliance_notes_12_week",
        ]


class WcagDefinitionSearchForm(forms.Form):
    """
    Form for searching for WCAG definitions
    """

    wcag_definition_search = AMPCharFieldWide(
        widget=forms.TextInput(
            attrs={
                "class": "govuk-input",
                "placeholder": "Search term",
            }
        )
    )


class WcagDefinitionCreateUpdateForm(forms.ModelForm):
    """
    Form for creating WCAG definition
    """

    name = AMPCharFieldWide(label="Name", required=True)
    type = AMPChoiceRadioField(label="Type", choices=TEST_TYPE_CHOICES)
    url_on_w3 = AMPURLField(label="Link to WCAG", required=True)
    description = AMPCharFieldWide(label="Description")
    report_boilerplate = AMPTextField(label="Report boilerplate")

    class Meta:
        model = WcagDefinition
        fields: List[str] = [
            "name",
            "type",
            "url_on_w3",
            "description",
            "report_boilerplate",
        ]


class StatementCheckSearchForm(forms.Form):
    """
    Form for searching for statement checks
    """

    statement_check_search = AMPCharFieldWide(
        widget=forms.TextInput(
            attrs={
                "class": "govuk-input",
                "placeholder": "Search term",
            }
        )
    )


class StatementCheckCreateUpdateForm(forms.ModelForm):
    """
    Form for creating statement check
    """

    label = AMPCharFieldWide(label="Name", required=True)
    type = AMPChoiceField(
        label="Statement section", choices=STATEMENT_CHECK_TYPE_CHOICES
    )
    success_criteria = AMPCharFieldWide(label="Success criteria")
    report_text = AMPCharFieldWide(label="Report text")

    class Meta:
        model = StatementCheck
        fields: List[str] = [
            "label",
            "type",
            "success_criteria",
            "report_text",
        ]

<<<<<<< HEAD

class RetestUpdateForm(forms.ModelForm):
    """
    Form for updating equality body retest
    """

    date_of_retest = AMPDateField(label="Date of retest")
    retest_notes = AMPTextField(label="Retest notes")
    complete_date = AMPDatePageCompleteField()

    class Meta:
        model = Retest
        fields: List[str] = [
            "date_of_retest",
            "retest_notes",
            "complete_date",
        ]


class RetestPageChecksForm(forms.ModelForm):
    """
    Form for equality body retesting checks for a page
    """

    complete_date = AMPDatePageCompleteField(
        label="", widget=AMPDateCheckboxWidget(attrs={"label": "Mark page as complete"})
    )
    missing_date = AMPDatePageCompleteField(
        label="",
        widget=AMPDateCheckboxWidget(attrs={"label": "Page missing"}),
    )

    class Meta:
        model = RetestPage
        fields: List[str] = [
            "complete_date",
            "missing_date",
        ]


class RetestCheckResultForm(forms.ModelForm):
    """
    Form for updating a single check test on equality body requested retest
    """

    id = forms.IntegerField(widget=forms.HiddenInput())
    retest_state = AMPChoiceRadioField(
        label="Issue fixed?",
        choices=RETEST_CHECK_RESULT_STATE_CHOICES,
        widget=AMPRadioSelectWidget(attrs={"horizontal": True}),
    )
    retest_notes = AMPTextField(label="Notes")

    class Meta:
        model = RetestCheckResult
        fields = [
            "id",
            "retest_state",
            "retest_notes",
        ]


RetestCheckResultFormset: Any = forms.modelformset_factory(
    RetestCheckResult, form=RetestCheckResultForm, extra=0
)


class RetestComparisonUpdateForm(forms.ModelForm):
    """
    Form for updating equality body retest comparison complete
    """

    comparison_complete_date = AMPDatePageCompleteField()

    class Meta:
        model = Retest
        fields: List[str] = [
            "comparison_complete_date",
        ]


class RetestComplianceUpdateForm(forms.ModelForm):
    """
    Form for updating equality body retest compliance
    """

    retest_compliance_state = AMPChoiceRadioField(
        label="Website compliance decision",
        choices=RETEST_INITIAL_COMPLIANCE_CHOICES,
    )
    compliance_notes = AMPTextField(label="Notes")
    compliance_complete_date = AMPDatePageCompleteField()

    class Meta:
        model = Retest
        fields: List[str] = [
            "retest_compliance_state",
            "compliance_notes",
            "compliance_complete_date",
=======
    def __init__(self, *args, **kwargs):
        super().__init__(*args, **kwargs)
        self.fields["type"].choices = [
            (value, label)
            for value, label in STATEMENT_CHECK_TYPE_CHOICES
            if value != STATEMENT_CHECK_TYPE_OVERVIEW
>>>>>>> 97bbf42a
        ]<|MERGE_RESOLUTION|>--- conflicted
+++ resolved
@@ -57,14 +57,11 @@
     StatementCheckResult,
     STATEMENT_CHECK_CHOICES,
     STATEMENT_CHECK_TYPE_CHOICES,
-<<<<<<< HEAD
     Retest,
     RetestPage,
     RetestCheckResult,
     RETEST_INITIAL_COMPLIANCE_CHOICES,
-=======
     STATEMENT_CHECK_TYPE_OVERVIEW,
->>>>>>> 97bbf42a
 )
 
 CHECK_RESULT_TYPE_FILTER_CHOICES: List[Tuple[str, str]] = TEST_TYPE_CHOICES + [
@@ -1448,112 +1445,111 @@
             "report_text",
         ]
 
-<<<<<<< HEAD
-
-class RetestUpdateForm(forms.ModelForm):
-    """
-    Form for updating equality body retest
-    """
-
-    date_of_retest = AMPDateField(label="Date of retest")
-    retest_notes = AMPTextField(label="Retest notes")
-    complete_date = AMPDatePageCompleteField()
-
-    class Meta:
-        model = Retest
-        fields: List[str] = [
-            "date_of_retest",
-            "retest_notes",
-            "complete_date",
-        ]
-
-
-class RetestPageChecksForm(forms.ModelForm):
-    """
-    Form for equality body retesting checks for a page
-    """
-
-    complete_date = AMPDatePageCompleteField(
-        label="", widget=AMPDateCheckboxWidget(attrs={"label": "Mark page as complete"})
-    )
-    missing_date = AMPDatePageCompleteField(
-        label="",
-        widget=AMPDateCheckboxWidget(attrs={"label": "Page missing"}),
-    )
-
-    class Meta:
-        model = RetestPage
-        fields: List[str] = [
-            "complete_date",
-            "missing_date",
-        ]
-
-
-class RetestCheckResultForm(forms.ModelForm):
-    """
-    Form for updating a single check test on equality body requested retest
-    """
-
-    id = forms.IntegerField(widget=forms.HiddenInput())
-    retest_state = AMPChoiceRadioField(
-        label="Issue fixed?",
-        choices=RETEST_CHECK_RESULT_STATE_CHOICES,
-        widget=AMPRadioSelectWidget(attrs={"horizontal": True}),
-    )
-    retest_notes = AMPTextField(label="Notes")
-
-    class Meta:
-        model = RetestCheckResult
-        fields = [
-            "id",
-            "retest_state",
-            "retest_notes",
-        ]
-
-
-RetestCheckResultFormset: Any = forms.modelformset_factory(
-    RetestCheckResult, form=RetestCheckResultForm, extra=0
-)
-
-
-class RetestComparisonUpdateForm(forms.ModelForm):
-    """
-    Form for updating equality body retest comparison complete
-    """
-
-    comparison_complete_date = AMPDatePageCompleteField()
-
-    class Meta:
-        model = Retest
-        fields: List[str] = [
-            "comparison_complete_date",
-        ]
-
-
-class RetestComplianceUpdateForm(forms.ModelForm):
-    """
-    Form for updating equality body retest compliance
-    """
-
-    retest_compliance_state = AMPChoiceRadioField(
-        label="Website compliance decision",
-        choices=RETEST_INITIAL_COMPLIANCE_CHOICES,
-    )
-    compliance_notes = AMPTextField(label="Notes")
-    compliance_complete_date = AMPDatePageCompleteField()
-
-    class Meta:
-        model = Retest
-        fields: List[str] = [
-            "retest_compliance_state",
-            "compliance_notes",
-            "compliance_complete_date",
-=======
     def __init__(self, *args, **kwargs):
         super().__init__(*args, **kwargs)
         self.fields["type"].choices = [
             (value, label)
             for value, label in STATEMENT_CHECK_TYPE_CHOICES
             if value != STATEMENT_CHECK_TYPE_OVERVIEW
->>>>>>> 97bbf42a
+        ]
+
+
+class RetestUpdateForm(forms.ModelForm):
+    """
+    Form for updating equality body retest
+    """
+
+    date_of_retest = AMPDateField(label="Date of retest")
+    retest_notes = AMPTextField(label="Retest notes")
+    complete_date = AMPDatePageCompleteField()
+
+    class Meta:
+        model = Retest
+        fields: List[str] = [
+            "date_of_retest",
+            "retest_notes",
+            "complete_date",
+        ]
+
+
+class RetestPageChecksForm(forms.ModelForm):
+    """
+    Form for equality body retesting checks for a page
+    """
+
+    complete_date = AMPDatePageCompleteField(
+        label="", widget=AMPDateCheckboxWidget(attrs={"label": "Mark page as complete"})
+    )
+    missing_date = AMPDatePageCompleteField(
+        label="",
+        widget=AMPDateCheckboxWidget(attrs={"label": "Page missing"}),
+    )
+
+    class Meta:
+        model = RetestPage
+        fields: List[str] = [
+            "complete_date",
+            "missing_date",
+        ]
+
+
+class RetestCheckResultForm(forms.ModelForm):
+    """
+    Form for updating a single check test on equality body requested retest
+    """
+
+    id = forms.IntegerField(widget=forms.HiddenInput())
+    retest_state = AMPChoiceRadioField(
+        label="Issue fixed?",
+        choices=RETEST_CHECK_RESULT_STATE_CHOICES,
+        widget=AMPRadioSelectWidget(attrs={"horizontal": True}),
+    )
+    retest_notes = AMPTextField(label="Notes")
+
+    class Meta:
+        model = RetestCheckResult
+        fields = [
+            "id",
+            "retest_state",
+            "retest_notes",
+        ]
+
+
+RetestCheckResultFormset: Any = forms.modelformset_factory(
+    RetestCheckResult, form=RetestCheckResultForm, extra=0
+)
+
+
+class RetestComparisonUpdateForm(forms.ModelForm):
+    """
+    Form for updating equality body retest comparison complete
+    """
+
+    comparison_complete_date = AMPDatePageCompleteField()
+
+    class Meta:
+        model = Retest
+        fields: List[str] = [
+            "comparison_complete_date",
+        ]
+
+
+class RetestComplianceUpdateForm(forms.ModelForm):
+    """
+    Form for updating equality body retest compliance
+    """
+
+    retest_compliance_state = AMPChoiceRadioField(
+        label="Website compliance decision",
+        choices=RETEST_INITIAL_COMPLIANCE_CHOICES,
+    )
+    compliance_notes = AMPTextField(label="Notes")
+    compliance_complete_date = AMPDatePageCompleteField()
+
+    class Meta:
+        model = Retest
+        fields: List[str] = [
+            "retest_compliance_state",
+            "compliance_notes",
+            "compliance_complete_date",
         ]