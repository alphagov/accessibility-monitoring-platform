"""
Utilities for audits app
"""

import csv
import io
from collections import namedtuple
from datetime import date, datetime, timedelta
from typing import Any, TypeVar

from django.contrib.auth.models import User
from django.db.models.query import QuerySet
from django.http import Http404, HttpRequest
from django.utils import timezone

from ..common.sitemap import PlatformPage, get_platform_page_by_url_name
from ..common.utils import list_to_dictionary_of_lists
from ..simplified.utils import (
    record_simplified_model_create_event,
    record_simplified_model_update_event,
)
from .forms import CheckResultForm
from .models import (
    Audit,
    CheckResult,
    CheckResultNotesHistory,
    CheckResultRetestNotesHistory,
    Page,
    Retest,
    RetestCheckResult,
    RetestPage,
    RetestStatementCheckResult,
    StatementCheck,
    StatementCheckResult,
    WcagDefinition,
)

MANUAL_CHECK_SUB_TYPE_LABELS: dict[str, str] = {
    "keyboard": "Keyboard",
    "zoom": "Zoom and Reflow",
    "audio-visual": "Audio and Visual",
    "additional": "Additional",
    "other": "Other",
}
StatementContentSubsection = namedtuple(
    "StatementContentSubsection", "name attr_unique url_suffix"
)
STATEMENT_CONTENT_SUBSECTIONS: list[StatementContentSubsection] = [
    StatementContentSubsection("Statement information", "website", "website"),
    StatementContentSubsection("Compliance status", "compliance", "compliance"),
    StatementContentSubsection(
        "Non-accessible content", "non_accessible", "non-accessible"
    ),
    StatementContentSubsection(
        "Preparation of this accessibility statement", "preparation", "preparation"
    ),
    StatementContentSubsection(
        "Feedback and enforcement procedure", "feedback", "feedback"
    ),
    StatementContentSubsection("Custom statement issues", "custom", "custom"),
]

P = TypeVar("P", bound=Page | RetestPage)


def index_or_404(items: list[P], item: P) -> int:
    """Return index of item in list or raise 404 if not found"""
    try:
        position: int = items.index(item)
    except ValueError:
        raise Http404
    return position


def create_or_update_check_results_for_page(
    user: User, page: Page, check_result_forms: list[CheckResultForm]
) -> None:
    """
    Create or update check results based on form data:

    If a check result matching the WCAG definition does not exist and the user
    has changed the check state from the default value or entered notes then
    create a check result.

    if a check result matching the WCAG definition does exist then apply the
    latest state and notes values.
    """
    for check_result_form in check_result_forms:
        wcag_definition: WcagDefinition = check_result_form.cleaned_data[
            "wcag_definition"
        ]
        check_result_state: str = check_result_form.cleaned_data["check_result_state"]
        notes: str = check_result_form.cleaned_data["notes"]
        if wcag_definition in page.check_results_by_wcag_definition:
            check_result: CheckResult = page.check_results_by_wcag_definition[
                wcag_definition
            ]
            if (
                check_result.check_result_state != check_result_state
                or check_result.notes != notes
            ):
                check_result.check_result_state = check_result_state
                check_result.notes = notes
                record_simplified_model_update_event(
                    user=user,
                    model_object=check_result,
                    simplified_case=check_result.audit.simplified_case,
                )
                add_to_check_result_notes_history(check_result=check_result, user=user)
                report_data_updated(audit=check_result.audit)
                check_result.save()
        elif notes != "" or check_result_state != CheckResult.Result.NOT_TESTED:
            check_result: CheckResult = CheckResult.objects.create(
                audit=page.audit,
                page=page,
                wcag_definition=wcag_definition,
                type=wcag_definition.type,
                check_result_state=check_result_state,
                notes=notes,
            )
            record_simplified_model_create_event(
                user=user,
                model_object=check_result,
                simplified_case=check_result.audit.simplified_case,
            )
            add_to_check_result_notes_history(
                check_result=check_result, user=user, new_check_result=True
            )
            report_data_updated(audit=page.audit)


def get_page_check_results_formset_initial(
    page: Page, wcag_definitions: list[WcagDefinition]
) -> list[dict[str, str | WcagDefinition | CheckResult]]:
    """
    Combine existing check result with all the WCAG definitions
    to create a list of dictionaries for use in populating the
    CheckResultFormset with all possible results.
    """
    check_results_by_wcag_definition: dict[WcagDefinition, CheckResult] = (
        page.check_results_by_wcag_definition
    )
    check_results_formset_initial: list[
        dict[str, str | WcagDefinition | CheckResult]
    ] = []

    for wcag_definition in wcag_definitions:
        if wcag_definition in check_results_by_wcag_definition:
            check_result: CheckResult = check_results_by_wcag_definition[
                wcag_definition
            ]
            check_result_state: str = check_result.check_result_state
            notes: str = check_result.notes
            issue_identifier: str = check_result.issue_identifier
        else:
            check_result: None = None
            check_result_state: str = CheckResult.Result.NOT_TESTED
            notes: str = ""
            issue_identifier: str = ""
        check_results_formset_initial.append(
            {
                "wcag_definition": wcag_definition,
                "check_result": check_result,
                "check_result_state": check_result_state,
                "notes": notes,
                "issue_identifier": issue_identifier,
            }
        )
    return check_results_formset_initial


def create_mandatory_pages_for_new_audit(audit: Audit) -> None:
    """
    Create mandatory pages for new audit.
    """

    for page_type in Page.MANDATORY_PAGE_TYPES:
        if page_type == Page.Type.HOME:
            Page.objects.create(
                audit=audit,
                page_type=page_type,
                url=audit.simplified_case.home_page_url,
            )
        else:
            Page.objects.create(audit=audit, page_type=page_type)


def create_statement_checks_for_new_audit(audit: Audit) -> None:
    """
    Create statement check results for new audit.
    """
    today: date = date.today()
    for statement_check in StatementCheck.objects.on_date(today):
        StatementCheckResult.objects.create(
            audit=audit,
            type=statement_check.type,
            statement_check=statement_check,
        )


def get_next_platform_page_initial(
    audit: Audit, current_page: Page | None = None
) -> PlatformPage:
    """
    Return the platform page to go to when a save and continue button is
    pressed on the page where pages or page check results are entered.
    """
    if not audit.testable_pages:
        return get_platform_page_by_url_name(
            url_name="audits:edit-website-decision", instance=audit
        )

    if current_page is None:
        return get_platform_page_by_url_name(
            url_name="audits:edit-audit-page-checks",
            instance=audit.testable_pages.first(),
        )

    testable_pages: list[Page] = list(audit.testable_pages)
    if testable_pages[-1] == current_page:
        return get_platform_page_by_url_name(
            url_name="audits:edit-website-decision", instance=audit
        )

    current_page_position: int = index_or_404(items=testable_pages, item=current_page)
    next_page: Page = testable_pages[current_page_position + 1]
    return get_platform_page_by_url_name(
        url_name="audits:edit-audit-page-checks", instance=next_page
    )


def get_next_platform_page_twelve_week(
    audit: Audit, current_page: Page | None = None
) -> PlatformPage:
    """
    Return the platform page page to go to when a save and continue button is
    pressed on the page where pages or page check results are retested.
    """
    testable_pages_with_errors: list[Page] = [
        page for page in audit.testable_pages if page.failed_check_results
    ]
    if not testable_pages_with_errors:
        return get_platform_page_by_url_name(
            url_name="audits:edit-audit-retest-website-decision", instance=audit
        )

    if current_page is None:
        return get_platform_page_by_url_name(
            url_name="audits:edit-audit-retest-page-checks",
            instance=testable_pages_with_errors[0],
        )

    if testable_pages_with_errors[-1] == current_page:
        return get_platform_page_by_url_name(
            url_name="audits:edit-audit-retest-website-decision", instance=audit
        )

    current_page_position: int = index_or_404(
        items=testable_pages_with_errors, item=current_page
    )
    next_page: Page = testable_pages_with_errors[current_page_position + 1]
    return get_platform_page_by_url_name(
        url_name="audits:edit-audit-retest-page-checks", instance=next_page
    )


def other_page_failed_check_results(
    page: Page,
) -> dict[WcagDefinition, list[CheckResult]]:
    """
    Find all failed check results for other pages.
    Return them in a dictionary keyed by their WcagDefinitions.

    Args:
        page (Page): Page object

    Returns:
        dict[WcagDefinition, list[CheckResult]]: Dictionary of failed check results
    """
    failed_check_results_by_wcag_definition: dict[WcagDefinition, list[CheckResult]] = (
        {}
    )
    for check_result in page.audit.failed_check_results.exclude(page=page):
        if check_result.wcag_definition in failed_check_results_by_wcag_definition:
            failed_check_results_by_wcag_definition[
                check_result.wcag_definition
            ].append(check_result)
        else:
            failed_check_results_by_wcag_definition[check_result.wcag_definition] = [
                check_result
            ]
    return failed_check_results_by_wcag_definition


def report_data_updated(audit: Audit) -> None:
    """Record when an update changing report content as occurred."""
    now: datetime = timezone.now()
    audit.published_report_data_updated_time = now
    audit.save()


def create_checkresults_for_retest(retest: Retest) -> None:
    """
    Create pages and checkresults for restest from outstanding issues of previous test.
    """

    audit: Audit = retest.simplified_case.audit
    if retest.id_within_case == 1:
        # Create fake retest from 12-week results for first retest to compare itself to
        retest_0: Retest = Retest.objects.create(
            simplified_case=retest.simplified_case, id_within_case=0
        )
        for page in audit.testable_pages:
            if page.unfixed_check_results:
                retest_page: RetestPage = RetestPage.objects.create(
                    retest=retest_0,
                    page=page,
                    additional_issues_notes=page.retest_notes,
                )
                for check_result in page.unfixed_check_results:
                    RetestCheckResult.objects.create(
                        retest=retest_0,
                        retest_page=retest_page,
                        check_result=check_result,
                        retest_state=check_result.retest_state,
                        retest_notes=check_result.retest_notes,
                    )

    previous_retest: Retest = retest.simplified_case.retests.filter(
        id_within_case=retest.id_within_case - 1
    ).first()

    for previous_retest_page in RetestPage.objects.filter(retest=previous_retest):
        retest_page: RetestPage = RetestPage.objects.create(
            retest=retest,
            page=previous_retest_page.page,
            missing_date=previous_retest_page.missing_date,
        )
        for previous_retest_check_result in previous_retest_page.unfixed_check_results:
            RetestCheckResult.objects.create(
                retest=retest,
                retest_page=retest_page,
                check_result=previous_retest_check_result.check_result,
            )

    today: date = date.today()
    id_within_case: int = 0
    for statement_check in StatementCheck.objects.on_date(today):
        id_within_case += 1
        RetestStatementCheckResult.objects.create(
            retest=retest,
            statement_check=statement_check,
            type=statement_check.type,
            id_within_case=id_within_case,
        )


def get_next_platform_page_equality_body(
    retest: Retest, current_page: RetestPage | None = None
) -> PlatformPage:
    """
    Return the next retest platform page to go to when a save and continue button is
    pressed.
    """
    retest_pages: list[RetestPage] = list(retest.retestpage_set.all())
    if not retest_pages:
        return get_platform_page_by_url_name(
            url_name="audits:retest-comparison-update", instance=retest
        )

    if current_page is None:
        return get_platform_page_by_url_name(
            url_name="audits:edit-retest-page-checks", instance=retest_pages[0]
        )

    if retest_pages[-1] == current_page:
        return get_platform_page_by_url_name(
            url_name="audits:retest-comparison-update", instance=retest
        )

    current_page_position: int = index_or_404(items=retest_pages, item=current_page)
    next_retest_page: RetestPage = retest_pages[current_page_position + 1]
    return get_platform_page_by_url_name(
        url_name="audits:edit-retest-page-checks", instance=next_retest_page
    )


def get_other_pages_with_retest_notes(page: Page) -> list[Page]:
    """Check other pages of this case for retest notes and return them"""
    audit: Audit = page.audit
    return [
        other_page
        for other_page in audit.testable_pages
        if other_page.retest_notes and other_page != page
    ]


def get_audit_summary_context(request: HttpRequest, audit: Audit) -> dict[str, Any]:
    """Return the context for test summary pages"""
    context: dict[str, Any] = {}
    show_failures_by_page: bool = "page-view" in request.GET
    show_all: bool = "show-all" in request.GET
    context["show_failures_by_page"] = show_failures_by_page
    context["show_all"] = show_all
    context["enable_12_week_ui"] = audit.retest_date is not None

    check_results: QuerySet[CheckResult] = (
        audit.failed_check_results if show_all else audit.unfixed_check_results
    )

    context["audit_failures_by_page"] = list_to_dictionary_of_lists(
        items=check_results, group_by_attr="page"
    )
    context["pages_with_retest_notes"] = audit.testable_pages.exclude(retest_notes="")
    context["audit_failures_by_wcag"] = list_to_dictionary_of_lists(
        items=check_results, group_by_attr="wcag_definition"
    )

    statement_check_results: QuerySet[StatementCheckResult] = (
        audit.statement_check_results
        if show_all
        else audit.outstanding_statement_check_results
    )
    if not audit.all_overview_statement_checks_have_passed:
        statement_check_results = statement_check_results.filter(
            type=StatementCheck.Type.OVERVIEW
        )
    context["statement_check_results_by_type"] = list_to_dictionary_of_lists(
        items=statement_check_results, group_by_attr="type"
    )

    context["number_of_wcag_issues"] = check_results.count()
    context["number_of_statement_issues"] = statement_check_results.count()

    return context


def add_to_check_result_notes_history(
    check_result: CheckResult, user: User, new_check_result: bool = False
) -> None:
    """Add latest change to CheckResult.notes history"""
    if new_check_result is True:
        previous_check_result: None = None
    else:
        previous_check_result: CheckResult | None = (
            CheckResult.objects.filter(id=check_result.id).first()
            if check_result.id is not None
            else None
        )
    if (
        previous_check_result is None
        or check_result.notes != previous_check_result.notes
    ):
        CheckResultNotesHistory.objects.create(
            check_result=check_result,
            created_by=user,
            notes=check_result.notes,
        )


def add_to_check_result_restest_notes_history(
    check_result: CheckResult, user: User
) -> None:
    """Add latest change to CheckResult.retest_notes history"""
    previous_check_result: CheckResult = CheckResult.objects.get(id=check_result.id)
    if check_result.retest_notes != previous_check_result.retest_notes:
        CheckResultRetestNotesHistory.objects.create(
            check_result=check_result,
            created_by=user,
            retest_notes=check_result.retest_notes,
            retest_state=check_result.retest_state,
<<<<<<< HEAD
        )


def change_statement_question_from_dict(row: dict[str, Any]) -> None:
    """Update or create StatementCheck"""
    yesterday: date = date.today() - timedelta(days=1)
    if row["id"]:
        statement_check_id: int = int(row["id"])
        statement_check: StatementCheck = StatementCheck.objects.get(
            id=statement_check_id
        )
        if row["end_date"]:
            statement_check.date_end = yesterday
            statement_check.position = int(row["position"])
            statement_check.save()
            return
        statement_check.label = row["New Question"]
        statement_check.success_criteria = row["New Success criteria "]
        statement_check.report_text = row["New Report text"]
        statement_check.position = int(row["position"])
        statement_check.save()
    else:
        statement_check: StatementCheck = StatementCheck.objects.create(
            type=row["type"],
            label=row["New Question"],
            success_criteria=row["New Success criteria "],
            report_text=row["New Report text"],
            position=int(row["position"]),
            date_start=yesterday,
        )


def statement_questions_bulk_update(csv_data: str) -> None:
    """Bulk update statement questions from data in CSV"""
    reader: Any = csv.DictReader(io.StringIO(csv_data))
    for row in reader:
        change_statement_question_from_dict(row=row)
=======
        )
>>>>>>> e1a63954
<|MERGE_RESOLUTION|>--- conflicted
+++ resolved
@@ -469,44 +469,4 @@
             created_by=user,
             retest_notes=check_result.retest_notes,
             retest_state=check_result.retest_state,
-<<<<<<< HEAD
-        )
-
-
-def change_statement_question_from_dict(row: dict[str, Any]) -> None:
-    """Update or create StatementCheck"""
-    yesterday: date = date.today() - timedelta(days=1)
-    if row["id"]:
-        statement_check_id: int = int(row["id"])
-        statement_check: StatementCheck = StatementCheck.objects.get(
-            id=statement_check_id
-        )
-        if row["end_date"]:
-            statement_check.date_end = yesterday
-            statement_check.position = int(row["position"])
-            statement_check.save()
-            return
-        statement_check.label = row["New Question"]
-        statement_check.success_criteria = row["New Success criteria "]
-        statement_check.report_text = row["New Report text"]
-        statement_check.position = int(row["position"])
-        statement_check.save()
-    else:
-        statement_check: StatementCheck = StatementCheck.objects.create(
-            type=row["type"],
-            label=row["New Question"],
-            success_criteria=row["New Success criteria "],
-            report_text=row["New Report text"],
-            position=int(row["position"]),
-            date_start=yesterday,
-        )
-
-
-def statement_questions_bulk_update(csv_data: str) -> None:
-    """Bulk update statement questions from data in CSV"""
-    reader: Any = csv.DictReader(io.StringIO(csv_data))
-    for row in reader:
-        change_statement_question_from_dict(row=row)
-=======
-        )
->>>>>>> e1a63954
+        )