import argparse
import os
import subprocess
import sys
import time

import boto3
from django.core.management.utils import get_random_secret_key
from aws_secrets import get_notify_secret
from import_json import import_json_data

start = time.time()

parser = argparse.ArgumentParser(
    description="Just an example",
    formatter_class=argparse.ArgumentDefaultsHelpFormatter
)

parser.add_argument("-b", "--build-direction", help="build direction - up or down")
parser.add_argument(
    "-d",
    "--deletion-mode",
    help="deletion-mode - hard or soft. Hard deletes the app and soft deletes the environment."
)
parser.add_argument("-e", "--environment", help="environment to work in - test or prod", default="test")
parser.add_argument("-s", "--service", help="which service - platform or viewer or all", default="all")

args = parser.parse_args()
config = vars(args)

SETTINGS = import_json_data()
SECRET_KEY = get_random_secret_key()
NOTIFY_SECRETS = get_notify_secret()
NOTIFY_API_KEY = NOTIFY_SECRETS["EMAIL_NOTIFY_API_KEY"]
EMAIL_NOTIFY_BASIC_TEMPLATE = NOTIFY_SECRETS["EMAIL_NOTIFY_BASIC_TEMPLATE"]


def get_copilot_s3_bucket() -> str:
    s3 = boto3.client("s3")
    response = s3.list_buckets()
    all_buckets = [x["Name"] for x in response["Buckets"]]

    target_bucket = f"""{SETTINGS["global"]["copilot_app_name"]}-{SETTINGS[config["environment"]]["copilot_env_name"]}"""
    filtered_buckets = [s for s in all_buckets if target_bucket in s]

    if filtered_buckets is None:
        raise Exception("No bucket found matching " + target_bucket)

    if len(filtered_buckets) != 1:
        raise Exception("Multiple buckets found (" + len(filtered_buckets) + ") matching '" + target_bucket + "' - script can only handle one matching bucket")

    return filtered_buckets[0]


def check_if_logged_into_cf() -> None:
    print(">>> Checking if logged into Cloud Foundry...")
    command: str = "cf spaces"
    process: subprocess.Popen = subprocess.Popen(
        command.split(),
        stdout=subprocess.PIPE,
    )
    output = process.communicate()
    if "FAILED" in output[0].decode("utf-8"):
        raise Exception("Not logged into Cloud Foundry. Ensure you are logged in before continuing")
    print(">>> User is logged into CF")


<<<<<<< HEAD
def convert_dict_to_string(dictionary):
    pairs = []
    for key, value in dictionary.items():
        pair = f'"{key}"="{value}"'
        pairs.append(pair)
    return ','.join(pairs)
=======
def check_and_switch_app() -> None:
    workspace_file = f"{os.getcwd()}/copilot/.workspace"
    if os.path.exists(workspace_file) is False:
        return

    with open(workspace_file, encoding="UTF-8") as fp:
        contents = fp.read()
    contents_as_d = {}
    for line in contents.split("\n"):
        if ":" in line:
            key = line.split(":")[0]
            value = line.split(":")[1].strip()
            contents_as_d[key] = value

    if contents_as_d["application"] == SETTINGS["copilot_app_name"]:
        return

    print("The app name in copilot/.workspace is different to the copilot_settings.json")
    print("Do you wish to change to the app name in copilot_settings.json? yes or no")
    while True:
        x = input()
        if x.lower() == "n" or x.lower() == "no":
            print(">>> Cancelling deploy")
            print(">>> Change copilot_app_name in copilot_settings.json to the same name in .workspace")
            sys.exit()
        elif x.lower() == "y" or x.lower() == "yes":
            print(f""">>> Replacing .workspace with {SETTINGS["copilot_app_name"]}""")
            break
        print("Please input yes or no...")

    lines = [f"""application: {SETTINGS["copilot_app_name"]}""", ""]
    with open(workspace_file, "w", encoding="UTF-8") as f:
        for line in lines:
            f.write(line)
            f.write("\n")
    return
>>>>>>> df5ad82b


def setup() -> None:
    print(">>> Setting up new environment")
    global_tags = convert_dict_to_string(SETTINGS["global"]["aws-tags"])
    os.system(
        f"""copilot app init {SETTINGS["global"]["copilot_app_name"]} --domain {SETTINGS["global"]["copilot-domain"]}  --resource-tags {global_tags}"""
    )
<<<<<<< HEAD
    os.system(f"""copilot env init --name {SETTINGS["environment"][config["environment"]]["copilot_env_name"]} --profile mfa --region eu-west-2 --default-config""")
    os.system(f"""copilot env deploy --name {SETTINGS["environment"][config["environment"]]["copilot_env_name"]}""")
=======
    os.system(
        f"""copilot env init --name {SETTINGS["copilot_env_name"]} --profile mfa --region eu-west-2 --default-config"""
    )
    os.system(f"""copilot env deploy --name {SETTINGS["copilot_env_name"]}""")
>>>>>>> df5ad82b
    os.system(
        f"copilot secret init "
        "--name SECRET_KEY "
        f"--values {SETTINGS['environment'][config['environment']]['copilot_env_name']}='{SECRET_KEY}' "
        "--overwrite"
    )
    os.system(
        f"copilot secret init "
        "--name NOTIFY_API_KEY "
        f"--values {SETTINGS['environment'][config['environment']]['copilot_env_name']}={NOTIFY_API_KEY} "
        "--overwrite"
    )
    os.system(
        "copilot secret init "
        "--name EMAIL_NOTIFY_BASIC_TEMPLATE "
        f"--values {SETTINGS['environment'][config['environment']]['copilot_env_name']}={EMAIL_NOTIFY_BASIC_TEMPLATE} "
        "--overwrite"
    )
    os.system("copilot svc init --name viewer-svc")
    os.system("copilot svc init --name amp-svc")
    os.system(f"""copilot svc deploy --name viewer-svc --env {SETTINGS['environment'][config['environment']]['copilot_env_name']}""")
    os.system(f"""copilot svc deploy --name amp-svc --env {SETTINGS['environment'][config['environment']]['copilot_env_name']}""")
    os.system(
        """copilot svc exec """
        f"""-a {SETTINGS["global"]["copilot_app_name"]} """
        f"""-e {SETTINGS['environment'][config['environment']]['copilot_env_name']} """
        """-n amp-svc """
        """--command "python aws_tools/aws_reset_db.py" """
    )
    os.system(f"python3 aws_tools/restore_db_aws.py -e {config['environment']}""")
    os.system(f"""python3 aws_tools/transfer_s3_contents.py -e {config['environment']}""")
    end = time.time()
    print(f"Process took {end - start} seconds")


def breakdown() -> None:
    if config["deletion_mode"] == "hard":
        print("Script will delete entire application and all environments inside.")
        print("Do you wish to proceed?")
        while True:
            x = input()
            if x.lower() == "n" or x.lower() == "no":
                print(">>> Cancelling deletion")
                sys.exit()
            elif x.lower() == "y" or x.lower() == "yes":
                print(">>> Executing deletion")
                break
            print("Please input yes or no...")

    bucket = get_copilot_s3_bucket()
    session = boto3.Session()
    s3 = session.resource("s3")
    my_bucket = s3.Bucket(bucket)
    all_objects = [x for x in my_bucket.objects.all()]
    total_objects = len(all_objects)
    for n, obj in enumerate(all_objects):
        my_bucket.delete_objects(
            Delete={
                "Objects": [
                    {
                        "Key": obj.key   # the_name of_your_file
                    }
                ]
            }
        )
        if n % 10 == 0:
            print(f"{n} of {total_objects} deleted...")

    if config["deletion_mode"] == "hard":
        os.system("copilot app delete --yes")
    else:
        print(">>> Removing environment found in copilot_settings.json")
        os.system(f"""copilot svc delete --env {SETTINGS['environment'][config['environment']]['copilot_env_name']} --name amp-svc --yes""")
        os.system(f"""copilot svc delete --env {SETTINGS['environment'][config['environment']]['copilot_env_name']} --name viewer-svc --yes""")
        os.system(f"""copilot env delete --name {SETTINGS['environment'][config['environment']]['copilot_env_name']} --yes""")
    end = time.time()
    print(f"Process took {end - start} seconds")


if __name__ == "__main__":
    check_if_logged_into_cf()
    check_and_switch_app()
    if config["build_direction"] == "up":
        setup()
    elif config["build_direction"] == "down":
        breakdown()
    else:
        raise Exception("--build-direction needs to be either up or down")<|MERGE_RESOLUTION|>--- conflicted
+++ resolved
@@ -65,14 +65,14 @@
     print(">>> User is logged into CF")
 
 
-<<<<<<< HEAD
 def convert_dict_to_string(dictionary):
     pairs = []
     for key, value in dictionary.items():
         pair = f'"{key}"="{value}"'
         pairs.append(pair)
     return ','.join(pairs)
-=======
+
+
 def check_and_switch_app() -> None:
     workspace_file = f"{os.getcwd()}/copilot/.workspace"
     if os.path.exists(workspace_file) is False:
@@ -109,7 +109,6 @@
             f.write(line)
             f.write("\n")
     return
->>>>>>> df5ad82b
 
 
 def setup() -> None:
@@ -118,15 +117,8 @@
     os.system(
         f"""copilot app init {SETTINGS["global"]["copilot_app_name"]} --domain {SETTINGS["global"]["copilot-domain"]}  --resource-tags {global_tags}"""
     )
-<<<<<<< HEAD
     os.system(f"""copilot env init --name {SETTINGS["environment"][config["environment"]]["copilot_env_name"]} --profile mfa --region eu-west-2 --default-config""")
     os.system(f"""copilot env deploy --name {SETTINGS["environment"][config["environment"]]["copilot_env_name"]}""")
-=======
-    os.system(
-        f"""copilot env init --name {SETTINGS["copilot_env_name"]} --profile mfa --region eu-west-2 --default-config"""
-    )
-    os.system(f"""copilot env deploy --name {SETTINGS["copilot_env_name"]}""")
->>>>>>> df5ad82b
     os.system(
         f"copilot secret init "
         "--name SECRET_KEY "
