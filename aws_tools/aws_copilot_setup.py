--- conflicted
+++ resolved
@@ -17,16 +17,13 @@
 )
 
 parser.add_argument("-b", "--build-direction", help="build direction - up or down")
-<<<<<<< HEAD
-parser.add_argument("-e", "--environment", help="environment to work in - test or prod", default="test")
-parser.add_argument("-s", "--service", help="which service - platform or viewer or all", default="all")
-=======
 parser.add_argument(
     "-d",
     "--deletion-mode",
     help="deletion-mode - hard or soft. Hard deletes the app and soft deletes the environment."
 )
->>>>>>> d0375db1
+parser.add_argument("-e", "--environment", help="environment to work in - test or prod", default="test")
+parser.add_argument("-s", "--service", help="which service - platform or viewer or all", default="all")
 
 args = parser.parse_args()
 config = vars(args)
