/* global cy before Cypress */

const organisationName = 'ExampleCorp'
const caseDetailsNote = 'Case details note'
const qaComment = 'QA comment'
const contactName = 'Example Contact 2'
const contactEmail = 'example2@example.com'
const zendeskUrl = 'https://zendesk.com/url'
const correspondenceNote = 'Correspondence note'
const twelveWeekCorrespondenceNote = '12-week correspondence note'
const psbProgressNote = 'PSB progress note'
const recommendationNote = 'Recommendation note'
const equalityBodyCorrespondenceNote = 'Equality body correspondence note'
const postCaseNote = 'Post case note'
const psbAppealNote = 'PSB appeal note'
const zenUrl = 'https://zendesk.com/ticket'
const zenSummary = 'Zendesk ticket summary'

describe('View case', () => {
  beforeEach(() => {
    cy.session('login', cy.login, { cacheAcrossSpecs: true })
    cy.visit('/cases/1/view')
  })

  it('can search within case', () => {
    cy.get('[name="search_in_case"]').clear().type('report sent')
    cy.get('#search-in-case').click()
    cy.contains('Found 1 result for report sent')
    cy.contains('Report sent')
    cy.get('#clear-search-in-case').click()
    cy.contains('Found 1 result for report sent').should('not.exist')
  })

  it('can edit case details', () => {
    cy.contains('Case details').click()
    cy.get('#edit-cases1edit-case-metadata').click()
    cy.get('#id_auditor').select('Auditor')
    cy.get('[name="psb_location"]').check('uk_wide')
    cy.get('[name="notes"]').clear().type(caseDetailsNote)
    cy.get('[name="case_details_complete_date"]').click()
    cy.contains('Save').click()
    cy.contains(/^Case$/).click()
    cy.title().should('eq', `${organisationName} | View case`)
    cy.contains(caseDetailsNote)
  })

  it('can edit test metadata', () => {
    cy.contains('Initial WCAG test').click()
    cy.get('#edit-audits1edit-audit-metadata').click()
    cy.get('[name="audit_metadata_complete_date"]').click()
    cy.contains('Save').click()
  })

  it('can edit QA auditor', () => {
    cy.contains(/^ Report QA/).click()
    cy.get('#edit-cases1edit-qa-auditor').click()
    cy.get('#id_reviewer').select('QA Auditor')
    cy.get('[name="qa_auditor_complete_date"]').click()
    cy.contains('Save').click()
  })

  it('can edit QA comments', () => {
    cy.contains(/^ Report QA/).click()
    cy.get('#edit-cases1edit-qa-comments').click()
    cy.get('[name="body"]').clear().type(qaComment)
    cy.contains('Save').click()
    cy.contains(/^Case$/).click()
    cy.contains(qaComment)
  })

  it('can edit Report approved', () => {
    cy.contains(/^ Report QA/).click()
    cy.get('#edit-cases1edit-qa-approval').click()
    cy.get('[name="qa_approval_complete_date"]').click()
    cy.contains('Save').click()
  })

  it('can edit contact details', () => {
    cy.contains('Contact details').click()
    cy.get('#edit-cases1manage-contact-details').click()
    cy.contains('Edit or remove').click()
    cy.get('[name="name"]').clear().type(contactName)
    cy.get('[name="email"]').clear().type(contactEmail)
    cy.contains('Save and return').click()
    cy.get('[name="manage_contact_details_complete_date"]').click()
    cy.contains('Save').click()
    cy.contains(/^Case$/).click()
    cy.contains(contactName)
    cy.contains(contactEmail)
  })

<<<<<<< HEAD
  it('can edit 12-week retest', () => {
    cy.get('#edit-cases1edit-twelve-week-retest').click()
    cy.get('[name="twelve_week_retest_complete_date"]').click()
    cy.contains('Save').click()
  })

=======
>>>>>>> af5f2338
  it('can edit reviewing changes', () => {
    cy.contains('Closing the case').click()
    cy.get('#edit-cases1edit-review-changes').click()
    cy.contains('Populate with today\'s date').click()
    cy.get('[name="psb_progress_notes"]').clear().type(psbProgressNote)
    cy.get('[name="is_ready_for_final_decision"]').check('yes')
    cy.get('[name="review_changes_complete_date"]').click()
    cy.contains('Save').click()
    cy.contains(/^Case$/).click()
    cy.contains(psbProgressNote)
  })

  it('can edit enforcement recommendation', () => {
    cy.contains('Closing the case').click()
    cy.get('#edit-cases1edit-enforcement-recommendation').click()
    cy.contains('Populate with today\'s date').click()
    cy.get('[name="recommendation_for_enforcement"]').check('no-further-action')
    cy.get('[name="recommendation_notes"]').clear().type(recommendationNote)
    cy.get('[name="enforcement_recommendation_complete_date"]').click()
    cy.contains('Save').click()
    cy.contains(/^Case$/).click()
    cy.contains(recommendationNote)
  })

  it('can edit closing the case', () => {
    cy.contains('Closing the case').click()
    cy.get('#edit-cases1edit-case-close').click()
    cy.get('[name="case_completed"]').check('complete-send')
    cy.get('[name="case_close_complete_date"]').click()
    cy.contains('Save').click()
    cy.contains(/^Case$/).click()
    cy.contains(recommendationNote)
  })
})<|MERGE_RESOLUTION|>--- conflicted
+++ resolved
@@ -89,15 +89,55 @@
     cy.contains(contactEmail)
   })
 
-<<<<<<< HEAD
-  it('can edit 12-week retest', () => {
-    cy.get('#edit-cases1edit-twelve-week-retest').click()
-    cy.get('[name="twelve_week_retest_complete_date"]').click()
+  it('can edit 12-week retest metadata', () => {
+    cy.contains('12-week WCAG test').click()
+    cy.get('#edit-audits1edit-audit-retest-metadata').click()
+    cy.get('[name="audit_retest_metadata_complete_date"]').click()
     cy.contains('Save').click()
   })
 
-=======
->>>>>>> af5f2338
+  it('can edit 12-week retest WCAG test summary', () => {
+    cy.contains('12-week WCAG test').click()
+    cy.get('#edit-audits1edit-retest-wcag-summary').click()
+    cy.get('[name="audit_retest_wcag_summary_complete_date"]').click()
+    cy.contains('Save').click()
+  })
+
+  it('can edit 12-week retest statement links', () => {
+    cy.contains('12-week statement').click()
+    cy.get('#edit-audits1edit-audit-retest-statement-pages').click()
+    cy.get('[name="audit_retest_statement_pages_complete_date"]').click()
+    cy.contains('Save').click()
+  })
+
+  it('can edit 12-week retest statement overview', () => {
+    cy.contains('12-week statement').click()
+    cy.get('#edit-audits1edit-retest-statement-overview').click()
+    cy.get('[name="audit_retest_statement_overview_complete_date"]').click()
+    cy.contains('Save').click()
+  })
+
+  it('can edit 12-week retest statement information', () => {
+    cy.contains('12-week statement').click()
+    cy.get('#edit-audits1edit-retest-statement-website').click()
+    cy.get('[name="audit_retest_statement_website_complete_date"]').click()
+    cy.contains('Save').click()
+  })
+
+  it('can edit 12-week retest disproportionate burden', () => {
+    cy.contains('12-week statement').click()
+    cy.get('#edit-audits1edit-twelve-week-disproportionate-burden').click()
+    cy.get('[name="twelve_week_disproportionate_burden_complete_date"]').click()
+    cy.contains('Save').click()
+  })
+
+  it('can edit 12-week retest statement test summary', () => {
+    cy.contains('12-week statement').click()
+    cy.get('#edit-audits1edit-retest-statement-summary').click()
+    cy.get('[name="audit_retest_statement_summary_complete_date"]').click()
+    cy.contains('Save').click()
+  })
+
   it('can edit reviewing changes', () => {
     cy.contains('Closing the case').click()
     cy.get('#edit-cases1edit-review-changes').click()
