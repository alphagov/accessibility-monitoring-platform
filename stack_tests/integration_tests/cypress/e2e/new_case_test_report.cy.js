--- conflicted
+++ resolved
@@ -50,13 +50,8 @@
     cy.get('[name="form-0-notes').type('Hi, I am an error')
     cy.contains('Save and continue').click()
 
-<<<<<<< HEAD
     cy.title().should('eq', `${newOrganisationName} | Accessibility statement page test (0)`)
-    cy.contains('Save and next page').click()
-=======
-    cy.title().should('eq', `${newOrganisationName} | Accessibility statement page test`)
-    cy.contains('Save and continue').click()
->>>>>>> af5f2338
+    cy.contains('Save and continue').click()
 
     cy.title().should('eq', `${newOrganisationName} | Compliance decision`)
     cy.get('[name="case-compliance-website_compliance_state_initial"]').check('partially-compliant')
@@ -208,14 +203,8 @@
     cy.title().should('eq', `${newOrganisationName} | Disproportionate burden`)
     cy.contains('Save and continue').click()
 
-<<<<<<< HEAD
-    cy.title().should('eq', `${newOrganisationName} | View 12-week retest`)
-    cy.contains(/^Case$/).click()
-    cy.get('#edit-cases2edit-twelve-week-retest').click()
-=======
     cy.title().should('eq', `${newOrganisationName} | Compliance decision`)
     cy.contains('Save and continue').click()
->>>>>>> af5f2338
 
     cy.title().should('eq', `${newOrganisationName} | Test summary`)
     cy.contains('Save and continue').click()
