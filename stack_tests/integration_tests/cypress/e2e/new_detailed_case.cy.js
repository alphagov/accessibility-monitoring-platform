--- conflicted
+++ resolved
@@ -45,11 +45,7 @@
     cy.get('#id_reviewer').select('QA Auditor')
     cy.contains('Save and continue').click()
 
-<<<<<<< HEAD
-    cy.title().should('eq', `${newDomain} · ${newOrganisationName} | QA comments`)
-=======
-    cy.title().should('eq', `${newOrganisationName} | QA comments (0)`)
->>>>>>> bec87cf0
+    cy.title().should('eq', `${newDomain} · ${newOrganisationName} | QA comments (0)`)
     cy.contains('Save and continue').click()
 
     cy.title().should('eq', `${newDomain} · ${newOrganisationName} | QA approval`)
