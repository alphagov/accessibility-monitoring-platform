--- conflicted
+++ resolved
@@ -31,10 +31,6 @@
 ACCESSIBILITY_STATEMENT_STATUS = "missing"
 ACCESSIBILITY_STATEMENT_NOTES = """I am
 a multiline
-<<<<<<< HEAD
-
-=======
->>>>>>> 29e6582d
 accessibility statement note, I am"""
 WEBSITE_COMPLIANCE_NOTES = """I am
 a multiline
