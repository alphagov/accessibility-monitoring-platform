--- conflicted
+++ resolved
@@ -228,13 +228,8 @@
 <br />
 <h2 id="report-enforcement" class="amp-new-page">Enforcement</h2>
 <p>
-<<<<<<< HEAD
-    On behalf of the Minister for the Cabinet Office we provide the
-    {% if audit.simplified_case.enforcement_body == 'ehrc' %}
-=======
     On behalf of the Secretary of State for Science, Innovation and Technology we provide the
     {% if audit.case.enforcement_body == 'ehrc' %}
->>>>>>> 146aeb95
         Equality and Human Rights Commission (EHRC)
     {% else %}
         Equality Commission for Northern Ireland (ECNI)
