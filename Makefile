ENVFILE=.env

init:
	pip install --upgrade pip \
		&& pip install pipenv \
		&& pipenv install -d \
		&& npm i \
		&& python3 pulp/__init__.py \
		&& mkdir -p data \
		&& docker-compose up -d \
		&& source .env \
		&& eval `cat $(ENVFILE)` && \
			export AWS_DEFAULT_REGION="$${AWS_DEFAULT_REGION_S3_STORE}" \
			export AWS_ACCESS_KEY_ID="$${AWS_ACCESS_KEY_ID_S3_STORE}" \
			export AWS_SECRET_ACCESS_KEY="$${AWS_SECRET_ACCESS_KEY_S3_STORE}" \
		&& [ -f "./data/s3_files/20210604_auth_data.json" ] && echo "file exists" || aws s3 cp s3://paas-s3-broker-prod-lon-d9a58299-d162-49b5-8547-483663b17914/fixtures/20210604_auth_data.json ./data/s3_files/20210604_auth_data.json \
		&& [ -f "./data/s3_files/Local_Authority_District_(December_2018)_to_NUTS3_to_NUTS2_to_NUTS1_(January_2018)_Lookup_in_United_Kingdom.csv" ] && echo "file exists" || aws s3 cp s3://paas-s3-broker-prod-lon-d9a58299-d162-49b5-8547-483663b17914/extra/Local_Authority_District_\(December_2018\)_to_NUTS3_to_NUTS2_to_NUTS1_\(January_2018\)_Lookup_in_United_Kingdom.csv "./data/s3_files/Local_Authority_District_(December_2018)_to_NUTS3_to_NUTS2_to_NUTS1_(January_2018)_Lookup_in_United_Kingdom.csv" \
		&& [ -f "./data/s3_files/pubsecweb_210216.pgadmin-backup" ] && echo "file exists" || aws s3 cp s3://paas-s3-broker-prod-lon-d9a58299-d162-49b5-8547-483663b17914/pubsecweb/pubsecweb_210216.pgadmin-backup ./data/s3_files/pubsecweb_210216.pgadmin-backup \
		&& [ -f "./data/s3_files/a11ymon_mini_20210527.sql" ] && echo "file exists" || aws s3 cp s3://paas-s3-broker-prod-lon-d9a58299-d162-49b5-8547-483663b17914/a11ymon/a11ymon_mini_20210527.sql ./data/s3_files/a11ymon_mini_20210527.sql \
		&& psql postgres://admin:secret@localhost:5432/postgres -c "create database accessibility_monitoring_app;" \
		&& psql postgres://admin:secret@localhost:5432/postgres -c "create database a11ymon;" \
		&& export PGPASSWORD=secret; pg_restore --no-privileges --no-owner -h localhost -p 5432 -U admin -d a11ymon -1 ./data/s3_files/pubsecweb_210216.pgadmin-backup \
		&& psql -h localhost -p 5432 -U admin -d a11ymon < ./data/s3_files/a11ymon_mini_20210527.sql \
		&& psql -h localhost -p 5432 -U admin -d a11ymon -c "ALTER SCHEMA a11ymon_mini RENAME TO a11ymon" \
		&& ./manage.py migrate query_local_website_registry --database=pubsecweb_db \
		&& ./manage.py migrate \
		&& python3 manage.py loaddata ./data/s3_files/20210604_auth_data.json \
		&& psql -Atx postgres://admin:secret@localhost:5432/a11ymon -c "\COPY pubsecweb.nuts_conversion FROM './data/s3_files/Local_Authority_District_(December_2018)_to_NUTS3_to_NUTS2_to_NUTS1_(January_2018)_Lookup_in_United_Kingdom.csv' DELIMITER ',' CSV HEADER;" \
		&& echo "email is admin@email.com and password is secret"

start:
	python manage.py runserver 8081

static_files_process:
	python3 -c 'from pulp import *; pulp()'

watch:
	npx nodemon -e scss,js --watch accessibility_monitoring_platform/static/scss --watch accessibility_monitoring_platform/static/js --exec "python3 -c 'from pulp import *; pulp()'"

sync:
	npx browser-sync start -p http://127.0.0.1:8081/ \
		--files "./accessibility_monitoring_platform/**/*.py" \
		--files "./accessibility_monitoring_platform/**/*.html" \
		--files "./accessibility_monitoring_platform/static/compiled/*.scss" \
		--files "./accessibility_monitoring_platform/static/compiled/**" \
		--watchEvents change --watchEvents add \ 
		--reload-delay 500

mail_server:
	python -m smtpd -n -c DebuggingServer localhost:1025

test:
<<<<<<< HEAD
	python3 manage.py collectstatic --noinput && coverage run --source='.' manage.py test && coverage report --skip-covered && coverage erase
=======
	coverage run --source='.' manage.py test accessibility_monitoring_platform.apps.axe_data accessibility_monitoring_platform.apps.query_local_website_registry && pytest && coverage report --skip-covered && coverage erase

lighthouse_audit:
	node lighthouse-tests/lighthouse-test.js
>>>>>>> 876b94f7

# Currently out of use
# lighthouse_audit:
# 	node lighthouse-tests/lighthouse-test.js

local_deploy:
	pipenv lock -r > requirements.txt
	cf push -f manifest-test.yml

perm_for_chrome:
	chmod 755 integration_tests/chromedriver

int_test:
	python3 integration_tests/main.py

int_test_no_docker:
	python3 integration_tests/main.py --ignore-docker

dockerstack:
	docker-compose -f docker/int_tests.docker-compose.yml down --volumes
	docker build -t django_amp -f - . < docker/django_app.Dockerfile
	docker-compose -f docker/int_tests.docker-compose.yml up

dockerstack_stop:
	docker-compose -f docker/int_tests.docker-compose.yml down
	docker-compose -f docker/int_tests.docker-compose.yml down --volumes<|MERGE_RESOLUTION|>--- conflicted
+++ resolved
@@ -50,14 +50,7 @@
 	python -m smtpd -n -c DebuggingServer localhost:1025
 
 test:
-<<<<<<< HEAD
-	python3 manage.py collectstatic --noinput && coverage run --source='.' manage.py test && coverage report --skip-covered && coverage erase
-=======
 	coverage run --source='.' manage.py test accessibility_monitoring_platform.apps.axe_data accessibility_monitoring_platform.apps.query_local_website_registry && pytest && coverage report --skip-covered && coverage erase
-
-lighthouse_audit:
-	node lighthouse-tests/lighthouse-test.js
->>>>>>> 876b94f7
 
 # Currently out of use
 # lighthouse_audit:
