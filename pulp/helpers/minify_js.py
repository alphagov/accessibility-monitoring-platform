--- conflicted
+++ resolved
@@ -17,15 +17,10 @@
     for file in src_files:
         file_path = file.replace(src, "")
         js_code = f"node {pathlib.Path(__file__).parent.absolute()}/process_js.js {src}{file_path}"
-<<<<<<< HEAD
         output = subprocess.check_output(
             js_code,
             shell=True
         ).decode("utf-8")
-=======
-        output = subprocess.check_output(js_code, shell=True).decode("utf-8")
-
->>>>>>> 29a59932
         try:
             os.makedirs("/".join(f"{dest}{file_path}".split("/")[:-1]))
         except:
